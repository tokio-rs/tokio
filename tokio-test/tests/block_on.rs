#![warn(rust_2018_idioms)]

use tokio::time::{delay_until, Duration, Instant};
use tokio_test::block_on;

#[test]
fn async_block() {
    assert_eq!(4, block_on(async { 4 }));
}

async fn five() -> u8 {
    5
}

#[test]
fn async_fn() {
    assert_eq!(5, block_on(five()));
}

#[test]
fn test_delay() {
    let deadline = Instant::now() + Duration::from_millis(100);
<<<<<<< HEAD
    assert_eq!((), block_on(delay_until(deadline)));
=======
    assert_eq!(
        (),
        block_on(async {
            delay_until(deadline).await;
        })
    );
>>>>>>> abfa857f
}<|MERGE_RESOLUTION|>--- conflicted
+++ resolved
@@ -20,14 +20,10 @@
 #[test]
 fn test_delay() {
     let deadline = Instant::now() + Duration::from_millis(100);
-<<<<<<< HEAD
-    assert_eq!((), block_on(delay_until(deadline)));
-=======
     assert_eq!(
         (),
         block_on(async {
             delay_until(deadline).await;
         })
     );
->>>>>>> abfa857f
 }