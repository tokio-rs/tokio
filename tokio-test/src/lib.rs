--- conflicted
+++ resolved
@@ -28,15 +28,11 @@
 pub fn block_on<F: std::future::Future>(future: F) -> F::Output {
     use tokio::runtime;
 
-<<<<<<< HEAD
-    let mut rt = runtime::Builder::new().basic_scheduler().build().unwrap();
-=======
     let mut rt = runtime::Builder::new()
         .basic_scheduler()
         .enable_all()
         .build()
         .unwrap();
->>>>>>> abfa857f
 
     rt.block_on(future)
 }