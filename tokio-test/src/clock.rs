--- conflicted
+++ resolved
@@ -2,18 +2,13 @@
 //!
 //! # Example
 //!
-<<<<<<< HEAD
 //! ```
 //! #![feature(async_await)]
 //!
 //! use tokio::clock;
 //! use tokio_test::{assert_ready, assert_pending, task};
-=======
-//! ```ignore
-//! use tokio_test::clock;
-//! use tokio_test::{assert_ready, assert_not_ready};
->>>>>>> 0a053326
 //! use tokio_timer::Delay;
+//!
 //! use std::time::Duration;
 //!
 //! tokio_test::clock::mock(|handle| {
