--- conflicted
+++ resolved
@@ -101,7 +101,7 @@
         $name:expr,
         $($k:ident $( = $val:expr )* ),*
     ) => {
-        if $lvl <= $crate::level_filters::STATIC_MAX_LEVEL {
+        {
             use $crate::callsite;
             use $crate::callsite::Callsite;
             let callsite = callsite! {
@@ -112,7 +112,7 @@
             };
             let meta = callsite.metadata();
 
-            if is_enabled!(callsite) {
+            if $lvl <= $crate::level_filters::STATIC_MAX_LEVEL && is_enabled!(callsite) {
                 $crate::Span::child_of(
                     $parent,
                     meta,
@@ -124,8 +124,6 @@
                     &valueset!(meta.fields(), $($k $( = $val)*),*)
                 )
             }
-        } else {
-            $crate::Span::new_disabled()
         }
     };
     (
@@ -134,7 +132,7 @@
         $name:expr,
         $($k:ident $( = $val:expr )* ),*
     ) => {
-        if $lvl <= $crate::level_filters::STATIC_MAX_LEVEL {
+        {
             use $crate::callsite;
             use $crate::callsite::Callsite;
             let callsite = callsite! {
@@ -145,7 +143,7 @@
             };
             let meta = callsite.metadata();
 
-            if is_enabled!(callsite) {
+            if $lvl <= $crate::level_filters::STATIC_MAX_LEVEL && is_enabled!(callsite) {
                 $crate::Span::new(
                     meta,
                     &valueset!(meta.fields(), $($k $( = $val)*),*),
@@ -156,9 +154,8 @@
                     &valueset!(meta.fields(), $($k $( = $val)*),*)
                 )
             }
-        } else {
-            $crate::Span::new_disabled()
         }
+
     };
     (target: $target:expr, level: $lvl:expr, parent: $parent:expr, $name:expr) => {
         span!(target: $target, level: $lvl, parent: $parent, $name,)
@@ -346,28 +343,14 @@
 #[macro_export(local_inner_macros)]
 macro_rules! event {
     (target: $target:expr, $lvl:expr, { $( $k:ident = $val:expr ),* $(,)*} )=> ({
-<<<<<<< HEAD
         {
             __tokio_trace_log!(
-=======
-        if $lvl <= $crate::level_filters::STATIC_MAX_LEVEL {
-            #[allow(unused_imports)]
-            use $crate::{callsite, dispatcher, Event, field::{Value, ValueSet}};
-            use $crate::callsite::Callsite;
-            let callsite = callsite! {
-                name: __tokio_trace_concat!(
-                    "event ",
-                    __tokio_trace_file!(),
-                    ":",
-                    __tokio_trace_line!()
-                ),
->>>>>>> 1524ee4b
                 target: $target,
                 $lvl,
                 $( $k = $val ),*
             );
 
-            if $crate::EMIT_TRACE {
+            if $crate::EMIT_TRACE && $lvl <= $crate::level_filters::STATIC_MAX_LEVEL {
                 #[allow(unused_imports)]
                 use $crate::{callsite, dispatcher, Event, field::{Value, ValueSet}};
                 use $crate::callsite::Callsite;
