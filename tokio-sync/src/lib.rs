--- conflicted
+++ resolved
@@ -29,11 +29,7 @@
     }}
 }
 
-<<<<<<< HEAD
 mod barrier;
-mod lock;
-=======
->>>>>>> e3415d8d
 mod loom;
 pub mod mpsc;
 mod mutex;
@@ -42,10 +38,6 @@
 mod task;
 pub mod watch;
 
-<<<<<<< HEAD
 pub use barrier::{Barrier, BarrierWaitResult};
-pub use lock::{Lock, LockGuard};
-=======
 pub use mutex::{Mutex, MutexGuard};
->>>>>>> e3415d8d
 pub use task::AtomicWaker;