#![warn(rust_2018_idioms)]
#![cfg(all(feature = "full", tokio_unstable))]

use std::panic;
use tokio::runtime::LocalOptions;
use tokio::task::spawn_local;
use tokio::task::LocalSet;

#[test]
fn test_spawn_local_in_runtime() {
    let rt = rt();

    let res = rt.block_on(async move {
        let (tx, rx) = tokio::sync::oneshot::channel();

        spawn_local(async {
            tokio::task::yield_now().await;
            tx.send(5).unwrap();
        });

        rx.await.unwrap()
    });

    assert_eq!(res, 5);
}

#[test]
fn test_spawn_from_handle() {
    let rt = rt();

    let (tx, rx) = tokio::sync::oneshot::channel();

    rt.handle().spawn(async {
        tokio::task::yield_now().await;
        tx.send(5).unwrap();
    });

    let res = rt.block_on(async move { rx.await.unwrap() });

    assert_eq!(res, 5);
}

#[test]
fn test_spawn_local_on_runtime_object() {
    let rt = rt();

    let (tx, rx) = tokio::sync::oneshot::channel();

    rt.spawn_local(async {
        tokio::task::yield_now().await;
        tx.send(5).unwrap();
    });

    let res = rt.block_on(async move { rx.await.unwrap() });

    assert_eq!(res, 5);
}

#[test]
fn test_spawn_local_from_guard() {
    let rt = rt();

    let (tx, rx) = tokio::sync::oneshot::channel();

    let _guard = rt.enter();

    spawn_local(async {
        tokio::task::yield_now().await;
        tx.send(5).unwrap();
    });

    let res = rt.block_on(async move { rx.await.unwrap() });

    assert_eq!(res, 5);
}

#[test]
#[cfg_attr(target_family = "wasm", ignore)] // threads not supported
fn test_spawn_from_guard_other_thread() {
    let (tx, rx) = std::sync::mpsc::channel();

    std::thread::spawn(move || {
        let rt = rt();
        let handle = rt.handle().clone();

        tx.send(handle).unwrap();
    });

    let handle = rx.recv().unwrap();

    let _guard = handle.enter();

    tokio::spawn(async {});
}

#[test]
#[should_panic = "Local tasks can only be spawned on a LocalRuntime from the thread the runtime was created on"]
#[cfg_attr(target_family = "wasm", ignore)] // threads not supported
fn test_spawn_local_from_guard_other_thread() {
    let (tx, rx) = std::sync::mpsc::channel();

    std::thread::spawn(move || {
        let rt = rt();
        let handle = rt.handle().clone();

        tx.send(handle).unwrap();
    });

    let handle = rx.recv().unwrap();

    let _guard = handle.enter();

    spawn_local(async {});
}

<<<<<<< HEAD
// This test guarantees that **`tokio::task::spawn_local` panics** when it is invoked
// from a thread that is *not* running the `LocalRuntime` / `LocalSet` to which
// the task would belong.
// The test creates a `LocalRuntime` and `LocalSet`, drives the `LocalSet` on the `LocalRuntime`'s thread,
// then spawns a **separate OS thread** and tries to call
// `tokio::task::spawn_local` there. `std::panic::catch_unwind` is then used
// to capture the panic and to assert that it indeed occurs.
#[test]
#[cfg_attr(target_family = "wasm", ignore)] // threads not supported
fn test_spawn_local_panic() {
    let rt = rt();
    let local = LocalSet::new();

    rt.block_on(local.run_until(async {
        let thread_result = std::thread::spawn(|| {
            let panic_result = panic::catch_unwind(|| {
                let _jh = tokio::task::spawn_local(async {
                    println!("you will never see this line");
                });
            });
            assert!(panic_result.is_err(), "Expected panic, but none occurred");
        })
        .join();
        assert!(thread_result.is_ok(), "Thread itself panicked unexpectedly");
    }));
=======
#[test]
#[should_panic = "`spawn_local` called from outside of a `task::LocalSet` or `runtime::LocalRuntime`"]
fn test_spawn_local_in_current_thread_runtime() {
    let rt = tokio::runtime::Builder::new_current_thread()
        .build()
        .unwrap();

    rt.block_on(async move {
        spawn_local(async {});
    })
}

#[test]
#[should_panic = "`spawn_local` called from outside of a `task::LocalSet` or `runtime::LocalRuntime`"]
fn test_spawn_local_in_multi_thread_runtime() {
    let rt = tokio::runtime::Builder::new_multi_thread().build().unwrap();

    rt.block_on(async move {
        spawn_local(async {});
    })
>>>>>>> d23a8387
}

fn rt() -> tokio::runtime::LocalRuntime {
    tokio::runtime::Builder::new_current_thread()
        .enable_all()
        .build_local(LocalOptions::default())
        .unwrap()
}<|MERGE_RESOLUTION|>--- conflicted
+++ resolved
@@ -113,7 +113,6 @@
     spawn_local(async {});
 }
 
-<<<<<<< HEAD
 // This test guarantees that **`tokio::task::spawn_local` panics** when it is invoked
 // from a thread that is *not* running the `LocalRuntime` / `LocalSet` to which
 // the task would belong.
@@ -139,7 +138,6 @@
         .join();
         assert!(thread_result.is_ok(), "Thread itself panicked unexpectedly");
     }));
-=======
 #[test]
 #[should_panic = "`spawn_local` called from outside of a `task::LocalSet` or `runtime::LocalRuntime`"]
 fn test_spawn_local_in_current_thread_runtime() {
@@ -160,7 +158,6 @@
     rt.block_on(async move {
         spawn_local(async {});
     })
->>>>>>> d23a8387
 }
 
 fn rt() -> tokio::runtime::LocalRuntime {
