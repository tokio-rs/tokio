--- conflicted
+++ resolved
@@ -39,10 +39,7 @@
 fn rt() -> Runtime {
     tokio::runtime::Builder::new()
         .basic_scheduler()
-<<<<<<< HEAD
-=======
         .enable_all()
->>>>>>> abfa857f
         .build()
         .unwrap()
 }