--- conflicted
+++ resolved
@@ -2,11 +2,7 @@
 #![warn(rust_2018_idioms)]
 #![cfg(all(feature = "full", not(target_os = "wasi"), target_has_atomic = "64"))]
 
-<<<<<<< HEAD
-use std::sync::{Arc, Barrier};
-=======
 use std::sync::mpsc;
->>>>>>> da745ff3
 use std::time::Duration;
 use tokio::runtime::Runtime;
 
@@ -133,47 +129,4 @@
         .enable_all()
         .build()
         .unwrap()
-}
-
-#[test]
-fn worker_total_busy_duration() {
-    const N: usize = 5;
-
-    let zero = Duration::from_millis(0);
-
-    let rt = current_thread();
-    let metrics = rt.metrics();
-
-    rt.block_on(async {
-        for _ in 0..N {
-            tokio::spawn(async {
-                tokio::task::yield_now().await;
-            })
-            .await
-            .unwrap();
-        }
-    });
-
-    drop(rt);
-
-    assert!(zero < metrics.worker_total_busy_duration(0));
-
-    let rt = threaded();
-    let metrics = rt.metrics();
-
-    rt.block_on(async {
-        for _ in 0..N {
-            tokio::spawn(async {
-                tokio::task::yield_now().await;
-            })
-            .await
-            .unwrap();
-        }
-    });
-
-    drop(rt);
-
-    for i in 0..metrics.num_workers() {
-        assert!(zero < metrics.worker_total_busy_duration(i));
-    }
 }