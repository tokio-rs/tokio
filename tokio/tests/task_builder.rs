<<<<<<< HEAD
#![allow(unknown_lints, unexpected_cfgs)]

#[cfg(all(tokio_unstable, feature = "tracing"))]
mod tests {
    use std::rc::Rc;
    use tokio::{
        task::{Builder, LocalSet},
        test,
    };
=======
#![cfg(all(tokio_unstable, feature = "tracing"))]
>>>>>>> b652a4e6

use std::rc::Rc;
use tokio::{
    task::{Builder, LocalSet},
    test,
};

#[test]
async fn spawn_with_name() {
    let result = Builder::new()
        .name("name")
        .spawn(async { "task executed" })
        .unwrap()
        .await;

    assert_eq!(result.unwrap(), "task executed");
}

#[test]
async fn spawn_blocking_with_name() {
    let result = Builder::new()
        .name("name")
        .spawn_blocking(|| "task executed")
        .unwrap()
        .await;

    assert_eq!(result.unwrap(), "task executed");
}

#[test]
async fn spawn_local_with_name() {
    let unsend_data = Rc::new("task executed");
    let result = LocalSet::new()
        .run_until(async move {
            Builder::new()
                .name("name")
                .spawn_local(async move { unsend_data })
                .unwrap()
                .await
        })
        .await;

    assert_eq!(*result.unwrap(), "task executed");
}

#[test]
async fn spawn_without_name() {
    let result = Builder::new()
        .spawn(async { "task executed" })
        .unwrap()
        .await;

    assert_eq!(result.unwrap(), "task executed");
}

#[test]
async fn spawn_blocking_without_name() {
    let result = Builder::new()
        .spawn_blocking(|| "task executed")
        .unwrap()
        .await;

    assert_eq!(result.unwrap(), "task executed");
}

#[test]
async fn spawn_local_without_name() {
    let unsend_data = Rc::new("task executed");
    let result = LocalSet::new()
        .run_until(async move {
            Builder::new()
                .spawn_local(async move { unsend_data })
                .unwrap()
                .await
        })
        .await;

    assert_eq!(*result.unwrap(), "task executed");
}<|MERGE_RESOLUTION|>--- conflicted
+++ resolved
@@ -1,16 +1,5 @@
-<<<<<<< HEAD
 #![allow(unknown_lints, unexpected_cfgs)]
-
-#[cfg(all(tokio_unstable, feature = "tracing"))]
-mod tests {
-    use std::rc::Rc;
-    use tokio::{
-        task::{Builder, LocalSet},
-        test,
-    };
-=======
 #![cfg(all(tokio_unstable, feature = "tracing"))]
->>>>>>> b652a4e6
 
 use std::rc::Rc;
 use tokio::{
