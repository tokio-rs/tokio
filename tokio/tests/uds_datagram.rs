--- conflicted
+++ resolved
@@ -43,7 +43,6 @@
     Ok(())
 }
 
-<<<<<<< HEAD
 // Even though we use sync non-blocking io we still need a reactor.
 #[tokio::test]
 async fn try_send_recv_never_block() -> io::Result<()> {
@@ -81,7 +80,9 @@
         _ => unreachable!("unexpected error {:?}", err),
     }
 
-=======
+    Ok(())
+}
+
 #[tokio::test]
 async fn split() -> std::io::Result<()> {
     let dir = tempfile::tempdir().unwrap();
@@ -128,6 +129,5 @@
     let (s, _) = socket.into_split();
     let (_, r1) = socket1.into_split();
     assert!(s.reunite(r1).is_err());
->>>>>>> de7b8914
     Ok(())
 }