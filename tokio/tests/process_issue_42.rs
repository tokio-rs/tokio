--- conflicted
+++ resolved
@@ -18,15 +18,11 @@
     let finished_clone = finished.clone();
 
     thread::spawn(move || {
-<<<<<<< HEAD
-        let mut rt = runtime::Builder::new().basic_scheduler().build().unwrap();
-=======
         let mut rt = runtime::Builder::new()
             .basic_scheduler()
             .enable_all()
             .build()
             .unwrap();
->>>>>>> abfa857f
 
         let mut futures = FuturesOrdered::new();
         rt.block_on(async {
