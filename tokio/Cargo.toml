[package]
name = "tokio"
# When releasing to crates.io:
# - Remove path dependencies
# - Update html_root_url.
# - Update doc url
#   - Cargo.toml
#   - README.md
# - Update CHANGELOG.md.
# - Create "v0.2.x" git tag.
version = "0.2.0-alpha.6"
edition = "2018"
authors = ["Tokio Contributors <team@tokio.rs>"]
license = "MIT"
readme = "README.md"
documentation = "https://docs.rs/tokio/0.2.0-alpha.6/tokio/"
repository = "https://github.com/tokio-rs/tokio"
homepage = "https://tokio.rs"
description = """
An event-driven, non-blocking I/O platform for writing asynchronous I/O
backed applications.
"""
categories = ["asynchronous", "network-programming"]
keywords = ["io", "async", "non-blocking", "futures"]

[features]
default = [
  "blocking",
  "fs",
  "io-util",
  "io",
  "net",
  "process",
  "rt-full",
  "signal",
  "stream",
  "sync",
  "time",
]

blocking = ["rt-core"]
dns = ["blocking"]
fs = ["blocking"]
io-driver = ["mio", "lazy_static", "sync"] # TODO: get rid of sync
io-util = ["memchr"]
io = ["io-util", "blocking"]
macros = ["tokio-macros"]
net = ["dns", "tcp", "udp", "uds"]
process = [
  "io-util", # TODO: Get rid of
  "libc",
  "mio-named-pipes",
  "signal",
  "winapi/consoleapi",
  "winapi/minwindef",
  "winapi/threadpoollegacyapiset",
  "winapi/winerror",
]
# Includes basic task execution capabilities
rt-core = []
# TODO: rename this -> `rt-threaded`
rt-full = [
  "macros",
  "num_cpus",
  "net",
  "rt-core",
  "sync",
  "time",
]
signal = [
  "io-driver",
  "lazy_static",
  "libc",
  "mio-uds",
  "signal-hook-registry",
  "winapi/consoleapi",
  "winapi/minwindef",
]
stream = ["futures-core"]
sync = ["fnv"]
test-util = []
tcp = ["io-driver"]
time = ["rt-core", "sync", "slab"]
udp = ["io-driver"]
uds = ["io-driver", "mio-uds", "libc"]


[dependencies]
tokio-macros = { version = "=0.2.0-alpha.6", optional = true, path = "../tokio-macros" }

bytes = "0.4"
<<<<<<< HEAD
futures-core = "0.3.1"
futures-sink = "0.3.1"
futures-util = { version = "0.3.1", features = ["sink", "channel"] }
=======
>>>>>>> 13b6e993
iovec = "0.1"
pin-project-lite = "0.1.1"

# Everything else is optional...
fnv = { version = "1.0.6", optional = true }
<<<<<<< HEAD
lazy_static = { version = "1.4.0", optional = true }
memchr = { version = "2.2", optional = true }
mio = { version = "0.6.14", optional = true }
num_cpus = { version = "1.11.1", optional = true }
pin-project = { version = "0.4", optional = true }
=======
futures-core = { version = "0.3.0", optional = true }
lazy_static = { version = "1.0.2", optional = true }
memchr = { version = "2.2", optional = true }
mio = { version = "0.6.14", optional = true }
num_cpus = { version = "1.8.0", optional = true }
>>>>>>> 13b6e993
# Backs `DelayQueue`
slab = { version = "0.4.2", optional = true }

[target.'cfg(unix)'.dependencies]
mio-uds = { version = "0.6.7", optional = true }
libc = { version = "0.2.65", optional = true }
signal-hook-registry = { version = "1.1.1", optional = true }

[target.'cfg(windows)'.dependencies]
mio-named-pipes = { version = "0.1.6", optional = true }

[target.'cfg(windows)'.dependencies.winapi]
version = "0.3.8"
default-features = false
optional = true

[dev-dependencies]
tokio-test = { version = "=0.2.0-alpha.6", path = "../tokio-test" }
futures = { version = "0.3.1", features = ["async-await"] }
loom = { version = "0.2.13", features = ["futures", "checkpoint"] }
proptest = "0.9.4"
tempfile = "3.1.0"

[package.metadata.docs.rs]
all-features = true<|MERGE_RESOLUTION|>--- conflicted
+++ resolved
@@ -89,30 +89,18 @@
 tokio-macros = { version = "=0.2.0-alpha.6", optional = true, path = "../tokio-macros" }
 
 bytes = "0.4"
-<<<<<<< HEAD
 futures-core = "0.3.1"
 futures-sink = "0.3.1"
 futures-util = { version = "0.3.1", features = ["sink", "channel"] }
-=======
->>>>>>> 13b6e993
 iovec = "0.1"
 pin-project-lite = "0.1.1"
 
 # Everything else is optional...
 fnv = { version = "1.0.6", optional = true }
-<<<<<<< HEAD
 lazy_static = { version = "1.4.0", optional = true }
 memchr = { version = "2.2", optional = true }
 mio = { version = "0.6.14", optional = true }
 num_cpus = { version = "1.11.1", optional = true }
-pin-project = { version = "0.4", optional = true }
-=======
-futures-core = { version = "0.3.0", optional = true }
-lazy_static = { version = "1.0.2", optional = true }
-memchr = { version = "2.2", optional = true }
-mio = { version = "0.6.14", optional = true }
-num_cpus = { version = "1.8.0", optional = true }
->>>>>>> 13b6e993
 # Backs `DelayQueue`
 slab = { version = "0.4.2", optional = true }
 
