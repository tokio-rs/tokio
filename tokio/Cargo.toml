--- conflicted
+++ resolved
@@ -37,20 +37,11 @@
   "time",
 ]
 
-<<<<<<< HEAD
-executor-core = []
-blocking = ["executor-core", "sync"]
-fs = ["blocking", "io-traits"]
-io-traits = ["bytes", "iovec"]
-io-util = ["io-traits", "pin-project", "memchr"]
-io = ["io-traits", "io-util", "blocking"]
-=======
 blocking = ["rt-core"]
 dns = ["blocking"]
 fs = ["blocking"]
 io-driver = ["mio", "lazy_static", "sync"] # TODO: get rid of sync
 io-util = ["pin-project", "pin-project-lite", "memchr"]
->>>>>>> 14747940
 macros = ["tokio-macros"]
 net = ["dns", "tcp", "udp", "uds"]
 process = [
