[package]
name = "tokio"
# When releasing to crates.io:
# - Remove path dependencies
# - Update html_root_url.
# - Update doc url
#   - Cargo.toml
#   - README.md
# - Update CHANGELOG.md.
# - Create "v0.2.x" git tag.
version = "0.2.0-alpha.6"
edition = "2018"
authors = ["Tokio Contributors <team@tokio.rs>"]
license = "MIT"
readme = "README.md"
documentation = "https://docs.rs/tokio/0.2.0-alpha.6/tokio/"
repository = "https://github.com/tokio-rs/tokio"
homepage = "https://tokio.rs"
description = """
An event-driven, non-blocking I/O platform for writing asynchronous I/O
backed applications.
"""
categories = ["asynchronous", "network-programming"]
keywords = ["io", "async", "non-blocking", "futures"]

[features]
default = [
  "fs",
  "io",
  "net",
  "process",
  "rt-full",
  "signal",
  "sync",
  "timer",
]

<<<<<<< HEAD
fs = ["tokio-fs"]
=======
codec = ["io", "tokio-codec", "bytes"]
fs = []
>>>>>>> 978013a2
io = ["tokio-io"]
macros = ["tokio-macros"]
net = ["tcp", "udp", "uds"]
rt-current-thread = [
  "timer",
  "tokio-net",
  "tokio-executor/current-thread",
]
rt-full = [
  "macros",
  "num_cpus",
  "net",
  "sync",
  "timer",
  "tokio-executor/current-thread",
  "tokio-executor/thread-pool",
  "tracing-core",
]
signal = ["tokio-net/signal"]
sync = ["tokio-sync"]
tcp = ["io", "tokio-net/tcp"]
timer = ["tokio-timer"]
tracing = ["tracing-core"]
udp = ["io", "tokio-net/udp"]
uds = ["io", "tokio-net/uds"]
process = ["io", "tokio-net/process"]

[dependencies]
futures-core-preview = "=0.3.0-alpha.19"
futures-sink-preview = "=0.3.0-alpha.19"
futures-util-preview = { version = "=0.3.0-alpha.19", features = ["sink"] }

# Everything else is optional...
num_cpus = { version = "1.8.0", optional = true }
<<<<<<< HEAD
tokio-fs = { version = "=0.2.0-alpha.6", optional = true, path = "../tokio-fs" }
=======
tokio-codec = { version = "=0.2.0-alpha.6", optional = true, path = "../tokio-codec" }
>>>>>>> 978013a2
tokio-io = { version = "=0.2.0-alpha.6", optional = true, features = ["util"], path = "../tokio-io" }
tokio-executor = { version = "=0.2.0-alpha.6", optional = true, path = "../tokio-executor" }
tokio-macros = { version = "=0.2.0-alpha.6", optional = true, path = "../tokio-macros" }
tokio-net = { version = "=0.2.0-alpha.6", optional = true, features = ["async-traits"], path = "../tokio-net" }
tokio-sync = { version = "=0.2.0-alpha.6", optional = true, path = "../tokio-sync", features = ["async-traits"] }
tokio-timer = { version = "=0.3.0-alpha.6", optional = true, path = "../tokio-timer", features = ["async-traits"] }
tracing-core = { version = "0.1", optional = true }

[target.'cfg(feature = "tracing")'.dependencies]
tokio-net = { version = "=0.2.0-alpha.6", optional = true, path = "../tokio-net", features = ["tracing", "async-traits"] }
tokio-executor = { version = "=0.2.0-alpha.6", optional = true, path = "../tokio-executor", features = ["tracing"] }

[dev-dependencies]
tokio-test = { version = "=0.2.0-alpha.6", path = "../tokio-test" }
tokio-util = { version = "=0.2.0-alpha.6", path = "../tokio-util" }

futures-preview = "=0.3.0-alpha.19"
futures-util-preview = "=0.3.0-alpha.19"
pin-utils = "=0.1.0-alpha.4"
env_logger = { version = "0.6", default-features = false }
flate2 = { version = "1", features = ["tokio"] }
http = "0.1"
httparse = "1.0"
libc = "0.2"
num_cpus = "1.0"
serde = { version = "1.0", features = ["derive"] }
serde_json = "1.0"
tempfile = "3.1.0"
time = "0.1"

[package.metadata.docs.rs]
all-features = true<|MERGE_RESOLUTION|>--- conflicted
+++ resolved
@@ -35,12 +35,7 @@
   "timer",
 ]
 
-<<<<<<< HEAD
-fs = ["tokio-fs"]
-=======
-codec = ["io", "tokio-codec", "bytes"]
 fs = []
->>>>>>> 978013a2
 io = ["tokio-io"]
 macros = ["tokio-macros"]
 net = ["tcp", "udp", "uds"]
@@ -75,11 +70,6 @@
 
 # Everything else is optional...
 num_cpus = { version = "1.8.0", optional = true }
-<<<<<<< HEAD
-tokio-fs = { version = "=0.2.0-alpha.6", optional = true, path = "../tokio-fs" }
-=======
-tokio-codec = { version = "=0.2.0-alpha.6", optional = true, path = "../tokio-codec" }
->>>>>>> 978013a2
 tokio-io = { version = "=0.2.0-alpha.6", optional = true, features = ["util"], path = "../tokio-io" }
 tokio-executor = { version = "=0.2.0-alpha.6", optional = true, path = "../tokio-executor" }
 tokio-macros = { version = "=0.2.0-alpha.6", optional = true, path = "../tokio-macros" }
