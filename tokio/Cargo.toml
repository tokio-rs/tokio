--- conflicted
+++ resolved
@@ -24,12 +24,8 @@
 keywords = ["io", "async", "non-blocking", "futures"]
 
 [features]
-<<<<<<< HEAD
-default = ["full"]
-=======
 # Include nothing by default
 default = []
->>>>>>> abfa857f
 
 # enable everything
 full = [
@@ -53,11 +49,7 @@
 blocking = ["rt-core"]
 dns = ["rt-core"]
 fs = ["rt-core"]
-<<<<<<< HEAD
-io-driver = ["rt-core", "mio", "lazy_static"]
-=======
 io-driver = ["mio", "lazy_static"]
->>>>>>> abfa857f
 io-util = ["memchr"]
 # stdin, stdout, stderr
 io-std = ["rt-core"]
@@ -92,11 +84,7 @@
 sync = ["fnv"]
 test-util = []
 tcp = ["io-driver"]
-<<<<<<< HEAD
-time = ["rt-core", "slab"]
-=======
 time = ["slab"]
->>>>>>> abfa857f
 udp = ["io-driver"]
 uds = ["io-driver", "mio-uds", "libc"]
 
@@ -104,12 +92,7 @@
 [dependencies]
 tokio-macros = { version = "0.2.0", optional = true, path = "../tokio-macros" }
 
-<<<<<<< HEAD
-bytes = "0.4"
-iovec = "0.1"
-=======
 bytes = "0.5.0"
->>>>>>> abfa857f
 pin-project-lite = "0.1.1"
 
 # Everything else is optional...
