[package]
name = "tokio"
# When releasing to crates.io:
# - Remove path dependencies
# - Update html_root_url.
# - Update doc url
#   - Cargo.toml
#   - README.md
# - Update CHANGELOG.md.
# - Create "v0.3.x" git tag.
version = "0.3.0"
edition = "2018"
authors = ["Tokio Contributors <team@tokio.rs>"]
license = "MIT"
readme = "README.md"
documentation = "https://docs.rs/tokio/0.3.0/tokio/"
repository = "https://github.com/tokio-rs/tokio"
homepage = "https://tokio.rs"
description = """
An event-driven, non-blocking I/O platform for writing asynchronous I/O
backed applications.
"""
categories = ["asynchronous", "network-programming"]
keywords = ["io", "async", "non-blocking", "futures"]
publish = false

[features]
# Include nothing by default
default = []

# enable everything
full = [
  "blocking",
  "dns",
  "fs",
  "io-util",
  "io-std",
  "macros",
  "net",
  "process",
  "rt-core",
  "rt-util",
  "rt-threaded",
  "signal",
  "stream",
  "sync",
  "time",
]

blocking = ["rt-core"]
dns = ["rt-core"]
fs = ["rt-core", "io-util"]
io-util = ["memchr"]
# stdin, stdout, stderr
io-std = ["rt-core"]
macros = ["tokio-macros"]
net = ["dns", "tcp", "udp", "uds"]
process = [
  "lazy_static",
  "libc",
  "mio/os-poll",
  "mio/os-util",
  "mio/uds",
  "signal-hook-registry",
  "winapi/threadpoollegacyapiset",
]
# Includes basic task execution capabilities
rt-core = ["slab"]
rt-util = []
rt-threaded = [
  "num_cpus",
  "rt-core",
]
signal = [
  "lazy_static",
  "libc",
  "mio/os-poll",
  "mio/uds",
  "signal-hook-registry",
  "winapi/consoleapi",
]
stream = ["futures-core"]
sync = ["fnv"]
test-util = []
<<<<<<< HEAD
tcp = ["lazy_static", "mio"]
time = []
udp = ["lazy_static", "mio"]
uds = ["lazy_static", "libc", "mio", "mio-uds"]
=======
tcp = ["lazy_static", "mio/tcp", "mio/os-poll"]
time = ["slab"]
udp = ["lazy_static", "mio/udp", "mio/os-poll"]
uds = ["lazy_static", "libc", "mio/uds", "mio/os-poll"]
>>>>>>> 1e585ccb

[dependencies]
tokio-macros = { version = "0.3.0", path = "../tokio-macros", optional = true }

bytes = "0.5.0"
pin-project-lite = "0.1.1"

# Everything else is optional...
fnv = { version = "1.0.6", optional = true }
futures-core = { version = "0.3.0", optional = true }
lazy_static = { version = "1.0.2", optional = true }
memchr = { version = "2.2", optional = true }
mio = { version = "0.7.2", optional = true }
num_cpus = { version = "1.8.0", optional = true }
parking_lot = { version = "0.11.0", optional = true } # Not in full
slab = { version = "0.4.1", optional = true }
tracing = { version = "0.1.16", default-features = false, features = ["std"], optional = true } # Not in full

[target.'cfg(unix)'.dependencies]
libc = { version = "0.2.42", optional = true }
signal-hook-registry = { version = "1.1.1", optional = true }

[target.'cfg(windows)'.dependencies.winapi]
version = "0.3.8"
default-features = false
optional = true

[dev-dependencies]
tokio-test = { version = "0.3.0", path = "../tokio-test" }
futures = { version = "0.3.0", features = ["async-await"] }
proptest = "0.9.4"
tempfile = "3.1.0"

[target.'cfg(loom)'.dev-dependencies]
loom = { version = "0.3.5", features = ["futures", "checkpoint"] }

[package.metadata.docs.rs]
all-features = true
rustdoc-args = ["--cfg", "docsrs"]

[package.metadata.playground]
features = ["full"]<|MERGE_RESOLUTION|>--- conflicted
+++ resolved
@@ -82,17 +82,10 @@
 stream = ["futures-core"]
 sync = ["fnv"]
 test-util = []
-<<<<<<< HEAD
-tcp = ["lazy_static", "mio"]
+tcp = ["lazy_static", "mio/tcp", "mio/os-poll"]
 time = []
-udp = ["lazy_static", "mio"]
-uds = ["lazy_static", "libc", "mio", "mio-uds"]
-=======
-tcp = ["lazy_static", "mio/tcp", "mio/os-poll"]
-time = ["slab"]
 udp = ["lazy_static", "mio/udp", "mio/os-poll"]
 uds = ["lazy_static", "libc", "mio/uds", "mio/os-poll"]
->>>>>>> 1e585ccb
 
 [dependencies]
 tokio-macros = { version = "0.3.0", path = "../tokio-macros", optional = true }
