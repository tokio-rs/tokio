--- conflicted
+++ resolved
@@ -82,11 +82,7 @@
 stream = ["futures-core"]
 sync = ["fnv"]
 test-util = []
-<<<<<<< HEAD
-tcp = ["io-driver"]
-=======
-tcp = ["iovec", "lazy_static", "mio"]
->>>>>>> 760ae894
+tcp = ["lazy_static", "mio"]
 time = ["slab"]
 udp = ["lazy_static", "mio"]
 uds = ["lazy_static", "libc", "mio", "mio-uds"]
