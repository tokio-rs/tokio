--- conflicted
+++ resolved
@@ -121,7 +121,6 @@
 #[cfg(feature = "rt-full")]
 mod util;
 
-<<<<<<< HEAD
 #[cfg(feature = "local")]
 pub mod local {
     //! Runs `!Send` futures on the current thread.
@@ -189,10 +188,6 @@
     pub use crate::runtime::local::*;
 }
 
-if_runtime! {
-    #[doc(inline)]
-    pub use crate::runtime::spawn;
-=======
 #[doc(inline)]
 #[cfg(feature = "rt-core")]
 pub use crate::runtime::spawn;
@@ -201,7 +196,6 @@
 #[cfg(feature = "macros")]
 #[doc(inline)]
 pub use tokio_macros::main;
->>>>>>> 27e5b410
 
 #[cfg(feature = "macros")]
 #[doc(inline)]
