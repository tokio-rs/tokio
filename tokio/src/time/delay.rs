--- conflicted
+++ resolved
@@ -24,19 +24,11 @@
 ///
 /// Equivalent to `delay_until(Instant::now() + duration)`. An asynchronous
 /// analog to `std::thread::sleep`.
-<<<<<<< HEAD
 ///
 /// No work is performed while awaiting on the delay to complete. The delay
 /// operates at millisecond granularity and should not be used for tasks that
 /// require high-resolution timers.
 ///
-=======
-///
-/// No work is performed while awaiting on the delay to complete. The delay
-/// operates at millisecond granularity and should not be used for tasks that
-/// require high-resolution timers.
-///
->>>>>>> abfa857f
 /// # Cancellation
 ///
 /// Canceling a delay is done by dropping the returned future. No additional
@@ -84,15 +76,6 @@
     pub fn reset(&mut self, deadline: Instant) {
         self.registration.reset(deadline);
     }
-<<<<<<< HEAD
-
-    /// Register the delay with the timer instance for the current execution
-    /// context.
-    fn register(&mut self) {
-        self.registration.register();
-    }
-=======
->>>>>>> abfa857f
 }
 
 impl Future for Delay {
