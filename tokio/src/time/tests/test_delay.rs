use crate::park::{Park, Unpark};
use crate::time::driver::{Driver, Entry, Handle};
use crate::time::Clock;
use crate::time::{Duration, Instant};

use tokio_test::task;
use tokio_test::{assert_ok, assert_pending, assert_ready_ok};

use std::sync::Arc;

macro_rules! poll {
    ($e:expr) => {
        $e.enter(|cx, e| e.poll_elapsed(cx))
    };
}

#[test]
fn frozen_utility_returns_correct_advanced_duration() {
    let clock = Clock::new();
    clock.pause();
    let start = clock.now();

    clock.advance(ms(10));
    assert_eq!(clock.now() - start, ms(10));
}

#[test]
fn immediate_delay() {
    let (mut driver, clock, handle) = setup();
    let start = clock.now();

    let when = clock.now();
    let mut e = task::spawn(delay_until(&handle, when));

    assert_ready_ok!(poll!(e));

    assert_ok!(driver.park_timeout(Duration::from_millis(1000)));

    // The time has not advanced. The `turn` completed immediately.
    assert_eq!(clock.now() - start, ms(1000));
}

#[test]
fn delayed_delay_level_0() {
    let (mut driver, clock, handle) = setup();
    let start = clock.now();

    for &i in &[1, 10, 60] {
        // Create a `Delay` that elapses in the future
        let mut e = task::spawn(delay_until(&handle, start + ms(i)));

        // The delay has not elapsed.
        assert_pending!(poll!(e));

        assert_ok!(driver.park());
        assert_eq!(clock.now() - start, ms(i));

        assert_ready_ok!(poll!(e));
    }
}

#[test]
fn sub_ms_delayed_delay() {
    let (mut driver, clock, handle) = setup();

    for _ in 0..5 {
        let deadline = clock.now() + ms(1) + Duration::new(0, 1);

        let mut e = task::spawn(delay_until(&handle, deadline));

        assert_pending!(poll!(e));

        assert_ok!(driver.park());
        assert_ready_ok!(poll!(e));

        assert!(clock.now() >= deadline);

        clock.advance(Duration::new(0, 1));
    }
}

#[test]
fn delayed_delay_wrapping_level_0() {
    let (mut driver, clock, handle) = setup();
    let start = clock.now();

    assert_ok!(driver.park_timeout(ms(5)));
    assert_eq!(clock.now() - start, ms(5));

    let mut e = task::spawn(delay_until(&handle, clock.now() + ms(60)));

    assert_pending!(poll!(e));

    assert_ok!(driver.park());
    assert_eq!(clock.now() - start, ms(64));
    assert_pending!(poll!(e));

    assert_ok!(driver.park());
    assert_eq!(clock.now() - start, ms(65));

    assert_ready_ok!(poll!(e));
}

#[test]
fn timer_wrapping_with_higher_levels() {
    let (mut driver, clock, handle) = setup();
    let start = clock.now();

    // Set delay to hit level 1
    let mut e1 = task::spawn(delay_until(&handle, clock.now() + ms(64)));
    assert_pending!(poll!(e1));

    // Turn a bit
    assert_ok!(driver.park_timeout(ms(5)));

    // Set timeout such that it will hit level 0, but wrap
    let mut e2 = task::spawn(delay_until(&handle, clock.now() + ms(60)));
    assert_pending!(poll!(e2));

    // This should result in s1 firing
    assert_ok!(driver.park());
    assert_eq!(clock.now() - start, ms(64));

    assert_ready_ok!(poll!(e1));
    assert_pending!(poll!(e2));

    assert_ok!(driver.park());
    assert_eq!(clock.now() - start, ms(65));

    assert_ready_ok!(poll!(e1));
}

#[test]
fn delay_with_deadline_in_past() {
    let (mut driver, clock, handle) = setup();
    let start = clock.now();

    // Create `Delay` that elapsed immediately.
    let mut e = task::spawn(delay_until(&handle, clock.now() - ms(100)));

    // Even though the delay expires in the past, it is not ready yet
    // because the timer must observe it.
    assert_ready_ok!(poll!(e));

    // Turn the timer, it runs for the elapsed time
    assert_ok!(driver.park_timeout(ms(1000)));

    // The time has not advanced. The `turn` completed immediately.
    assert_eq!(clock.now() - start, ms(1000));
}

#[test]
fn delayed_delay_level_1() {
    let (mut driver, clock, handle) = setup();
    let start = clock.now();

    // Create a `Delay` that elapses in the future
    let mut e = task::spawn(delay_until(&handle, clock.now() + ms(234)));

    // The delay has not elapsed.
    assert_pending!(poll!(e));

    // Turn the timer, this will wake up to cascade the timer down.
    assert_ok!(driver.park_timeout(ms(1000)));
    assert_eq!(clock.now() - start, ms(192));

    // The delay has not elapsed.
    assert_pending!(poll!(e));

    // Turn the timer again
    assert_ok!(driver.park_timeout(ms(1000)));
    assert_eq!(clock.now() - start, ms(234));

    // The delay has elapsed.
    assert_ready_ok!(poll!(e));

    let (mut driver, clock, handle) = setup();
    let start = clock.now();

    // Create a `Delay` that elapses in the future
    let mut e = task::spawn(delay_until(&handle, clock.now() + ms(234)));

    // The delay has not elapsed.
    assert_pending!(poll!(e));

    // Turn the timer with a smaller timeout than the cascade.
    assert_ok!(driver.park_timeout(ms(100)));
    assert_eq!(clock.now() - start, ms(100));

    assert_pending!(poll!(e));

    // Turn the timer, this will wake up to cascade the timer down.
    assert_ok!(driver.park_timeout(ms(1000)));
    assert_eq!(clock.now() - start, ms(192));

    // The delay has not elapsed.
    assert_pending!(poll!(e));

    // Turn the timer again
    assert_ok!(driver.park_timeout(ms(1000)));
    assert_eq!(clock.now() - start, ms(234));

    // The delay has elapsed.
    assert_ready_ok!(poll!(e));
}

#[test]
fn concurrently_set_two_timers_second_one_shorter() {
    let (mut driver, clock, handle) = setup();
    let start = clock.now();

    let mut e1 = task::spawn(delay_until(&handle, clock.now() + ms(500)));
    let mut e2 = task::spawn(delay_until(&handle, clock.now() + ms(200)));

    // The delay has not elapsed
    assert_pending!(poll!(e1));
    assert_pending!(poll!(e2));

    // Delay until a cascade
    assert_ok!(driver.park());
    assert_eq!(clock.now() - start, ms(192));

    // Delay until the second timer.
    assert_ok!(driver.park());
    assert_eq!(clock.now() - start, ms(200));

    // The shorter delay fires
    assert_ready_ok!(poll!(e2));
    assert_pending!(poll!(e1));

    assert_ok!(driver.park());
    assert_eq!(clock.now() - start, ms(448));

    assert_pending!(poll!(e1));

    // Turn again, this time the time will advance to the second delay
    assert_ok!(driver.park());
    assert_eq!(clock.now() - start, ms(500));

    assert_ready_ok!(poll!(e1));
}

#[test]
fn short_delay() {
    let (mut driver, clock, handle) = setup();
    let start = clock.now();

    // Create a `Delay` that elapses in the future
    let mut e = task::spawn(delay_until(&handle, clock.now() + ms(1)));

    // The delay has not elapsed.
    assert_pending!(poll!(e));

    // Turn the timer, but not enough time will go by.
    assert_ok!(driver.park());

    // The delay has elapsed.
    assert_ready_ok!(poll!(e));

    // The time has advanced to the point of the delay elapsing.
    assert_eq!(clock.now() - start, ms(1));
}

#[test]
fn sorta_long_delay_until() {
    const MIN_5: u64 = 5 * 60 * 1000;

    let (mut driver, clock, handle) = setup();
    let start = clock.now();

    // Create a `Delay` that elapses in the future
    let mut e = task::spawn(delay_until(&handle, clock.now() + ms(MIN_5)));

    // The delay has not elapsed.
    assert_pending!(poll!(e));

    let cascades = &[262_144, 262_144 + 9 * 4096, 262_144 + 9 * 4096 + 15 * 64];

    for &elapsed in cascades {
        assert_ok!(driver.park());
        assert_eq!(clock.now() - start, ms(elapsed));

        assert_pending!(poll!(e));
    }

    assert_ok!(driver.park());
    assert_eq!(clock.now() - start, ms(MIN_5));

    // The delay has elapsed.
    assert_ready_ok!(poll!(e));
}

#[test]
fn very_long_delay() {
    const MO_5: u64 = 5 * 30 * 24 * 60 * 60 * 1000;

    let (mut driver, clock, handle) = setup();
    let start = clock.now();

    // Create a `Delay` that elapses in the future
    let mut e = task::spawn(delay_until(&handle, clock.now() + ms(MO_5)));

    // The delay has not elapsed.
    assert_pending!(poll!(e));

    let cascades = &[
        12_884_901_888,
        12_952_010_752,
        12_959_875_072,
        12_959_997_952,
    ];

    for &elapsed in cascades {
        assert_ok!(driver.park());
        assert_eq!(clock.now() - start, ms(elapsed));

<<<<<<< HEAD
        // The delay has elapsed.
        assert_ready!(fut.poll());
    })
}

#[test]
#[should_panic(expected = "timer duration exceeds maximum duration")]
fn greater_than_max() {
    const YR_5: u64 = 5 * 365 * 24 * 60 * 60 * 1000;

    mock(|clock| {
        // Create a `Delay` that elapses in the future
        let mut fut = task::spawn(delay_until(clock.now() + ms(YR_5)));
=======
        assert_pending!(poll!(e));
    }
>>>>>>> de7b8914

    // Turn the timer, but not enough time will go by.
    assert_ok!(driver.park());

    // The time has advanced to the point of the delay elapsing.
    assert_eq!(clock.now() - start, ms(MO_5));

    // The delay has elapsed.
    assert_ready_ok!(poll!(e));
}

#[test]
fn unpark_is_delayed() {
    // A special park that will take much longer than the requested duration
    struct MockPark(Clock);

    struct MockUnpark;

    impl Park for MockPark {
        type Unpark = MockUnpark;
        type Error = ();

        fn unpark(&self) -> Self::Unpark {
            MockUnpark
        }

        fn park(&mut self) -> Result<(), Self::Error> {
            panic!("parking forever");
        }

        fn park_timeout(&mut self, duration: Duration) -> Result<(), Self::Error> {
            assert_eq!(duration, ms(0));
            self.0.advance(ms(436));
            Ok(())
        }
    }

    impl Unpark for MockUnpark {
        fn unpark(&self) {}
    }

    let clock = Clock::new();
    clock.pause();
    let start = clock.now();
    let mut driver = Driver::new(MockPark(clock.clone()), clock.clone());
    let handle = driver.handle();

    let mut e1 = task::spawn(delay_until(&handle, clock.now() + ms(100)));
    let mut e2 = task::spawn(delay_until(&handle, clock.now() + ms(101)));
    let mut e3 = task::spawn(delay_until(&handle, clock.now() + ms(200)));

    assert_pending!(poll!(e1));
    assert_pending!(poll!(e2));
    assert_pending!(poll!(e3));

    assert_ok!(driver.park());

    assert_eq!(clock.now() - start, ms(500));

    assert_ready_ok!(poll!(e1));
    assert_ready_ok!(poll!(e2));
    assert_ready_ok!(poll!(e3));
}

#[test]
fn set_timeout_at_deadline_greater_than_max_timer() {
    const YR_1: u64 = 365 * 24 * 60 * 60 * 1000;
    const YR_5: u64 = 5 * YR_1;

    let (mut driver, clock, handle) = setup();
    let start = clock.now();

    for _ in 0..5 {
        assert_ok!(driver.park_timeout(ms(YR_1)));
    }

    let mut e = task::spawn(delay_until(&handle, clock.now() + ms(1)));
    assert_pending!(poll!(e));

    assert_ok!(driver.park_timeout(ms(1000)));
    assert_eq!(clock.now() - start, ms(YR_5) + ms(1));

    assert_ready_ok!(poll!(e));
}

fn setup() -> (Driver<MockPark>, Clock, Handle) {
    let clock = Clock::new();
    clock.pause();
    let driver = Driver::new(MockPark(clock.clone()), clock.clone());
    let handle = driver.handle();

    (driver, clock, handle)
}

fn delay_until(handle: &Handle, when: Instant) -> Arc<Entry> {
    Entry::new(&handle, when, ms(0))
}

struct MockPark(Clock);

struct MockUnpark;

impl Park for MockPark {
    type Unpark = MockUnpark;
    type Error = ();

    fn unpark(&self) -> Self::Unpark {
        MockUnpark
    }

    fn park(&mut self) -> Result<(), Self::Error> {
        panic!("parking forever");
    }

    fn park_timeout(&mut self, duration: Duration) -> Result<(), Self::Error> {
        self.0.advance(duration);
        Ok(())
    }
}

impl Unpark for MockUnpark {
    fn unpark(&self) {}
}

fn ms(n: u64) -> Duration {
    Duration::from_millis(n)
}<|MERGE_RESOLUTION|>--- conflicted
+++ resolved
@@ -314,24 +314,8 @@
         assert_ok!(driver.park());
         assert_eq!(clock.now() - start, ms(elapsed));
 
-<<<<<<< HEAD
-        // The delay has elapsed.
-        assert_ready!(fut.poll());
-    })
-}
-
-#[test]
-#[should_panic(expected = "timer duration exceeds maximum duration")]
-fn greater_than_max() {
-    const YR_5: u64 = 5 * 365 * 24 * 60 * 60 * 1000;
-
-    mock(|clock| {
-        // Create a `Delay` that elapses in the future
-        let mut fut = task::spawn(delay_until(clock.now() + ms(YR_5)));
-=======
         assert_pending!(poll!(e));
     }
->>>>>>> de7b8914
 
     // Turn the timer, but not enough time will go by.
     assert_ok!(driver.park());
