--- conflicted
+++ resolved
@@ -130,14 +130,7 @@
         let clock = clock().expect("time cannot be frozen from outside the Tokio runtime");
         clock.advance(duration);
 
-<<<<<<< HEAD
-        // Prevent the runtime from advancing the clock to the next pending
-        // timer when parking, which likely will advance it too far (see
-        // https://github.com/tokio-rs/tokio/pull/3712)
-        crate::time::sleep_until(until).await;
-=======
         crate::task::yield_now().await;
->>>>>>> 60bd40d5
     }
 
     /// Return the current instant, factoring in frozen time.
