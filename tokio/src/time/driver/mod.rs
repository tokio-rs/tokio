//! Time driver

mod atomic_stack;
use self::atomic_stack::AtomicStack;

mod entry;
pub(super) use self::entry::Entry;

mod handle;
pub(crate) use self::handle::Handle;

mod registration;
pub(crate) use self::registration::Registration;

mod stack;
use self::stack::Stack;

use crate::loom::sync::atomic::{AtomicU64, AtomicUsize};
use crate::park::{Park, Unpark};
use crate::time::{wheel, Error};
use crate::time::{Clock, Duration, Instant};

use std::sync::atomic::Ordering::{Acquire, Relaxed, Release, SeqCst};

use std::sync::Arc;
use std::usize;
use std::{cmp, fmt};

/// Time implementation that drives [`Delay`], [`Interval`], and [`Timeout`].
///
/// A `Driver` instance tracks the state necessary for managing time and
/// notifying the [`Delay`] instances once their deadlines are reached.
///
/// It is expected that a single instance manages many individual [`Delay`]
/// instances. The `Driver` implementation is thread-safe and, as such, is able
/// to handle callers from across threads.
///
/// After creating the `Driver` instance, the caller must repeatedly call
/// [`turn`]. The time driver will perform no work unless [`turn`] is called
/// repeatedly.
///
/// The driver has a resolution of one millisecond. Any unit of time that falls
/// between milliseconds are rounded up to the next millisecond.
///
/// When an instance is dropped, any outstanding [`Delay`] instance that has not
/// elapsed will be notified with an error. At this point, calling `poll` on the
/// [`Delay`] instance will result in `Err` being returned.
///
/// # Implementation
///
/// THe time driver is based on the [paper by Varghese and Lauck][paper].
///
/// A hashed timing wheel is a vector of slots, where each slot handles a time
/// slice. As time progresses, the timer walks over the slot for the current
/// instant, and processes each entry for that slot. When the timer reaches the
/// end of the wheel, it starts again at the beginning.
///
/// The implementation maintains six wheels arranged in a set of levels. As the
/// levels go up, the slots of the associated wheel represent larger intervals
/// of time. At each level, the wheel has 64 slots. Each slot covers a range of
/// time equal to the wheel at the lower level. At level zero, each slot
/// represents one millisecond of time.
///
/// The wheels are:
///
/// * Level 0: 64 x 1 millisecond slots.
/// * Level 1: 64 x 64 millisecond slots.
/// * Level 2: 64 x ~4 second slots.
/// * Level 3: 64 x ~4 minute slots.
/// * Level 4: 64 x ~4 hour slots.
/// * Level 5: 64 x ~12 day slots.
///
/// When the timer processes entries at level zero, it will notify all the
/// `Delay` instances as their deadlines have been reached. For all higher
/// levels, all entries will be redistributed across the wheel at the next level
/// down. Eventually, as time progresses, entries will [`Delay`] instances will
/// either be canceled (dropped) or their associated entries will reach level
/// zero and be notified.
#[derive(Debug)]
pub(crate) struct Driver<T> {
    /// Shared state
    inner: Arc<Inner>,

    /// Timer wheel
    wheel: wheel::Wheel<Stack>,

    /// Thread parker. The `Driver` park implementation delegates to this.
    park: T,

    /// Source of "now" instances
    clock: Clock,
}

/// Timer state shared between `Driver`, `Handle`, and `Registration`.
pub(crate) struct Inner {
    /// The instant at which the timer started running.
    start: Instant,

    /// The last published timer `elapsed` value.
    elapsed: AtomicU64,

    /// Number of active timeouts
    num: AtomicUsize,

    /// Head of the "process" linked list.
    process: AtomicStack,

    /// Unparks the timer thread.
    unpark: Box<dyn Unpark>,
}

/// Maximum number of timeouts the system can handle concurrently.
const MAX_TIMEOUTS: usize = usize::MAX >> 1;

// ===== impl Driver =====

impl<T> Driver<T>
where
    T: Park,
{
    /// Creates a new `Driver` instance that uses `park` to block the current
    /// thread and `now` to get the current `Instant`.
    ///
    /// Specifying the source of time is useful when testing.
    pub(crate) fn new(park: T, clock: Clock) -> Driver<T> {
        let unpark = Box::new(park.unpark());

        Driver {
            inner: Arc::new(Inner::new(clock.now(), unpark)),
            wheel: wheel::Wheel::new(),
            park,
            clock,
        }
    }

    /// Returns a handle to the timer.
    ///
    /// The `Handle` is how `Delay` instances are created. The `Delay` instances
    /// can either be created directly or the `Handle` instance can be passed to
    /// `with_default`, setting the timer as the default timer for the execution
    /// context.
    pub(crate) fn handle(&self) -> Handle {
        Handle::new(Arc::downgrade(&self.inner))
    }

    /// Converts an `Expiration` to an `Instant`.
    fn expiration_instant(&self, when: u64) -> Instant {
        self.inner.start + Duration::from_millis(when)
    }

    /// Runs timer related logic
    fn process(&mut self) {
        let now = crate::time::ms(
            self.clock.now() - self.inner.start,
            crate::time::Round::Down,
        );
        let mut poll = wheel::Poll::new(now);

        while let Some(entry) = self.wheel.poll(&mut poll, &mut ()) {
            let when = entry.when_internal().expect("invalid internal entry state");

            // Fire the entry
            entry.fire(when);

            // Track that the entry has been fired
            entry.set_when_internal(None);
        }

        // Update the elapsed cache
        self.inner.elapsed.store(self.wheel.elapsed(), SeqCst);
    }

    /// Processes the entry queue
    ///
    /// This handles adding and canceling timeouts.
    fn process_queue(&mut self) {
        for entry in self.inner.process.take() {
            match (entry.when_internal(), entry.load_state()) {
                (None, None) => {
                    // Nothing to do
                }
                (Some(_), None) => {
                    // Remove the entry
                    self.clear_entry(&entry);
                }
                (None, Some(when)) => {
                    // Queue the entry
                    self.add_entry(entry, when);
                }
                (Some(_), Some(next)) => {
                    self.clear_entry(&entry);
                    self.add_entry(entry, next);
                }
            }
        }
    }

    fn clear_entry(&mut self, entry: &Arc<Entry>) {
        self.wheel.remove(entry, &mut ());
        entry.set_when_internal(None);
    }

    /// Fires the entry if it needs to, otherwise queue it to be processed later.
    ///
    /// Returns `None` if the entry was fired.
    fn add_entry(&mut self, entry: Arc<Entry>, when: u64) {
        use crate::time::wheel::InsertError;

        entry.set_when_internal(Some(when));

        match self.wheel.insert(when, entry, &mut ()) {
            Ok(_) => {}
            Err((entry, InsertError::Elapsed)) => {
                // The entry's deadline has elapsed, so fire it and update the
                // internal state accordingly.
                entry.set_when_internal(None);
                entry.fire(when);
            }
            Err((entry, InsertError::Invalid)) => {
                // The entry's deadline is invalid, so error it and update the
                // internal state accordingly.
                entry.set_when_internal(None);
                entry.error();
            }
        }
    }
}

impl<T> Park for Driver<T>
where
    T: Park,
{
    type Unpark = T::Unpark;
    type Error = T::Error;

    fn unpark(&self) -> Self::Unpark {
        self.park.unpark()
    }

    fn park(&mut self) -> Result<(), Self::Error> {
        self.process_queue();

        match self.wheel.poll_at() {
            Some(when) => {
                let now = self.clock.now();
                let deadline = self.expiration_instant(when);

                if deadline > now {
                    let dur = deadline - now;

                    if self.clock.is_frozen() {
                        self.park.park_timeout(Duration::from_secs(0))?;
                        self.clock.advance(dur);
                    } else {
                        self.park.park_timeout(dur)?;
                    }
                } else {
                    self.park.park_timeout(Duration::from_secs(0))?;
                }
            }
            None => {
                self.park.park()?;
            }
        }

        self.process();

        Ok(())
    }

    fn park_timeout(&mut self, duration: Duration) -> Result<(), Self::Error> {
        self.process_queue();

        match self.wheel.poll_at() {
            Some(when) => {
                let now = self.clock.now();
                let deadline = self.expiration_instant(when);

                if deadline > now {
                    let duration = cmp::min(deadline - now, duration);

                    if self.clock.is_frozen() {
                        self.park.park_timeout(Duration::from_secs(0))?;
                        self.clock.advance(duration);
                    } else {
                        self.park.park_timeout(duration)?;
                    }
                } else {
                    self.park.park_timeout(Duration::from_secs(0))?;
                }
            }
            None => {
                self.park.park_timeout(duration)?;
            }
        }

        self.process();

        Ok(())
    }
}

impl<T> Drop for Driver<T> {
    fn drop(&mut self) {
        use std::u64;

        // Shutdown the stack of entries to process, preventing any new entries
        // from being pushed.
        self.inner.process.shutdown();

        // Clear the wheel, using u64::MAX allows us to drain everything
        let mut poll = wheel::Poll::new(u64::MAX);

        while let Some(entry) = self.wheel.poll(&mut poll, &mut ()) {
            entry.error();
        }
    }
}

// ===== impl Inner =====

impl Inner {
    fn new(start: Instant, unpark: Box<dyn Unpark>) -> Inner {
        Inner {
            num: AtomicUsize::new(0),
            elapsed: AtomicU64::new(0),
            process: AtomicStack::new(),
            start,
            unpark,
        }
    }

    fn elapsed(&self) -> u64 {
        self.elapsed.load(SeqCst)
    }

<<<<<<< HEAD
    #[cfg(test)]
    #[cfg(loom)]
    fn num(&self, ordering: ::std::sync::atomic::Ordering) -> usize {
        self.num.load(ordering)
    }

    /// Increment the number of active timeouts
=======
    /// Increments the number of active timeouts
>>>>>>> 4a24c706
    fn increment(&self) -> Result<(), Error> {
        let mut curr = self.num.load(Relaxed);
        loop {
            if curr == MAX_TIMEOUTS {
                return Err(Error::at_capacity());
            }

            match self
                .num
                .compare_exchange_weak(curr, curr + 1, Release, Relaxed)
            {
                Ok(_) => return Ok(()),
                Err(next) => curr = next,
            }
        }
    }

    /// Decrements the number of active timeouts
    fn decrement(&self) {
        let prev = self.num.fetch_sub(1, Acquire);
        debug_assert!(prev <= MAX_TIMEOUTS);
    }

    fn queue(&self, entry: &Arc<Entry>) -> Result<(), Error> {
        if self.process.push(entry)? {
            // The timer is notified so that it can process the timeout
            self.unpark.unpark();
        }

        Ok(())
    }

    fn normalize_deadline(&self, deadline: Instant) -> u64 {
        if deadline < self.start {
            return 0;
        }

        crate::time::ms(deadline - self.start, crate::time::Round::Up)
    }
}

impl fmt::Debug for Inner {
    fn fmt(&self, fmt: &mut fmt::Formatter<'_>) -> fmt::Result {
        fmt.debug_struct("Inner").finish()
    }
}

#[cfg(test)]
mod tests;<|MERGE_RESOLUTION|>--- conflicted
+++ resolved
@@ -334,17 +334,13 @@
         self.elapsed.load(SeqCst)
     }
 
-<<<<<<< HEAD
     #[cfg(test)]
     #[cfg(loom)]
     fn num(&self, ordering: ::std::sync::atomic::Ordering) -> usize {
         self.num.load(ordering)
     }
 
-    /// Increment the number of active timeouts
-=======
     /// Increments the number of active timeouts
->>>>>>> 4a24c706
     fn increment(&self) -> Result<(), Error> {
         let mut curr = self.num.load(Relaxed);
         loop {
