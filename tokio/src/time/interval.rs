--- conflicted
+++ resolved
@@ -75,11 +75,7 @@
     }
 }
 
-<<<<<<< HEAD
-/// Stream returned by [`instant`](instant) and [`instant_at`](instant_at).
-=======
 /// Stream returned by [`interval`](interval) and [`interval_at`](interval_at).
->>>>>>> abfa857f
 #[derive(Debug)]
 pub struct Interval {
     /// Future that completes the next time the `Interval` yields a value.
