--- conflicted
+++ resolved
@@ -82,19 +82,7 @@
     }
 }
 
-<<<<<<< HEAD
-    /// Creates an empty linked list
-    #[cfg(all(feature = "nightly", feature = "parking_lot", not(all(loom, test)),))]
-    pub(crate) const fn const_new() -> LinkedList<T> {
-        LinkedList {
-            head: None,
-            tail: None,
-        }
-    }
-
-=======
 impl<L: Link> LinkedList<L, L::Target> {
->>>>>>> c9f5bc29
     /// Adds an element first in the list.
     pub(crate) fn push_front(&mut self, val: L::Handle) {
         // The value should not be dropped, it is being inserted into the list
