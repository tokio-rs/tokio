--- conflicted
+++ resolved
@@ -44,10 +44,6 @@
 mod rand;
 
 cfg_rt! {
-    #[allow(unreachable_pub)]
-    pub use self::rand::RngSeed;
-    pub(crate) use self::rand::{replace_thread_rng, RngSeedGenerator};
-
     mod idle_notified_set;
     pub(crate) use idle_notified_set::IdleNotifiedSet;
 
@@ -65,6 +61,10 @@
     pub(crate) use rc_cell::RcCell;
 }
 
+#[allow(unreachable_pub)]
+pub use self::rand::RngSeed;
+pub(crate) use self::rand::{replace_thread_rng, RngSeedGenerator};
+
 #[cfg(any(feature = "macros"))]
 #[cfg_attr(not(feature = "macros"), allow(unreachable_pub))]
 pub use self::rand::thread_rng_n;
@@ -78,18 +78,4 @@
 
 pub(crate) mod trace;
 
-<<<<<<< HEAD
-#[cfg(any(
-    feature = "rt",
-    feature = "time",
-    feature = "net",
-    feature = "process",
-    all(unix, feature = "signal")
-))]
-=======
-#[cfg(any(feature = "macros"))]
-#[cfg_attr(not(feature = "macros"), allow(unreachable_pub))]
-pub use self::rand::thread_rng_n;
-
->>>>>>> 57e08e71
 pub(crate) mod error;