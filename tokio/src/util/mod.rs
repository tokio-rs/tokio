--- conflicted
+++ resolved
@@ -3,11 +3,7 @@
     pub(crate) mod slab;
 }
 
-<<<<<<< HEAD
-#[cfg(any(feature = "sync", feature = "rt-core", feature = "signal"))]
-=======
-#[cfg(any(feature = "io-readiness", feature = "sync", feature = "rt-core"))]
->>>>>>> a0557840
+#[cfg(any(feature = "io-readiness", feature = "sync", feature = "rt-core", feature = "signal"))]
 pub(crate) mod linked_list;
 
 #[cfg(any(feature = "rt-threaded", feature = "macros", feature = "stream"))]
