//! Stream utilities for Tokio.
//!
//! A `Stream` is an asynchronous sequence of values. It can be thought of as an asynchronous version of the standard library's `Iterator` trait.
//!
//! This module provides helpers to work with them.

mod all;
use all::AllFuture;

mod any;
use any::AnyFuture;

mod empty;
pub use empty::{empty, Empty};

mod filter;
use filter::Filter;

mod filter_map;
use filter_map::FilterMap;

mod fuse;
use fuse::Fuse;

mod iter;
pub use iter::{iter, Iter};

mod map;
use map::Map;

mod merge;
use merge::Merge;

mod next;
use next::Next;

<<<<<<< HEAD
mod once;
pub use once::{once, Once};
=======
mod pending;
pub use pending::{pending, Pending};
>>>>>>> 8471e0a0

mod try_next;
use try_next::TryNext;

mod take;
use take::Take;

mod take_while;
use take_while::TakeWhile;

pub use futures_core::Stream;

/// An extension trait for `Stream`s that provides a variety of convenient
/// combinator functions.
pub trait StreamExt: Stream {
    /// Consumes and returns the next value in the stream or `None` if the
    /// stream is finished.
    ///
    /// Equivalent to:
    ///
    /// ```ignore
    /// async fn next(&mut self) -> Option<Self::Item>;
    /// ```
    ///
    /// Note that because `next` doesn't take ownership over the stream,
    /// the [`Stream`] type must be [`Unpin`]. If you want to use `next` with a
    /// [`!Unpin`](Unpin) stream, you'll first have to pin the stream. This can
    /// be done by boxing the stream using [`Box::pin`] or
    /// pinning it to the stack using the `pin_mut!` macro from the `pin_utils`
    /// crate.
    ///
    /// # Examples
    ///
    /// ```
    /// # #[tokio::main]
    /// # async fn main() {
    /// use tokio::stream::{self, StreamExt};
    ///
    /// let mut stream = stream::iter(1..=3);
    ///
    /// assert_eq!(stream.next().await, Some(1));
    /// assert_eq!(stream.next().await, Some(2));
    /// assert_eq!(stream.next().await, Some(3));
    /// assert_eq!(stream.next().await, None);
    /// # }
    /// ```
    fn next(&mut self) -> Next<'_, Self>
    where
        Self: Unpin,
    {
        Next::new(self)
    }

    /// Consumes and returns the next item in the stream. If an error is
    /// encountered before the next item, the error is returned instead.
    ///
    /// Equivalent to:
    ///
    /// ```ignore
    /// async fn try_next(&mut self) -> Result<Option<T>, E>;
    /// ```
    ///
    /// This is similar to the [`next`](StreamExt::next) combinator,
    /// but returns a [`Result<Option<T>, E>`](Result) rather than
    /// an [`Option<Result<T, E>>`](Option), making for easy use
    /// with the [`?`](std::ops::Try) operator.
    ///
    /// # Examples
    ///
    /// ```
    /// # #[tokio::main]
    /// # async fn main() {
    /// use tokio::stream::{self, StreamExt};
    ///
    /// let mut stream = stream::iter(vec![Ok(1), Ok(2), Err("nope")]);
    ///
    /// assert_eq!(stream.try_next().await, Ok(Some(1)));
    /// assert_eq!(stream.try_next().await, Ok(Some(2)));
    /// assert_eq!(stream.try_next().await, Err("nope"));
    /// # }
    /// ```
    fn try_next<T, E>(&mut self) -> TryNext<'_, Self>
    where
        Self: Stream<Item = Result<T, E>> + Unpin,
    {
        TryNext::new(self)
    }

    /// Maps this stream's items to a different type, returning a new stream of
    /// the resulting type.
    ///
    /// The provided closure is executed over all elements of this stream as
    /// they are made available. It is executed inline with calls to
    /// [`poll_next`](Stream::poll_next).
    ///
    /// Note that this function consumes the stream passed into it and returns a
    /// wrapped version of it, similar to the existing `map` methods in the
    /// standard library.
    ///
    /// # Examples
    ///
    /// ```
    /// # #[tokio::main]
    /// # async fn main() {
    /// use tokio::stream::{self, StreamExt};
    ///
    /// let stream = stream::iter(1..=3);
    /// let mut stream = stream.map(|x| x + 3);
    ///
    /// assert_eq!(stream.next().await, Some(4));
    /// assert_eq!(stream.next().await, Some(5));
    /// assert_eq!(stream.next().await, Some(6));
    /// # }
    /// ```
    fn map<T, F>(self, f: F) -> Map<Self, F>
    where
        F: FnMut(Self::Item) -> T,
        Self: Sized,
    {
        Map::new(self, f)
    }

    /// Combine two streams into one by interleaving the output of both as it
    /// is produced.
    ///
    /// Values are produced from the merged stream in the order they arrive from
    /// the two source streams. If both source streams provide values
    /// simultaneously, the merge stream alternates between them. This provides
    /// some level of fairness.
    ///
    /// The merged stream completes once **both** source streams complete. When
    /// one source stream completes before the other, the merge stream
    /// exclusively polls the remaining stream.
    ///
    /// # Examples
    ///
    /// ```
    /// use tokio::stream::StreamExt;
    /// use tokio::sync::mpsc;
    /// use tokio::time;
    ///
    /// use std::time::Duration;
    ///
    /// # /*
    /// #[tokio::main]
    /// # */
    /// # #[tokio::main(basic_scheduler)]
    /// async fn main() {
    /// # time::pause();
    ///     let (mut tx1, rx1) = mpsc::channel(10);
    ///     let (mut tx2, rx2) = mpsc::channel(10);
    ///
    ///     let mut rx = rx1.merge(rx2);
    ///
    ///     tokio::spawn(async move {
    ///         // Send some values immediately
    ///         tx1.send(1).await.unwrap();
    ///         tx1.send(2).await.unwrap();
    ///
    ///         // Let the other task send values
    ///         time::delay_for(Duration::from_millis(20)).await;
    ///
    ///         tx1.send(4).await.unwrap();
    ///     });
    ///
    ///     tokio::spawn(async move {
    ///         // Wait for the first task to send values
    ///         time::delay_for(Duration::from_millis(5)).await;
    ///
    ///         tx2.send(3).await.unwrap();
    ///
    ///         time::delay_for(Duration::from_millis(25)).await;
    ///
    ///         // Send the final value
    ///         tx2.send(5).await.unwrap();
    ///     });
    ///
    ///    assert_eq!(1, rx.next().await.unwrap());
    ///    assert_eq!(2, rx.next().await.unwrap());
    ///    assert_eq!(3, rx.next().await.unwrap());
    ///    assert_eq!(4, rx.next().await.unwrap());
    ///    assert_eq!(5, rx.next().await.unwrap());
    ///
    ///    // The merged stream is consumed
    ///    assert!(rx.next().await.is_none());
    /// }
    /// ```
    fn merge<U>(self, other: U) -> Merge<Self, U>
    where
        U: Stream<Item = Self::Item>,
        Self: Sized,
    {
        Merge::new(self, other)
    }

    /// Filters the values produced by this stream according to the provided
    /// predicate.
    ///
    /// As values of this stream are made available, the provided predicate `f`
    /// will be run against them. If the predicate
    /// resolves to `true`, then the stream will yield the value, but if the
    /// predicate resolves to `false`, then the value
    /// will be discarded and the next value will be produced.
    ///
    /// Note that this function consumes the stream passed into it and returns a
    /// wrapped version of it, similar to [`Iterator::filter`] method in the
    /// standard library.
    ///
    /// # Examples
    ///
    /// ```
    /// # #[tokio::main]
    /// # async fn main() {
    /// use tokio::stream::{self, StreamExt};
    ///
    /// let stream = stream::iter(1..=8);
    /// let mut evens = stream.filter(|x| x % 2 == 0);
    ///
    /// assert_eq!(Some(2), evens.next().await);
    /// assert_eq!(Some(4), evens.next().await);
    /// assert_eq!(Some(6), evens.next().await);
    /// assert_eq!(Some(8), evens.next().await);
    /// assert_eq!(None, evens.next().await);
    /// # }
    /// ```
    fn filter<F>(self, f: F) -> Filter<Self, F>
    where
        F: FnMut(&Self::Item) -> bool,
        Self: Sized,
    {
        Filter::new(self, f)
    }

    /// Filters the values produced by this stream while simultaneously mapping
    /// them to a different type according to the provided closure.
    ///
    /// As values of this stream are made available, the provided function will
    /// be run on them. If the predicate `f` resolves to
    /// [`Some(item)`](Some) then the stream will yield the value `item`, but if
    /// it resolves to [`None`] then the next value will be produced.
    ///
    /// Note that this function consumes the stream passed into it and returns a
    /// wrapped version of it, similar to [`Iterator::filter_map`] method in the
    /// standard library.
    ///
    /// # Examples
    /// ```
    /// # #[tokio::main]
    /// # async fn main() {
    /// use tokio::stream::{self, StreamExt};
    ///
    /// let stream = stream::iter(1..=8);
    /// let mut evens = stream.filter_map(|x| {
    ///     if x % 2 == 0 { Some(x + 1) } else { None }
    /// });
    ///
    /// assert_eq!(Some(3), evens.next().await);
    /// assert_eq!(Some(5), evens.next().await);
    /// assert_eq!(Some(7), evens.next().await);
    /// assert_eq!(Some(9), evens.next().await);
    /// assert_eq!(None, evens.next().await);
    /// # }
    /// ```
    fn filter_map<T, F>(self, f: F) -> FilterMap<Self, F>
    where
        F: FnMut(Self::Item) -> Option<T>,
        Self: Sized,
    {
        FilterMap::new(self, f)
    }

    /// Creates a stream which ends after the first `None`.
    ///
    /// After a stream returns `None`, behavior is undefined. Future calls to
    /// `poll_next` may or may not return `Some(T)` again or they may panic.
    /// `fuse()` adapts a stream, ensuring that after `None` is given, it will
    /// return `None` forever.
    ///
    /// # Examples
    ///
    /// ```
    /// use tokio::stream::{Stream, StreamExt};
    ///
    /// use std::pin::Pin;
    /// use std::task::{Context, Poll};
    ///
    /// // a stream which alternates between Some and None
    /// struct Alternate {
    ///     state: i32,
    /// }
    ///
    /// impl Stream for Alternate {
    ///     type Item = i32;
    ///
    ///     fn poll_next(mut self: Pin<&mut Self>, _cx: &mut Context<'_>) -> Poll<Option<i32>> {
    ///         let val = self.state;
    ///         self.state = self.state + 1;
    ///
    ///         // if it's even, Some(i32), else None
    ///         if val % 2 == 0 {
    ///             Poll::Ready(Some(val))
    ///         } else {
    ///             Poll::Ready(None)
    ///         }
    ///     }
    /// }
    ///
    /// #[tokio::main]
    /// async fn main() {
    ///     let mut stream = Alternate { state: 0 };
    ///
    ///     // the stream goes back and forth
    ///     assert_eq!(stream.next().await, Some(0));
    ///     assert_eq!(stream.next().await, None);
    ///     assert_eq!(stream.next().await, Some(2));
    ///     assert_eq!(stream.next().await, None);
    ///
    ///     // however, once it is fused
    ///     let mut stream = stream.fuse();
    ///
    ///     assert_eq!(stream.next().await, Some(4));
    ///     assert_eq!(stream.next().await, None);
    ///
    ///     // it will always return `None` after the first time.
    ///     assert_eq!(stream.next().await, None);
    ///     assert_eq!(stream.next().await, None);
    ///     assert_eq!(stream.next().await, None);
    /// }
    /// ```
    fn fuse(self) -> Fuse<Self>
    where
        Self: Sized,
    {
        Fuse::new(self)
    }

    /// Creates a new stream of at most `n` items of the underlying stream.
    ///
    /// Once `n` items have been yielded from this stream then it will always
    /// return that the stream is done.
    ///
    /// # Examples
    ///
    /// ```
    /// # #[tokio::main]
    /// # async fn main() {
    /// use tokio::stream::{self, StreamExt};
    ///
    /// let mut stream = stream::iter(1..=10).take(3);
    ///
    /// assert_eq!(Some(1), stream.next().await);
    /// assert_eq!(Some(2), stream.next().await);
    /// assert_eq!(Some(3), stream.next().await);
    /// assert_eq!(None, stream.next().await);
    /// # }
    /// ```
    fn take(self, n: usize) -> Take<Self>
    where
        Self: Sized,
    {
        Take::new(self, n)
    }

    /// Take elements from this stream while the provided predicate
    /// resolves to `true`.
    ///
    /// This function, like `Iterator::take_while`, will take elements from the
    /// stream until the predicate `f` resolves to `false`. Once one element
    /// returns false it will always return that the stream is done.
    ///
    /// # Examples
    ///
    /// ```
    /// # #[tokio::main]
    /// # async fn main() {
    /// use tokio::stream::{self, StreamExt};
    ///
    /// let mut stream = stream::iter(1..=10).take_while(|x| *x <= 3);
    ///
    /// assert_eq!(Some(1), stream.next().await);
    /// assert_eq!(Some(2), stream.next().await);
    /// assert_eq!(Some(3), stream.next().await);
    /// assert_eq!(None, stream.next().await);
    /// # }
    /// ```
    fn take_while<F>(self, f: F) -> TakeWhile<Self, F>
    where
        F: FnMut(&Self::Item) -> bool,
        Self: Sized,
    {
        TakeWhile::new(self, f)
    }

    /// Tests if every element of the stream matches a predicate.
    ///
    /// `all()` takes a closure that returns `true` or `false`. It applies
    /// this closure to each element of the stream, and if they all return
    /// `true`, then so does `all`. If any of them return `false`, it
    /// returns `false`. An empty stream returns `true`.
    ///
    /// `all()` is short-circuiting; in other words, it will stop processing
    /// as soon as it finds a `false`, given that no matter what else happens,
    /// the result will also be `false`.
    ///
    /// An empty stream returns `true`.
    ///
    /// # Examples
    ///
    /// Basic usage:
    ///
    /// ```
    /// # #[tokio::main]
    /// # async fn main() {
    /// use tokio::stream::{self, StreamExt};
    ///
    /// let a = [1, 2, 3];
    ///
    /// assert!(stream::iter(&a).all(|&x| x > 0).await);
    ///
    /// assert!(!stream::iter(&a).all(|&x| x > 2).await);
    /// # }
    /// ```
    ///
    /// Stopping at the first `false`:
    ///
    /// ```
    /// # #[tokio::main]
    /// # async fn main() {
    /// use tokio::stream::{self, StreamExt};
    ///
    /// let a = [1, 2, 3];
    ///
    /// let mut iter = stream::iter(&a);
    ///
    /// assert!(!iter.all(|&x| x != 2).await);
    ///
    /// // we can still use `iter`, as there are more elements.
    /// assert_eq!(iter.next().await, Some(&3));
    /// # }
    /// ```
    fn all<F>(&mut self, f: F) -> AllFuture<'_, Self, F>
    where
        Self: Unpin,
        F: FnMut(Self::Item) -> bool,
    {
        AllFuture::new(self, f)
    }

    /// Tests if any element of the stream matches a predicate.
    ///
    /// `any()` takes a closure that returns `true` or `false`. It applies
    /// this closure to each element of the stream, and if any of them return
    /// `true`, then so does `any()`. If they all return `false`, it
    /// returns `false`.
    ///
    /// `any()` is short-circuiting; in other words, it will stop processing
    /// as soon as it finds a `true`, given that no matter what else happens,
    /// the result will also be `true`.
    ///
    /// An empty stream returns `false`.
    ///
    /// Basic usage:
    ///
    /// ```
    /// # #[tokio::main]
    /// # async fn main() {
    /// use tokio::stream::{self, StreamExt};
    ///
    /// let a = [1, 2, 3];
    ///
    /// assert!(stream::iter(&a).any(|&x| x > 0).await);
    ///
    /// assert!(!stream::iter(&a).any(|&x| x > 5).await);
    /// # }
    /// ```
    ///
    /// Stopping at the first `true`:
    ///
    /// ```
    /// # #[tokio::main]
    /// # async fn main() {
    /// use tokio::stream::{self, StreamExt};
    ///
    /// let a = [1, 2, 3];
    ///
    /// let mut iter = stream::iter(&a);
    ///
    /// assert!(iter.any(|&x| x != 2).await);
    ///
    /// // we can still use `iter`, as there are more elements.
    /// assert_eq!(iter.next().await, Some(&2));
    /// # }
    /// ```
    fn any<F>(&mut self, f: F) -> AnyFuture<'_, Self, F>
    where
        Self: Unpin,
        F: FnMut(Self::Item) -> bool,
    {
        AnyFuture::new(self, f)
    }
}

impl<St: ?Sized> StreamExt for St where St: Stream {}<|MERGE_RESOLUTION|>--- conflicted
+++ resolved
@@ -34,13 +34,11 @@
 mod next;
 use next::Next;
 
-<<<<<<< HEAD
 mod once;
 pub use once::{once, Once};
-=======
+
 mod pending;
 pub use pending::{pending, Pending};
->>>>>>> 8471e0a0
 
 mod try_next;
 use try_next::TryNext;
