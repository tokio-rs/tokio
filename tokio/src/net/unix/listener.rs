use crate::future::poll_fn;
use crate::io::PollEvented;
use crate::net::unix::{Incoming, UnixStream};
<<<<<<< HEAD
use crate::net::util::IoResource;
=======
>>>>>>> 942feab0

use mio;
use std::convert::TryFrom;
use std::fmt;
use std::io;
use std::os::unix::io::{AsRawFd, RawFd};
use std::os::unix::net;
use std::path::Path;
use std::task::{Context, Poll};

<<<<<<< HEAD
/// A Unix socket which can accept connections from other Unix sockets.
pub struct UnixListener {
    io: IoResource<mio::net::UnixListener>,
=======
cfg_uds! {
    /// A Unix socket which can accept connections from other Unix sockets.
    pub struct UnixListener {
        io: PollEvented<mio_uds::UnixListener>,
    }
>>>>>>> 942feab0
}

impl UnixListener {
    /// Creates a new `UnixListener` bound to the specified path.
    pub fn bind<P>(path: P) -> io::Result<UnixListener>
    where
        P: AsRef<Path>,
    {
        let listener = mio::net::UnixListener::bind(path)?;
        let io = IoResource::new(listener)?;
        Ok(UnixListener { io })
    }

    /// Consumes a `UnixListener` in the standard library and returns a
    /// nonblocking `UnixListener` from this crate.
    ///
    /// The returned listener will be associated with the given event loop
    /// specified by `handle` and is ready to perform I/O.
    pub fn from_std(listener: net::UnixListener) -> io::Result<UnixListener> {
        let listener = mio::net::UnixListener::from_std(listener);
        let io = IoResource::new(listener)?;
        Ok(UnixListener { io })
    }

    /// Returns the local socket address of this listener.
    pub fn local_addr(&self) -> io::Result<mio::unix::SocketAddr> {
        self.io.get_ref().local_addr()
    }

    /// Returns the value of the `SO_ERROR` option.
    pub fn take_error(&self) -> io::Result<Option<io::Error>> {
        self.io.get_ref().take_error()
    }

    /// Accepts a new incoming connection to this listener.
    pub async fn accept(&mut self) -> io::Result<(UnixStream, mio::unix::SocketAddr)> {
        poll_fn(|cx| self.poll_accept(cx)).await
    }

    pub(crate) fn poll_accept(
        &mut self,
        cx: &mut Context<'_>,
    ) -> Poll<io::Result<(UnixStream, mio::unix::SocketAddr)>> {
        ready!(self.io.poll_read_ready(cx))?;

        match self.io.get_ref().accept() {
            Ok((stream, sockaddr)) => {
                let stream = UnixStream::new(stream)?;
                Ok((stream, sockaddr)).into()
            }
            Err(ref err) if err.kind() == io::ErrorKind::WouldBlock => {
                self.io.clear_read_ready(cx)?;
                Poll::Pending
            }
            Err(err) => Err(err).into(),
        }
    }

    /// Returns a stream over the connections being received on this listener.
    ///
    /// The returned stream will never return `None` and will also not yield the
    /// peer's `SocketAddr` structure. Iterating over it is equivalent to
    /// calling accept in a loop.
    ///
    /// # Errors
    ///
    /// Note that accepting a connection can lead to various errors and not all
    /// of them are necessarily fatal ‒ for example having too many open file
    /// descriptors or the other side closing the connection while it waits in
    /// an accept queue. These would terminate the stream if not handled in any
    /// way.
    ///
    /// # Examples
    ///
    /// ```no_run
    /// use tokio::net::UnixListener;
    ///
    /// use futures::StreamExt;
    ///
    /// #[tokio::main]
    /// async fn main() {
    ///     let mut listener = UnixListener::bind("/path/to/the/socket").unwrap();
    ///     let mut incoming = listener.incoming();
    ///
    ///     while let Some(stream) = incoming.next().await {
    ///         match stream {
    ///             Ok(stream) => {
    ///                 println!("new client!");
    ///             }
    ///             Err(e) => { /* connection failed */ }
    ///         }
    ///     }
    /// }
    /// ```
    pub fn incoming(&mut self) -> Incoming<'_> {
        Incoming::new(self)
    }
}

impl TryFrom<UnixListener> for mio::net::UnixListener {
    type Error = io::Error;

    /// Consumes value, returning the mio I/O object.
    ///
    /// See [`IoResource::into_inner`] for more details about
    /// resource deregistration that happens during the call.
    ///
<<<<<<< HEAD
    /// [`IoResource::into_inner`]: crate::util::IoResource::into_inner
=======
    /// [`PollEvented::into_inner`]: crate::io::PollEvented::into_inner
>>>>>>> 942feab0
    fn try_from(value: UnixListener) -> Result<Self, Self::Error> {
        value.io.into_inner()
    }
}

impl TryFrom<net::UnixListener> for UnixListener {
    type Error = io::Error;

    /// Consumes stream, returning the tokio I/O object.
    ///
    /// This is equivalent to
    /// [`UnixListener::from_std(stream)`](UnixListener::from_std).
    fn try_from(stream: net::UnixListener) -> io::Result<Self> {
        Self::from_std(stream)
    }
}

impl fmt::Debug for UnixListener {
    fn fmt(&self, f: &mut fmt::Formatter<'_>) -> fmt::Result {
        self.io.get_ref().fmt(f)
    }
}

impl AsRawFd for UnixListener {
    fn as_raw_fd(&self) -> RawFd {
        self.io.get_ref().as_raw_fd()
    }
}<|MERGE_RESOLUTION|>--- conflicted
+++ resolved
@@ -1,10 +1,6 @@
 use crate::future::poll_fn;
-use crate::io::PollEvented;
+use crate::io::IoResource;
 use crate::net::unix::{Incoming, UnixStream};
-<<<<<<< HEAD
-use crate::net::util::IoResource;
-=======
->>>>>>> 942feab0
 
 use mio;
 use std::convert::TryFrom;
@@ -15,17 +11,11 @@
 use std::path::Path;
 use std::task::{Context, Poll};
 
-<<<<<<< HEAD
-/// A Unix socket which can accept connections from other Unix sockets.
-pub struct UnixListener {
-    io: IoResource<mio::net::UnixListener>,
-=======
 cfg_uds! {
     /// A Unix socket which can accept connections from other Unix sockets.
     pub struct UnixListener {
-        io: PollEvented<mio_uds::UnixListener>,
+        io: IoResource<mio::net::UnixListener>,
     }
->>>>>>> 942feab0
 }
 
 impl UnixListener {
@@ -133,11 +123,7 @@
     /// See [`IoResource::into_inner`] for more details about
     /// resource deregistration that happens during the call.
     ///
-<<<<<<< HEAD
-    /// [`IoResource::into_inner`]: crate::util::IoResource::into_inner
-=======
-    /// [`PollEvented::into_inner`]: crate::io::PollEvented::into_inner
->>>>>>> 942feab0
+    /// [`IoResource::into_inner`]: crate::io::IoResource::into_inner
     fn try_from(value: UnixListener) -> Result<Self, Self::Error> {
         value.io.into_inner()
     }
