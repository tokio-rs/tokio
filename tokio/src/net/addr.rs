--- conflicted
+++ resolved
@@ -132,11 +132,7 @@
         type Future = sealed::MaybeReady;
 
         fn to_socket_addrs(&self) -> Self::Future {
-<<<<<<< HEAD
-            use crate::blocking;
-=======
             use crate::runtime::spawn_blocking;
->>>>>>> abfa857f
             use sealed::MaybeReady;
 
             // First check if the input parses as a socket address
@@ -149,11 +145,7 @@
             // Run DNS lookup on the blocking pool
             let s = self.to_owned();
 
-<<<<<<< HEAD
-            MaybeReady::Blocking(blocking::spawn_blocking(move || {
-=======
             MaybeReady::Blocking(spawn_blocking(move || {
->>>>>>> abfa857f
                 std::net::ToSocketAddrs::to_socket_addrs(&s)
             }))
         }
@@ -168,11 +160,7 @@
         type Future = sealed::MaybeReady;
 
         fn to_socket_addrs(&self) -> Self::Future {
-<<<<<<< HEAD
-            use crate::blocking;
-=======
             use crate::runtime::spawn_blocking;
->>>>>>> abfa857f
             use sealed::MaybeReady;
 
             let (host, port) = *self;
@@ -194,11 +182,7 @@
 
             let host = host.to_owned();
 
-<<<<<<< HEAD
-            MaybeReady::Blocking(blocking::spawn_blocking(move || {
-=======
             MaybeReady::Blocking(spawn_blocking(move || {
->>>>>>> abfa857f
                 std::net::ToSocketAddrs::to_socket_addrs(&(&host[..], port))
             }))
         }
@@ -251,7 +235,6 @@
             Ready(Option<SocketAddr>),
             Blocking(JoinHandle<io::Result<vec::IntoIter<SocketAddr>>>),
         }
-<<<<<<< HEAD
 
         #[doc(hidden)]
         #[derive(Debug)]
@@ -272,28 +255,6 @@
                     MaybeReady::Blocking(ref mut rx) => {
                         let res = ready!(Pin::new(rx).poll(cx))?.map(OneOrMore::More);
 
-=======
-
-        #[doc(hidden)]
-        #[derive(Debug)]
-        pub enum OneOrMore {
-            One(option::IntoIter<SocketAddr>),
-            More(vec::IntoIter<SocketAddr>),
-        }
-
-        impl Future for MaybeReady {
-            type Output = io::Result<OneOrMore>;
-
-            fn poll(mut self: Pin<&mut Self>, cx: &mut Context<'_>) -> Poll<Self::Output> {
-                match *self {
-                    MaybeReady::Ready(ref mut i) => {
-                        let iter = OneOrMore::One(i.take().into_iter());
-                        Poll::Ready(Ok(iter))
-                    }
-                    MaybeReady::Blocking(ref mut rx) => {
-                        let res = ready!(Pin::new(rx).poll(cx))?.map(OneOrMore::More);
-
->>>>>>> abfa857f
                         Poll::Ready(res)
                     }
                 }
