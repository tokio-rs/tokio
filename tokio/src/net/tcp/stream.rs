--- conflicted
+++ resolved
@@ -178,10 +178,6 @@
         self.io.get_ref().peer_addr()
     }
 
-<<<<<<< HEAD
-    fn poll_peek(&mut self, cx: &mut Context<'_>, buf: &mut [u8]) -> Poll<io::Result<usize>> {
-        ready!(self.io.poll_read_ready(cx))?;
-=======
     /// Attempt to receive data on the socket, without removing that data from
     /// the queue, registering the current task for wakeup if data is not yet
     /// available.
@@ -219,8 +215,7 @@
     /// }
     /// ```
     pub fn poll_peek(&mut self, cx: &mut Context<'_>, buf: &mut [u8]) -> Poll<io::Result<usize>> {
-        ready!(self.io.poll_read_ready(cx, mio::Ready::readable()))?;
->>>>>>> a8a4a9f0
+        ready!(self.io.poll_read_ready(cx))?;
 
         match self.io.get_ref().peek(buf) {
             Ok(ret) => Poll::Ready(Ok(ret)),
