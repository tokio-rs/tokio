//! Tokio support for [Windows named pipes].
//!
//! [Windows named pipes]: https://docs.microsoft.com/en-us/windows/win32/ipc/named-pipes

use std::ffi::c_void;
use std::ffi::OsStr;
use std::io::{self, Read, Write};
use std::pin::Pin;
use std::ptr;
use std::task::{Context, Poll};

use crate::io::{AsyncRead, AsyncWrite, Interest, PollEvented, ReadBuf, Ready};
use crate::os::windows::io::{AsRawHandle, FromRawHandle, RawHandle};

cfg_io_util! {
    use bytes::BufMut;
}

// Hide imports which are not used when generating documentation.
#[cfg(not(docsrs))]
mod doc {
    pub(super) use crate::os::windows::ffi::OsStrExt;
    pub(super) mod windows_sys {
        pub(crate) use windows_sys::{
            Win32::Foundation::*, Win32::Storage::FileSystem::*, Win32::System::Pipes::*,
            Win32::System::SystemServices::*,
        };
    }
    pub(super) use mio::windows as mio_windows;
}

// NB: none of these shows up in public API, so don't document them.
#[cfg(docsrs)]
mod doc {
    pub(super) mod mio_windows {
        pub type NamedPipe = crate::doc::NotDefinedHere;
    }
}

use self::doc::*;

/// A [Windows named pipe] server.
///
/// Accepting client connections involves creating a server with
/// [`ServerOptions::create`] and waiting for clients to connect using
/// [`NamedPipeServer::connect`].
///
/// To avoid having clients sporadically fail with
/// [`std::io::ErrorKind::NotFound`] when they connect to a server, we must
/// ensure that at least one server instance is available at all times. This
/// means that the typical listen loop for a server is a bit involved, because
/// we have to ensure that we never drop a server accidentally while a client
/// might connect.
///
/// So a correctly implemented server looks like this:
///
/// ```no_run
/// use std::io;
/// use tokio::net::windows::named_pipe::ServerOptions;
///
/// const PIPE_NAME: &str = r"\\.\pipe\named-pipe-idiomatic-server";
///
/// # #[tokio::main] async fn main() -> std::io::Result<()> {
/// // The first server needs to be constructed early so that clients can
/// // be correctly connected. Otherwise calling .wait will cause the client to
/// // error.
/// //
/// // Here we also make use of `first_pipe_instance`, which will ensure that
/// // there are no other servers up and running already.
/// let mut server = ServerOptions::new()
///     .first_pipe_instance(true)
///     .create(PIPE_NAME)?;
///
/// // Spawn the server loop.
/// let server = tokio::spawn(async move {
///     loop {
///         // Wait for a client to connect.
///         let connected = server.connect().await?;
///
///         // Construct the next server to be connected before sending the one
///         // we already have of onto a task. This ensures that the server
///         // isn't closed (after it's done in the task) before a new one is
///         // available. Otherwise the client might error with
///         // `io::ErrorKind::NotFound`.
///         server = ServerOptions::new().create(PIPE_NAME)?;
///
///         let client = tokio::spawn(async move {
///             /* use the connected client */
/// #           Ok::<_, std::io::Error>(())
///         });
/// #       if true { break } // needed for type inference to work
///     }
///
///     Ok::<_, io::Error>(())
/// });
///
/// /* do something else not server related here */
/// # Ok(()) }
/// ```
///
/// [Windows named pipe]: https://docs.microsoft.com/en-us/windows/win32/ipc/named-pipes
#[derive(Debug)]
pub struct NamedPipeServer {
    io: PollEvented<mio_windows::NamedPipe>,
}

impl NamedPipeServer {
    /// Constructs a new named pipe server from the specified raw handle.
    ///
    /// This function will consume ownership of the handle given, passing
    /// responsibility for closing the handle to the returned object.
    ///
    /// This function is also unsafe as the primitives currently returned have
    /// the contract that they are the sole owner of the file descriptor they
    /// are wrapping. Usage of this function could accidentally allow violating
    /// this contract which can cause memory unsafety in code that relies on it
    /// being true.
    ///
    /// # Errors
    ///
    /// This errors if called outside of a [Tokio Runtime], or in a runtime that
    /// has not [enabled I/O], or if any OS-specific I/O errors occur.
    ///
    /// [Tokio Runtime]: crate::runtime::Runtime
    /// [enabled I/O]: crate::runtime::Builder::enable_io
    pub unsafe fn from_raw_handle(handle: RawHandle) -> io::Result<Self> {
        let named_pipe = mio_windows::NamedPipe::from_raw_handle(handle);

        Ok(Self {
            io: PollEvented::new(named_pipe)?,
        })
    }

    /// Retrieves information about the named pipe the server is associated
    /// with.
    ///
    /// ```no_run
    /// use tokio::net::windows::named_pipe::{PipeEnd, PipeMode, ServerOptions};
    ///
    /// const PIPE_NAME: &str = r"\\.\pipe\tokio-named-pipe-server-info";
    ///
    /// # #[tokio::main] async fn main() -> std::io::Result<()> {
    /// let server = ServerOptions::new()
    ///     .pipe_mode(PipeMode::Message)
    ///     .max_instances(5)
    ///     .create(PIPE_NAME)?;
    ///
    /// let server_info = server.info()?;
    ///
    /// assert_eq!(server_info.end, PipeEnd::Server);
    /// assert_eq!(server_info.mode, PipeMode::Message);
    /// assert_eq!(server_info.max_instances, 5);
    /// # Ok(()) }
    /// ```
    pub fn info(&self) -> io::Result<PipeInfo> {
        // Safety: we're ensuring the lifetime of the named pipe.
        unsafe { named_pipe_info(self.io.as_raw_handle()) }
    }

    /// Enables a named pipe server process to wait for a client process to
    /// connect to an instance of a named pipe. A client process connects by
    /// creating a named pipe with the same name.
    ///
    /// This corresponds to the [`ConnectNamedPipe`] system call.
    ///
    /// # Cancel safety
    ///
    /// This method is cancellation safe in the sense that if it is used as the
    /// event in a [`select!`](crate::select) statement and some other branch
    /// completes first, then no connection events have been lost.
    ///
    /// [`ConnectNamedPipe`]: https://docs.microsoft.com/en-us/windows/win32/api/namedpipeapi/nf-namedpipeapi-connectnamedpipe
    ///
    /// # Example
    ///
    /// ```no_run
    /// use tokio::net::windows::named_pipe::ServerOptions;
    ///
    /// const PIPE_NAME: &str = r"\\.\pipe\mynamedpipe";
    ///
    /// # #[tokio::main] async fn main() -> std::io::Result<()> {
    /// let pipe = ServerOptions::new().create(PIPE_NAME)?;
    ///
    /// // Wait for a client to connect.
    /// pipe.connect().await?;
    ///
    /// // Use the connected client...
    /// # Ok(()) }
    /// ```
    pub async fn connect(&self) -> io::Result<()> {
        match self.io.connect() {
            Err(e) if e.kind() == io::ErrorKind::WouldBlock => {
                self.io
                    .registration()
                    .async_io(Interest::WRITABLE, || self.io.connect())
                    .await
            }
            x => x,
        }
    }

    /// Disconnects the server end of a named pipe instance from a client
    /// process.
    ///
    /// ```
    /// use tokio::io::AsyncWriteExt;
    /// use tokio::net::windows::named_pipe::{ClientOptions, ServerOptions};
    /// use windows_sys::Win32::Foundation::ERROR_PIPE_NOT_CONNECTED;
    ///
    /// const PIPE_NAME: &str = r"\\.\pipe\tokio-named-pipe-disconnect";
    ///
    /// # #[tokio::main] async fn main() -> std::io::Result<()> {
    /// let server = ServerOptions::new()
    ///     .create(PIPE_NAME)?;
    ///
    /// let mut client = ClientOptions::new()
    ///     .open(PIPE_NAME)?;
    ///
    /// // Wait for a client to become connected.
    /// server.connect().await?;
    ///
    /// // Forcibly disconnect the client.
    /// server.disconnect()?;
    ///
    /// // Write fails with an OS-specific error after client has been
    /// // disconnected.
    /// let e = client.write(b"ping").await.unwrap_err();
    /// assert_eq!(e.raw_os_error(), Some(ERROR_PIPE_NOT_CONNECTED as i32));
    /// # Ok(()) }
    /// ```
    pub fn disconnect(&self) -> io::Result<()> {
        self.io.disconnect()
    }

    /// Waits for any of the requested ready states.
    ///
    /// This function is usually paired with `try_read()` or `try_write()`. It
    /// can be used to concurrently read / write to the same pipe on a single
    /// task without splitting the pipe.
    ///
    /// # Examples
    ///
    /// Concurrently read and write to the pipe on the same task without
    /// splitting.
    ///
    /// ```no_run
    /// use tokio::io::Interest;
    /// use tokio::net::windows::named_pipe;
    /// use std::error::Error;
    /// use std::io;
    ///
    /// const PIPE_NAME: &str = r"\\.\pipe\tokio-named-pipe-server-ready";
    ///
    /// #[tokio::main]
    /// async fn main() -> Result<(), Box<dyn Error>> {
    ///     let server = named_pipe::ServerOptions::new()
    ///         .create(PIPE_NAME)?;
    ///
    ///     loop {
    ///         let ready = server.ready(Interest::READABLE | Interest::WRITABLE).await?;
    ///
    ///         if ready.is_readable() {
    ///             let mut data = vec![0; 1024];
    ///             // Try to read data, this may still fail with `WouldBlock`
    ///             // if the readiness event is a false positive.
    ///             match server.try_read(&mut data) {
    ///                 Ok(n) => {
    ///                     println!("read {} bytes", n);
    ///                 }
    ///                 Err(e) if e.kind() == io::ErrorKind::WouldBlock => {
    ///                     continue;
    ///                 }
    ///                 Err(e) => {
    ///                     return Err(e.into());
    ///                 }
    ///             }
    ///         }
    ///
    ///         if ready.is_writable() {
    ///             // Try to write data, this may still fail with `WouldBlock`
    ///             // if the readiness event is a false positive.
    ///             match server.try_write(b"hello world") {
    ///                 Ok(n) => {
    ///                     println!("write {} bytes", n);
    ///                 }
    ///                 Err(e) if e.kind() == io::ErrorKind::WouldBlock => {
    ///                     continue;
    ///                 }
    ///                 Err(e) => {
    ///                     return Err(e.into());
    ///                 }
    ///             }
    ///         }
    ///     }
    /// }
    /// ```
    pub async fn ready(&self, interest: Interest) -> io::Result<Ready> {
        let event = self.io.registration().readiness(interest).await?;
        Ok(event.ready)
    }

    /// Waits for the pipe to become readable.
    ///
    /// This function is equivalent to `ready(Interest::READABLE)` and is usually
    /// paired with `try_read()`.
    ///
    /// # Examples
    ///
    /// ```no_run
    /// use tokio::net::windows::named_pipe;
    /// use std::error::Error;
    /// use std::io;
    ///
    /// const PIPE_NAME: &str = r"\\.\pipe\tokio-named-pipe-server-readable";
    ///
    /// #[tokio::main]
    /// async fn main() -> Result<(), Box<dyn Error>> {
    ///     let server = named_pipe::ServerOptions::new()
    ///         .create(PIPE_NAME)?;
    ///
    ///     let mut msg = vec![0; 1024];
    ///
    ///     loop {
    ///         // Wait for the pipe to be readable
    ///         server.readable().await?;
    ///
    ///         // Try to read data, this may still fail with `WouldBlock`
    ///         // if the readiness event is a false positive.
    ///         match server.try_read(&mut msg) {
    ///             Ok(n) => {
    ///                 msg.truncate(n);
    ///                 break;
    ///             }
    ///             Err(e) if e.kind() == io::ErrorKind::WouldBlock => {
    ///                 continue;
    ///             }
    ///             Err(e) => {
    ///                 return Err(e.into());
    ///             }
    ///         }
    ///     }
    ///
    ///     println!("GOT = {:?}", msg);
    ///     Ok(())
    /// }
    /// ```
    pub async fn readable(&self) -> io::Result<()> {
        self.ready(Interest::READABLE).await?;
        Ok(())
    }

    /// Polls for read readiness.
    ///
    /// If the pipe is not currently ready for reading, this method will
    /// store a clone of the `Waker` from the provided `Context`. When the pipe
    /// becomes ready for reading, `Waker::wake` will be called on the waker.
    ///
    /// Note that on multiple calls to `poll_read_ready` or `poll_read`, only
    /// the `Waker` from the `Context` passed to the most recent call is
    /// scheduled to receive a wakeup. (However, `poll_write_ready` retains a
    /// second, independent waker.)
    ///
    /// This function is intended for cases where creating and pinning a future
    /// via [`readable`] is not feasible. Where possible, using [`readable`] is
    /// preferred, as this supports polling from multiple tasks at once.
    ///
    /// # Return value
    ///
    /// The function returns:
    ///
    /// * `Poll::Pending` if the pipe is not ready for reading.
    /// * `Poll::Ready(Ok(()))` if the pipe is ready for reading.
    /// * `Poll::Ready(Err(e))` if an error is encountered.
    ///
    /// # Errors
    ///
    /// This function may encounter any standard I/O error except `WouldBlock`.
    ///
    /// [`readable`]: method@Self::readable
    pub fn poll_read_ready(&self, cx: &mut Context<'_>) -> Poll<io::Result<()>> {
        self.io.registration().poll_read_ready(cx).map_ok(|_| ())
    }

    /// Tries to read data from the pipe into the provided buffer, returning how
    /// many bytes were read.
    ///
    /// Receives any pending data from the pipe but does not wait for new data
    /// to arrive. On success, returns the number of bytes read. Because
    /// `try_read()` is non-blocking, the buffer does not have to be stored by
    /// the async task and can exist entirely on the stack.
    ///
    /// Usually, [`readable()`] or [`ready()`] is used with this function.
    ///
    /// [`readable()`]: NamedPipeServer::readable()
    /// [`ready()`]: NamedPipeServer::ready()
    ///
    /// # Return
    ///
    /// If data is successfully read, `Ok(n)` is returned, where `n` is the
    /// number of bytes read. If `n` is `0`, then it can indicate one of two scenarios:
    ///
    /// 1. The pipe's read half is closed and will no longer yield data.
    /// 2. The specified buffer was 0 bytes in length.
    ///
    /// If the pipe is not ready to read data,
    /// `Err(io::ErrorKind::WouldBlock)` is returned.
    ///
    /// # Examples
    ///
    /// ```no_run
    /// use tokio::net::windows::named_pipe;
    /// use std::error::Error;
    /// use std::io;
    ///
    /// const PIPE_NAME: &str = r"\\.\pipe\tokio-named-pipe-server-try-read";
    ///
    /// #[tokio::main]
    /// async fn main() -> Result<(), Box<dyn Error>> {
    ///     let server = named_pipe::ServerOptions::new()
    ///         .create(PIPE_NAME)?;
    ///
    ///     loop {
    ///         // Wait for the pipe to be readable
    ///         server.readable().await?;
    ///
    ///         // Creating the buffer **after** the `await` prevents it from
    ///         // being stored in the async task.
    ///         let mut buf = [0; 4096];
    ///
    ///         // Try to read data, this may still fail with `WouldBlock`
    ///         // if the readiness event is a false positive.
    ///         match server.try_read(&mut buf) {
    ///             Ok(0) => break,
    ///             Ok(n) => {
    ///                 println!("read {} bytes", n);
    ///             }
    ///             Err(e) if e.kind() == io::ErrorKind::WouldBlock => {
    ///                 continue;
    ///             }
    ///             Err(e) => {
    ///                 return Err(e.into());
    ///             }
    ///         }
    ///     }
    ///
    ///     Ok(())
    /// }
    /// ```
    pub fn try_read(&self, buf: &mut [u8]) -> io::Result<usize> {
        self.io
            .registration()
            .try_io(Interest::READABLE, || (&*self.io).read(buf))
    }

    /// Tries to read data from the pipe into the provided buffers, returning
    /// how many bytes were read.
    ///
    /// Data is copied to fill each buffer in order, with the final buffer
    /// written to possibly being only partially filled. This method behaves
    /// equivalently to a single call to [`try_read()`] with concatenated
    /// buffers.
    ///
    /// Receives any pending data from the pipe but does not wait for new data
    /// to arrive. On success, returns the number of bytes read. Because
    /// `try_read_vectored()` is non-blocking, the buffer does not have to be
    /// stored by the async task and can exist entirely on the stack.
    ///
    /// Usually, [`readable()`] or [`ready()`] is used with this function.
    ///
    /// [`try_read()`]: NamedPipeServer::try_read()
    /// [`readable()`]: NamedPipeServer::readable()
    /// [`ready()`]: NamedPipeServer::ready()
    ///
    /// # Return
    ///
    /// If data is successfully read, `Ok(n)` is returned, where `n` is the
    /// number of bytes read. `Ok(0)` indicates the pipe's read half is closed
    /// and will no longer yield data. If the pipe is not ready to read data
    /// `Err(io::ErrorKind::WouldBlock)` is returned.
    ///
    /// # Examples
    ///
    /// ```no_run
    /// use tokio::net::windows::named_pipe;
    /// use std::error::Error;
    /// use std::io::{self, IoSliceMut};
    ///
    /// const PIPE_NAME: &str = r"\\.\pipe\tokio-named-pipe-server-try-read-vectored";
    ///
    /// #[tokio::main]
    /// async fn main() -> Result<(), Box<dyn Error>> {
    ///     let server = named_pipe::ServerOptions::new()
    ///         .create(PIPE_NAME)?;
    ///
    ///     loop {
    ///         // Wait for the pipe to be readable
    ///         server.readable().await?;
    ///
    ///         // Creating the buffer **after** the `await` prevents it from
    ///         // being stored in the async task.
    ///         let mut buf_a = [0; 512];
    ///         let mut buf_b = [0; 1024];
    ///         let mut bufs = [
    ///             IoSliceMut::new(&mut buf_a),
    ///             IoSliceMut::new(&mut buf_b),
    ///         ];
    ///
    ///         // Try to read data, this may still fail with `WouldBlock`
    ///         // if the readiness event is a false positive.
    ///         match server.try_read_vectored(&mut bufs) {
    ///             Ok(0) => break,
    ///             Ok(n) => {
    ///                 println!("read {} bytes", n);
    ///             }
    ///             Err(e) if e.kind() == io::ErrorKind::WouldBlock => {
    ///                 continue;
    ///             }
    ///             Err(e) => {
    ///                 return Err(e.into());
    ///             }
    ///         }
    ///     }
    ///
    ///     Ok(())
    /// }
    /// ```
    pub fn try_read_vectored(&self, bufs: &mut [io::IoSliceMut<'_>]) -> io::Result<usize> {
        self.io
            .registration()
            .try_io(Interest::READABLE, || (&*self.io).read_vectored(bufs))
    }

    cfg_io_util! {
        /// Tries to read data from the stream into the provided buffer, advancing the
        /// buffer's internal cursor, returning how many bytes were read.
        ///
        /// Receives any pending data from the pipe but does not wait for new data
        /// to arrive. On success, returns the number of bytes read. Because
        /// `try_read_buf()` is non-blocking, the buffer does not have to be stored by
        /// the async task and can exist entirely on the stack.
        ///
        /// Usually, [`readable()`] or [`ready()`] is used with this function.
        ///
        /// [`readable()`]: NamedPipeServer::readable()
        /// [`ready()`]: NamedPipeServer::ready()
        ///
        /// # Return
        ///
        /// If data is successfully read, `Ok(n)` is returned, where `n` is the
        /// number of bytes read. `Ok(0)` indicates the stream's read half is closed
        /// and will no longer yield data. If the stream is not ready to read data
        /// `Err(io::ErrorKind::WouldBlock)` is returned.
        ///
        /// # Examples
        ///
        /// ```no_run
        /// use tokio::net::windows::named_pipe;
        /// use std::error::Error;
        /// use std::io;
        ///
        /// const PIPE_NAME: &str = r"\\.\pipe\tokio-named-pipe-client-readable";
        ///
        /// #[tokio::main]
        /// async fn main() -> Result<(), Box<dyn Error>> {
        ///     let server = named_pipe::ServerOptions::new().create(PIPE_NAME)?;
        ///
        ///     loop {
        ///         // Wait for the pipe to be readable
        ///         server.readable().await?;
        ///
        ///         let mut buf = Vec::with_capacity(4096);
        ///
        ///         // Try to read data, this may still fail with `WouldBlock`
        ///         // if the readiness event is a false positive.
        ///         match server.try_read_buf(&mut buf) {
        ///             Ok(0) => break,
        ///             Ok(n) => {
        ///                 println!("read {} bytes", n);
        ///             }
        ///             Err(ref e) if e.kind() == io::ErrorKind::WouldBlock => {
        ///                 continue;
        ///             }
        ///             Err(e) => {
        ///                 return Err(e.into());
        ///             }
        ///         }
        ///     }
        ///
        ///     Ok(())
        /// }
        /// ```
        pub fn try_read_buf<B: BufMut>(&self, buf: &mut B) -> io::Result<usize> {
            self.io.registration().try_io(Interest::READABLE, || {
                use std::io::Read;

                let dst = buf.chunk_mut();
                let dst =
                    unsafe { &mut *(dst as *mut _ as *mut [std::mem::MaybeUninit<u8>] as *mut [u8]) };

                // Safety: We trust `NamedPipeServer::read` to have filled up `n` bytes in the
                // buffer.
                let n = (&*self.io).read(dst)?;

                unsafe {
                    buf.advance_mut(n);
                }

                Ok(n)
            })
        }
    }

    /// Waits for the pipe to become writable.
    ///
    /// This function is equivalent to `ready(Interest::WRITABLE)` and is usually
    /// paired with `try_write()`.
    ///
    /// # Examples
    ///
    /// ```no_run
    /// use tokio::net::windows::named_pipe;
    /// use std::error::Error;
    /// use std::io;
    ///
    /// const PIPE_NAME: &str = r"\\.\pipe\tokio-named-pipe-server-writable";
    ///
    /// #[tokio::main]
    /// async fn main() -> Result<(), Box<dyn Error>> {
    ///     let server = named_pipe::ServerOptions::new()
    ///         .create(PIPE_NAME)?;
    ///
    ///     loop {
    ///         // Wait for the pipe to be writable
    ///         server.writable().await?;
    ///
    ///         // Try to write data, this may still fail with `WouldBlock`
    ///         // if the readiness event is a false positive.
    ///         match server.try_write(b"hello world") {
    ///             Ok(n) => {
    ///                 break;
    ///             }
    ///             Err(e) if e.kind() == io::ErrorKind::WouldBlock => {
    ///                 continue;
    ///             }
    ///             Err(e) => {
    ///                 return Err(e.into());
    ///             }
    ///         }
    ///     }
    ///
    ///     Ok(())
    /// }
    /// ```
    pub async fn writable(&self) -> io::Result<()> {
        self.ready(Interest::WRITABLE).await?;
        Ok(())
    }

    /// Polls for write readiness.
    ///
    /// If the pipe is not currently ready for writing, this method will
    /// store a clone of the `Waker` from the provided `Context`. When the pipe
    /// becomes ready for writing, `Waker::wake` will be called on the waker.
    ///
    /// Note that on multiple calls to `poll_write_ready` or `poll_write`, only
    /// the `Waker` from the `Context` passed to the most recent call is
    /// scheduled to receive a wakeup. (However, `poll_read_ready` retains a
    /// second, independent waker.)
    ///
    /// This function is intended for cases where creating and pinning a future
    /// via [`writable`] is not feasible. Where possible, using [`writable`] is
    /// preferred, as this supports polling from multiple tasks at once.
    ///
    /// # Return value
    ///
    /// The function returns:
    ///
    /// * `Poll::Pending` if the pipe is not ready for writing.
    /// * `Poll::Ready(Ok(()))` if the pipe is ready for writing.
    /// * `Poll::Ready(Err(e))` if an error is encountered.
    ///
    /// # Errors
    ///
    /// This function may encounter any standard I/O error except `WouldBlock`.
    ///
    /// [`writable`]: method@Self::writable
    pub fn poll_write_ready(&self, cx: &mut Context<'_>) -> Poll<io::Result<()>> {
        self.io.registration().poll_write_ready(cx).map_ok(|_| ())
    }

    /// Tries to write a buffer to the pipe, returning how many bytes were
    /// written.
    ///
    /// The function will attempt to write the entire contents of `buf`, but
    /// only part of the buffer may be written.
    ///
    /// This function is usually paired with `writable()`.
    ///
    /// # Return
    ///
    /// If data is successfully written, `Ok(n)` is returned, where `n` is the
    /// number of bytes written. If the pipe is not ready to write data,
    /// `Err(io::ErrorKind::WouldBlock)` is returned.
    ///
    /// # Examples
    ///
    /// ```no_run
    /// use tokio::net::windows::named_pipe;
    /// use std::error::Error;
    /// use std::io;
    ///
    /// const PIPE_NAME: &str = r"\\.\pipe\tokio-named-pipe-server-try-write";
    ///
    /// #[tokio::main]
    /// async fn main() -> Result<(), Box<dyn Error>> {
    ///     let server = named_pipe::ServerOptions::new()
    ///         .create(PIPE_NAME)?;
    ///
    ///     loop {
    ///         // Wait for the pipe to be writable
    ///         server.writable().await?;
    ///
    ///         // Try to write data, this may still fail with `WouldBlock`
    ///         // if the readiness event is a false positive.
    ///         match server.try_write(b"hello world") {
    ///             Ok(n) => {
    ///                 break;
    ///             }
    ///             Err(e) if e.kind() == io::ErrorKind::WouldBlock => {
    ///                 continue;
    ///             }
    ///             Err(e) => {
    ///                 return Err(e.into());
    ///             }
    ///         }
    ///     }
    ///
    ///     Ok(())
    /// }
    /// ```
    pub fn try_write(&self, buf: &[u8]) -> io::Result<usize> {
        self.io
            .registration()
            .try_io(Interest::WRITABLE, || (&*self.io).write(buf))
    }

    /// Tries to write several buffers to the pipe, returning how many bytes
    /// were written.
    ///
    /// Data is written from each buffer in order, with the final buffer read
    /// from possible being only partially consumed. This method behaves
    /// equivalently to a single call to [`try_write()`] with concatenated
    /// buffers.
    ///
    /// This function is usually paired with `writable()`.
    ///
    /// [`try_write()`]: NamedPipeServer::try_write()
    ///
    /// # Return
    ///
    /// If data is successfully written, `Ok(n)` is returned, where `n` is the
    /// number of bytes written. If the pipe is not ready to write data,
    /// `Err(io::ErrorKind::WouldBlock)` is returned.
    ///
    /// # Examples
    ///
    /// ```no_run
    /// use tokio::net::windows::named_pipe;
    /// use std::error::Error;
    /// use std::io;
    ///
    /// const PIPE_NAME: &str = r"\\.\pipe\tokio-named-pipe-server-try-write-vectored";
    ///
    /// #[tokio::main]
    /// async fn main() -> Result<(), Box<dyn Error>> {
    ///     let server = named_pipe::ServerOptions::new()
    ///         .create(PIPE_NAME)?;
    ///
    ///     let bufs = [io::IoSlice::new(b"hello "), io::IoSlice::new(b"world")];
    ///
    ///     loop {
    ///         // Wait for the pipe to be writable
    ///         server.writable().await?;
    ///
    ///         // Try to write data, this may still fail with `WouldBlock`
    ///         // if the readiness event is a false positive.
    ///         match server.try_write_vectored(&bufs) {
    ///             Ok(n) => {
    ///                 break;
    ///             }
    ///             Err(e) if e.kind() == io::ErrorKind::WouldBlock => {
    ///                 continue;
    ///             }
    ///             Err(e) => {
    ///                 return Err(e.into());
    ///             }
    ///         }
    ///     }
    ///
    ///     Ok(())
    /// }
    /// ```
    pub fn try_write_vectored(&self, buf: &[io::IoSlice<'_>]) -> io::Result<usize> {
        self.io
            .registration()
            .try_io(Interest::WRITABLE, || (&*self.io).write_vectored(buf))
    }

    /// Tries to read or write from the pipe using a user-provided IO operation.
    ///
<<<<<<< HEAD
    /// If the socket is ready, the provided closure is called. The closure
    /// should attempt to perform IO operation on the socket by manually
=======
    /// If the pipe is ready, the provided closure is called. The closure
    /// should attempt to perform IO operation from the pipe by manually
>>>>>>> e3164282
    /// calling the appropriate syscall. If the operation fails because the
    /// pipe is not actually ready, then the closure should return a
    /// `WouldBlock` error and the readiness flag is cleared. The return value
    /// of the closure is then returned by `try_io`.
    ///
    /// If the pipe is not ready, then the closure is not called
    /// and a `WouldBlock` error is returned.
    ///
    /// The closure should only return a `WouldBlock` error if it has performed
    /// an IO operation on the pipe that failed due to the pipe not being
    /// ready. Returning a `WouldBlock` error in any other situation will
    /// incorrectly clear the readiness flag, which can cause the pipe to
    /// behave incorrectly.
    ///
    /// The closure should not perform the IO operation using any of the
    /// methods defined on the Tokio `NamedPipeServer` type, as this will mess with
    /// the readiness flag and can cause the pipe to behave incorrectly.
    ///
    /// This method is not intended to be used with combined interests.
    /// The closure should perform only one type of IO operation, what typically
    /// needs only one type of interest. The closure is not guaranteed to be called
    /// if the provided interest is combined.
    ///
    /// Usually, [`readable()`], [`writable()`] or [`ready()`] is used with this function.
    ///
    /// [`readable()`]: NamedPipeServer::readable()
    /// [`writable()`]: NamedPipeServer::writable()
    /// [`ready()`]: NamedPipeServer::ready()
    pub fn try_io<R>(
        &self,
        interest: Interest,
        f: impl FnOnce() -> io::Result<R>,
    ) -> io::Result<R> {
        self.io.registration().try_io(interest, f)
    }
}

impl AsyncRead for NamedPipeServer {
    fn poll_read(
        self: Pin<&mut Self>,
        cx: &mut Context<'_>,
        buf: &mut ReadBuf<'_>,
    ) -> Poll<io::Result<()>> {
        unsafe { self.io.poll_read(cx, buf) }
    }
}

impl AsyncWrite for NamedPipeServer {
    fn poll_write(
        self: Pin<&mut Self>,
        cx: &mut Context<'_>,
        buf: &[u8],
    ) -> Poll<io::Result<usize>> {
        self.io.poll_write(cx, buf)
    }

    fn poll_write_vectored(
        self: Pin<&mut Self>,
        cx: &mut Context<'_>,
        bufs: &[io::IoSlice<'_>],
    ) -> Poll<io::Result<usize>> {
        self.io.poll_write_vectored(cx, bufs)
    }

    fn poll_flush(self: Pin<&mut Self>, _cx: &mut Context<'_>) -> Poll<io::Result<()>> {
        Poll::Ready(Ok(()))
    }

    fn poll_shutdown(self: Pin<&mut Self>, cx: &mut Context<'_>) -> Poll<io::Result<()>> {
        self.poll_flush(cx)
    }
}

impl AsRawHandle for NamedPipeServer {
    fn as_raw_handle(&self) -> RawHandle {
        self.io.as_raw_handle()
    }
}

/// A [Windows named pipe] client.
///
/// Constructed using [`ClientOptions::open`].
///
/// Connecting a client correctly involves a few steps. When connecting through
/// [`ClientOptions::open`], it might error indicating one of two things:
///
/// * [`std::io::ErrorKind::NotFound`] - There is no server available.
/// * [`ERROR_PIPE_BUSY`] - There is a server available, but it is busy. Sleep
///   for a while and try again.
///
/// So a correctly implemented client looks like this:
///
/// ```no_run
/// use std::time::Duration;
/// use tokio::net::windows::named_pipe::ClientOptions;
/// use tokio::time;
/// use windows_sys::Win32::Foundation::ERROR_PIPE_BUSY;
///
/// const PIPE_NAME: &str = r"\\.\pipe\named-pipe-idiomatic-client";
///
/// # #[tokio::main] async fn main() -> std::io::Result<()> {
/// let client = loop {
///     match ClientOptions::new().open(PIPE_NAME) {
///         Ok(client) => break client,
///         Err(e) if e.raw_os_error() == Some(ERROR_PIPE_BUSY as i32) => (),
///         Err(e) => return Err(e),
///     }
///
///     time::sleep(Duration::from_millis(50)).await;
/// };
///
/// /* use the connected client */
/// # Ok(()) }
/// ```
///
/// [`ERROR_PIPE_BUSY`]: https://docs.rs/windows-sys/latest/windows_sys/Win32/Foundation/constant.ERROR_PIPE_BUSY.html
/// [Windows named pipe]: https://docs.microsoft.com/en-us/windows/win32/ipc/named-pipes
#[derive(Debug)]
pub struct NamedPipeClient {
    io: PollEvented<mio_windows::NamedPipe>,
}

impl NamedPipeClient {
    /// Constructs a new named pipe client from the specified raw handle.
    ///
    /// This function will consume ownership of the handle given, passing
    /// responsibility for closing the handle to the returned object.
    ///
    /// This function is also unsafe as the primitives currently returned have
    /// the contract that they are the sole owner of the file descriptor they
    /// are wrapping. Usage of this function could accidentally allow violating
    /// this contract which can cause memory unsafety in code that relies on it
    /// being true.
    ///
    /// # Errors
    ///
    /// This errors if called outside of a [Tokio Runtime], or in a runtime that
    /// has not [enabled I/O], or if any OS-specific I/O errors occur.
    ///
    /// [Tokio Runtime]: crate::runtime::Runtime
    /// [enabled I/O]: crate::runtime::Builder::enable_io
    pub unsafe fn from_raw_handle(handle: RawHandle) -> io::Result<Self> {
        let named_pipe = mio_windows::NamedPipe::from_raw_handle(handle);

        Ok(Self {
            io: PollEvented::new(named_pipe)?,
        })
    }

    /// Retrieves information about the named pipe the client is associated
    /// with.
    ///
    /// ```no_run
    /// use tokio::net::windows::named_pipe::{ClientOptions, PipeEnd, PipeMode};
    ///
    /// const PIPE_NAME: &str = r"\\.\pipe\tokio-named-pipe-client-info";
    ///
    /// # #[tokio::main] async fn main() -> std::io::Result<()> {
    /// let client = ClientOptions::new()
    ///     .open(PIPE_NAME)?;
    ///
    /// let client_info = client.info()?;
    ///
    /// assert_eq!(client_info.end, PipeEnd::Client);
    /// assert_eq!(client_info.mode, PipeMode::Message);
    /// assert_eq!(client_info.max_instances, 5);
    /// # Ok(()) }
    /// ```
    pub fn info(&self) -> io::Result<PipeInfo> {
        // Safety: we're ensuring the lifetime of the named pipe.
        unsafe { named_pipe_info(self.io.as_raw_handle()) }
    }

    /// Waits for any of the requested ready states.
    ///
    /// This function is usually paired with `try_read()` or `try_write()`. It
    /// can be used to concurrently read / write to the same pipe on a single
    /// task without splitting the pipe.
    ///
    /// # Examples
    ///
    /// Concurrently read and write to the pipe on the same task without
    /// splitting.
    ///
    /// ```no_run
    /// use tokio::io::Interest;
    /// use tokio::net::windows::named_pipe;
    /// use std::error::Error;
    /// use std::io;
    ///
    /// const PIPE_NAME: &str = r"\\.\pipe\tokio-named-pipe-client-ready";
    ///
    /// #[tokio::main]
    /// async fn main() -> Result<(), Box<dyn Error>> {
    ///     let client = named_pipe::ClientOptions::new().open(PIPE_NAME)?;
    ///
    ///     loop {
    ///         let ready = client.ready(Interest::READABLE | Interest::WRITABLE).await?;
    ///
    ///         if ready.is_readable() {
    ///             let mut data = vec![0; 1024];
    ///             // Try to read data, this may still fail with `WouldBlock`
    ///             // if the readiness event is a false positive.
    ///             match client.try_read(&mut data) {
    ///                 Ok(n) => {
    ///                     println!("read {} bytes", n);
    ///                 }
    ///                 Err(e) if e.kind() == io::ErrorKind::WouldBlock => {
    ///                     continue;
    ///                 }
    ///                 Err(e) => {
    ///                     return Err(e.into());
    ///                 }
    ///             }
    ///         }
    ///
    ///         if ready.is_writable() {
    ///             // Try to write data, this may still fail with `WouldBlock`
    ///             // if the readiness event is a false positive.
    ///             match client.try_write(b"hello world") {
    ///                 Ok(n) => {
    ///                     println!("write {} bytes", n);
    ///                 }
    ///                 Err(e) if e.kind() == io::ErrorKind::WouldBlock => {
    ///                     continue;
    ///                 }
    ///                 Err(e) => {
    ///                     return Err(e.into());
    ///                 }
    ///             }
    ///         }
    ///     }
    /// }
    /// ```
    pub async fn ready(&self, interest: Interest) -> io::Result<Ready> {
        let event = self.io.registration().readiness(interest).await?;
        Ok(event.ready)
    }

    /// Waits for the pipe to become readable.
    ///
    /// This function is equivalent to `ready(Interest::READABLE)` and is usually
    /// paired with `try_read()`.
    ///
    /// # Examples
    ///
    /// ```no_run
    /// use tokio::net::windows::named_pipe;
    /// use std::error::Error;
    /// use std::io;
    ///
    /// const PIPE_NAME: &str = r"\\.\pipe\tokio-named-pipe-client-readable";
    ///
    /// #[tokio::main]
    /// async fn main() -> Result<(), Box<dyn Error>> {
    ///     let client = named_pipe::ClientOptions::new().open(PIPE_NAME)?;
    ///
    ///     let mut msg = vec![0; 1024];
    ///
    ///     loop {
    ///         // Wait for the pipe to be readable
    ///         client.readable().await?;
    ///
    ///         // Try to read data, this may still fail with `WouldBlock`
    ///         // if the readiness event is a false positive.
    ///         match client.try_read(&mut msg) {
    ///             Ok(n) => {
    ///                 msg.truncate(n);
    ///                 break;
    ///             }
    ///             Err(e) if e.kind() == io::ErrorKind::WouldBlock => {
    ///                 continue;
    ///             }
    ///             Err(e) => {
    ///                 return Err(e.into());
    ///             }
    ///         }
    ///     }
    ///
    ///     println!("GOT = {:?}", msg);
    ///     Ok(())
    /// }
    /// ```
    pub async fn readable(&self) -> io::Result<()> {
        self.ready(Interest::READABLE).await?;
        Ok(())
    }

    /// Polls for read readiness.
    ///
    /// If the pipe is not currently ready for reading, this method will
    /// store a clone of the `Waker` from the provided `Context`. When the pipe
    /// becomes ready for reading, `Waker::wake` will be called on the waker.
    ///
    /// Note that on multiple calls to `poll_read_ready` or `poll_read`, only
    /// the `Waker` from the `Context` passed to the most recent call is
    /// scheduled to receive a wakeup. (However, `poll_write_ready` retains a
    /// second, independent waker.)
    ///
    /// This function is intended for cases where creating and pinning a future
    /// via [`readable`] is not feasible. Where possible, using [`readable`] is
    /// preferred, as this supports polling from multiple tasks at once.
    ///
    /// # Return value
    ///
    /// The function returns:
    ///
    /// * `Poll::Pending` if the pipe is not ready for reading.
    /// * `Poll::Ready(Ok(()))` if the pipe is ready for reading.
    /// * `Poll::Ready(Err(e))` if an error is encountered.
    ///
    /// # Errors
    ///
    /// This function may encounter any standard I/O error except `WouldBlock`.
    ///
    /// [`readable`]: method@Self::readable
    pub fn poll_read_ready(&self, cx: &mut Context<'_>) -> Poll<io::Result<()>> {
        self.io.registration().poll_read_ready(cx).map_ok(|_| ())
    }

    /// Tries to read data from the pipe into the provided buffer, returning how
    /// many bytes were read.
    ///
    /// Receives any pending data from the pipe but does not wait for new data
    /// to arrive. On success, returns the number of bytes read. Because
    /// `try_read()` is non-blocking, the buffer does not have to be stored by
    /// the async task and can exist entirely on the stack.
    ///
    /// Usually, [`readable()`] or [`ready()`] is used with this function.
    ///
    /// [`readable()`]: NamedPipeClient::readable()
    /// [`ready()`]: NamedPipeClient::ready()
    ///
    /// # Return
    ///
    /// If data is successfully read, `Ok(n)` is returned, where `n` is the
    /// number of bytes read. If `n` is `0`, then it can indicate one of two scenarios:
    ///
    /// 1. The pipe's read half is closed and will no longer yield data.
    /// 2. The specified buffer was 0 bytes in length.
    ///
    /// If the pipe is not ready to read data,
    /// `Err(io::ErrorKind::WouldBlock)` is returned.
    ///
    /// # Examples
    ///
    /// ```no_run
    /// use tokio::net::windows::named_pipe;
    /// use std::error::Error;
    /// use std::io;
    ///
    /// const PIPE_NAME: &str = r"\\.\pipe\tokio-named-pipe-client-try-read";
    ///
    /// #[tokio::main]
    /// async fn main() -> Result<(), Box<dyn Error>> {
    ///     let client = named_pipe::ClientOptions::new().open(PIPE_NAME)?;
    ///
    ///     loop {
    ///         // Wait for the pipe to be readable
    ///         client.readable().await?;
    ///
    ///         // Creating the buffer **after** the `await` prevents it from
    ///         // being stored in the async task.
    ///         let mut buf = [0; 4096];
    ///
    ///         // Try to read data, this may still fail with `WouldBlock`
    ///         // if the readiness event is a false positive.
    ///         match client.try_read(&mut buf) {
    ///             Ok(0) => break,
    ///             Ok(n) => {
    ///                 println!("read {} bytes", n);
    ///             }
    ///             Err(e) if e.kind() == io::ErrorKind::WouldBlock => {
    ///                 continue;
    ///             }
    ///             Err(e) => {
    ///                 return Err(e.into());
    ///             }
    ///         }
    ///     }
    ///
    ///     Ok(())
    /// }
    /// ```
    pub fn try_read(&self, buf: &mut [u8]) -> io::Result<usize> {
        self.io
            .registration()
            .try_io(Interest::READABLE, || (&*self.io).read(buf))
    }

    /// Tries to read data from the pipe into the provided buffers, returning
    /// how many bytes were read.
    ///
    /// Data is copied to fill each buffer in order, with the final buffer
    /// written to possibly being only partially filled. This method behaves
    /// equivalently to a single call to [`try_read()`] with concatenated
    /// buffers.
    ///
    /// Receives any pending data from the pipe but does not wait for new data
    /// to arrive. On success, returns the number of bytes read. Because
    /// `try_read_vectored()` is non-blocking, the buffer does not have to be
    /// stored by the async task and can exist entirely on the stack.
    ///
    /// Usually, [`readable()`] or [`ready()`] is used with this function.
    ///
    /// [`try_read()`]: NamedPipeClient::try_read()
    /// [`readable()`]: NamedPipeClient::readable()
    /// [`ready()`]: NamedPipeClient::ready()
    ///
    /// # Return
    ///
    /// If data is successfully read, `Ok(n)` is returned, where `n` is the
    /// number of bytes read. `Ok(0)` indicates the pipe's read half is closed
    /// and will no longer yield data. If the pipe is not ready to read data
    /// `Err(io::ErrorKind::WouldBlock)` is returned.
    ///
    /// # Examples
    ///
    /// ```no_run
    /// use tokio::net::windows::named_pipe;
    /// use std::error::Error;
    /// use std::io::{self, IoSliceMut};
    ///
    /// const PIPE_NAME: &str = r"\\.\pipe\tokio-named-pipe-client-try-read-vectored";
    ///
    /// #[tokio::main]
    /// async fn main() -> Result<(), Box<dyn Error>> {
    ///     let client = named_pipe::ClientOptions::new().open(PIPE_NAME)?;
    ///
    ///     loop {
    ///         // Wait for the pipe to be readable
    ///         client.readable().await?;
    ///
    ///         // Creating the buffer **after** the `await` prevents it from
    ///         // being stored in the async task.
    ///         let mut buf_a = [0; 512];
    ///         let mut buf_b = [0; 1024];
    ///         let mut bufs = [
    ///             IoSliceMut::new(&mut buf_a),
    ///             IoSliceMut::new(&mut buf_b),
    ///         ];
    ///
    ///         // Try to read data, this may still fail with `WouldBlock`
    ///         // if the readiness event is a false positive.
    ///         match client.try_read_vectored(&mut bufs) {
    ///             Ok(0) => break,
    ///             Ok(n) => {
    ///                 println!("read {} bytes", n);
    ///             }
    ///             Err(e) if e.kind() == io::ErrorKind::WouldBlock => {
    ///                 continue;
    ///             }
    ///             Err(e) => {
    ///                 return Err(e.into());
    ///             }
    ///         }
    ///     }
    ///
    ///     Ok(())
    /// }
    /// ```
    pub fn try_read_vectored(&self, bufs: &mut [io::IoSliceMut<'_>]) -> io::Result<usize> {
        self.io
            .registration()
            .try_io(Interest::READABLE, || (&*self.io).read_vectored(bufs))
    }

    cfg_io_util! {
        /// Tries to read data from the stream into the provided buffer, advancing the
        /// buffer's internal cursor, returning how many bytes were read.
        ///
        /// Receives any pending data from the pipe but does not wait for new data
        /// to arrive. On success, returns the number of bytes read. Because
        /// `try_read_buf()` is non-blocking, the buffer does not have to be stored by
        /// the async task and can exist entirely on the stack.
        ///
        /// Usually, [`readable()`] or [`ready()`] is used with this function.
        ///
        /// [`readable()`]: NamedPipeClient::readable()
        /// [`ready()`]: NamedPipeClient::ready()
        ///
        /// # Return
        ///
        /// If data is successfully read, `Ok(n)` is returned, where `n` is the
        /// number of bytes read. `Ok(0)` indicates the stream's read half is closed
        /// and will no longer yield data. If the stream is not ready to read data
        /// `Err(io::ErrorKind::WouldBlock)` is returned.
        ///
        /// # Examples
        ///
        /// ```no_run
        /// use tokio::net::windows::named_pipe;
        /// use std::error::Error;
        /// use std::io;
        ///
        /// const PIPE_NAME: &str = r"\\.\pipe\tokio-named-pipe-client-readable";
        ///
        /// #[tokio::main]
        /// async fn main() -> Result<(), Box<dyn Error>> {
        ///     let client = named_pipe::ClientOptions::new().open(PIPE_NAME)?;
        ///
        ///     loop {
        ///         // Wait for the pipe to be readable
        ///         client.readable().await?;
        ///
        ///         let mut buf = Vec::with_capacity(4096);
        ///
        ///         // Try to read data, this may still fail with `WouldBlock`
        ///         // if the readiness event is a false positive.
        ///         match client.try_read_buf(&mut buf) {
        ///             Ok(0) => break,
        ///             Ok(n) => {
        ///                 println!("read {} bytes", n);
        ///             }
        ///             Err(ref e) if e.kind() == io::ErrorKind::WouldBlock => {
        ///                 continue;
        ///             }
        ///             Err(e) => {
        ///                 return Err(e.into());
        ///             }
        ///         }
        ///     }
        ///
        ///     Ok(())
        /// }
        /// ```
        pub fn try_read_buf<B: BufMut>(&self, buf: &mut B) -> io::Result<usize> {
            self.io.registration().try_io(Interest::READABLE, || {
                use std::io::Read;

                let dst = buf.chunk_mut();
                let dst =
                    unsafe { &mut *(dst as *mut _ as *mut [std::mem::MaybeUninit<u8>] as *mut [u8]) };

                // Safety: We trust `NamedPipeClient::read` to have filled up `n` bytes in the
                // buffer.
                let n = (&*self.io).read(dst)?;

                unsafe {
                    buf.advance_mut(n);
                }

                Ok(n)
            })
        }
    }

    /// Waits for the pipe to become writable.
    ///
    /// This function is equivalent to `ready(Interest::WRITABLE)` and is usually
    /// paired with `try_write()`.
    ///
    /// # Examples
    ///
    /// ```no_run
    /// use tokio::net::windows::named_pipe;
    /// use std::error::Error;
    /// use std::io;
    ///
    /// const PIPE_NAME: &str = r"\\.\pipe\tokio-named-pipe-client-writable";
    ///
    /// #[tokio::main]
    /// async fn main() -> Result<(), Box<dyn Error>> {
    ///     let client = named_pipe::ClientOptions::new().open(PIPE_NAME)?;
    ///
    ///     loop {
    ///         // Wait for the pipe to be writable
    ///         client.writable().await?;
    ///
    ///         // Try to write data, this may still fail with `WouldBlock`
    ///         // if the readiness event is a false positive.
    ///         match client.try_write(b"hello world") {
    ///             Ok(n) => {
    ///                 break;
    ///             }
    ///             Err(e) if e.kind() == io::ErrorKind::WouldBlock => {
    ///                 continue;
    ///             }
    ///             Err(e) => {
    ///                 return Err(e.into());
    ///             }
    ///         }
    ///     }
    ///
    ///     Ok(())
    /// }
    /// ```
    pub async fn writable(&self) -> io::Result<()> {
        self.ready(Interest::WRITABLE).await?;
        Ok(())
    }

    /// Polls for write readiness.
    ///
    /// If the pipe is not currently ready for writing, this method will
    /// store a clone of the `Waker` from the provided `Context`. When the pipe
    /// becomes ready for writing, `Waker::wake` will be called on the waker.
    ///
    /// Note that on multiple calls to `poll_write_ready` or `poll_write`, only
    /// the `Waker` from the `Context` passed to the most recent call is
    /// scheduled to receive a wakeup. (However, `poll_read_ready` retains a
    /// second, independent waker.)
    ///
    /// This function is intended for cases where creating and pinning a future
    /// via [`writable`] is not feasible. Where possible, using [`writable`] is
    /// preferred, as this supports polling from multiple tasks at once.
    ///
    /// # Return value
    ///
    /// The function returns:
    ///
    /// * `Poll::Pending` if the pipe is not ready for writing.
    /// * `Poll::Ready(Ok(()))` if the pipe is ready for writing.
    /// * `Poll::Ready(Err(e))` if an error is encountered.
    ///
    /// # Errors
    ///
    /// This function may encounter any standard I/O error except `WouldBlock`.
    ///
    /// [`writable`]: method@Self::writable
    pub fn poll_write_ready(&self, cx: &mut Context<'_>) -> Poll<io::Result<()>> {
        self.io.registration().poll_write_ready(cx).map_ok(|_| ())
    }

    /// Tries to write a buffer to the pipe, returning how many bytes were
    /// written.
    ///
    /// The function will attempt to write the entire contents of `buf`, but
    /// only part of the buffer may be written.
    ///
    /// This function is usually paired with `writable()`.
    ///
    /// # Return
    ///
    /// If data is successfully written, `Ok(n)` is returned, where `n` is the
    /// number of bytes written. If the pipe is not ready to write data,
    /// `Err(io::ErrorKind::WouldBlock)` is returned.
    ///
    /// # Examples
    ///
    /// ```no_run
    /// use tokio::net::windows::named_pipe;
    /// use std::error::Error;
    /// use std::io;
    ///
    /// const PIPE_NAME: &str = r"\\.\pipe\tokio-named-pipe-client-try-write";
    ///
    /// #[tokio::main]
    /// async fn main() -> Result<(), Box<dyn Error>> {
    ///     let client = named_pipe::ClientOptions::new().open(PIPE_NAME)?;
    ///
    ///     loop {
    ///         // Wait for the pipe to be writable
    ///         client.writable().await?;
    ///
    ///         // Try to write data, this may still fail with `WouldBlock`
    ///         // if the readiness event is a false positive.
    ///         match client.try_write(b"hello world") {
    ///             Ok(n) => {
    ///                 break;
    ///             }
    ///             Err(e) if e.kind() == io::ErrorKind::WouldBlock => {
    ///                 continue;
    ///             }
    ///             Err(e) => {
    ///                 return Err(e.into());
    ///             }
    ///         }
    ///     }
    ///
    ///     Ok(())
    /// }
    /// ```
    pub fn try_write(&self, buf: &[u8]) -> io::Result<usize> {
        self.io
            .registration()
            .try_io(Interest::WRITABLE, || (&*self.io).write(buf))
    }

    /// Tries to write several buffers to the pipe, returning how many bytes
    /// were written.
    ///
    /// Data is written from each buffer in order, with the final buffer read
    /// from possible being only partially consumed. This method behaves
    /// equivalently to a single call to [`try_write()`] with concatenated
    /// buffers.
    ///
    /// This function is usually paired with `writable()`.
    ///
    /// [`try_write()`]: NamedPipeClient::try_write()
    ///
    /// # Return
    ///
    /// If data is successfully written, `Ok(n)` is returned, where `n` is the
    /// number of bytes written. If the pipe is not ready to write data,
    /// `Err(io::ErrorKind::WouldBlock)` is returned.
    ///
    /// # Examples
    ///
    /// ```no_run
    /// use tokio::net::windows::named_pipe;
    /// use std::error::Error;
    /// use std::io;
    ///
    /// const PIPE_NAME: &str = r"\\.\pipe\tokio-named-pipe-client-try-write-vectored";
    ///
    /// #[tokio::main]
    /// async fn main() -> Result<(), Box<dyn Error>> {
    ///     let client = named_pipe::ClientOptions::new().open(PIPE_NAME)?;
    ///
    ///     let bufs = [io::IoSlice::new(b"hello "), io::IoSlice::new(b"world")];
    ///
    ///     loop {
    ///         // Wait for the pipe to be writable
    ///         client.writable().await?;
    ///
    ///         // Try to write data, this may still fail with `WouldBlock`
    ///         // if the readiness event is a false positive.
    ///         match client.try_write_vectored(&bufs) {
    ///             Ok(n) => {
    ///                 break;
    ///             }
    ///             Err(e) if e.kind() == io::ErrorKind::WouldBlock => {
    ///                 continue;
    ///             }
    ///             Err(e) => {
    ///                 return Err(e.into());
    ///             }
    ///         }
    ///     }
    ///
    ///     Ok(())
    /// }
    /// ```
    pub fn try_write_vectored(&self, buf: &[io::IoSlice<'_>]) -> io::Result<usize> {
        self.io
            .registration()
            .try_io(Interest::WRITABLE, || (&*self.io).write_vectored(buf))
    }

    /// Tries to read or write from the pipe using a user-provided IO operation.
    ///
<<<<<<< HEAD
    /// If the socket is ready, the provided closure is called. The closure
    /// should attempt to perform IO operation on the socket by manually
=======
    /// If the pipe is ready, the provided closure is called. The closure
    /// should attempt to perform IO operation from the pipe by manually
>>>>>>> e3164282
    /// calling the appropriate syscall. If the operation fails because the
    /// pipe is not actually ready, then the closure should return a
    /// `WouldBlock` error and the readiness flag is cleared. The return value
    /// of the closure is then returned by `try_io`.
    ///
    /// If the pipe is not ready, then the closure is not called
    /// and a `WouldBlock` error is returned.
    ///
    /// The closure should only return a `WouldBlock` error if it has performed
    /// an IO operation on the pipe that failed due to the pipe not being
    /// ready. Returning a `WouldBlock` error in any other situation will
    /// incorrectly clear the readiness flag, which can cause the pipe to
    /// behave incorrectly.
    ///
    /// The closure should not perform the IO operation using any of the methods
    /// defined on the Tokio `NamedPipeClient` type, as this will mess with the
    /// readiness flag and can cause the pipe to behave incorrectly.
    ///
    /// This method is not intended to be used with combined interests.
    /// The closure should perform only one type of IO operation, what typically
    /// needs only one type of interest. The closure is not guaranteed to be called
    /// if the provided interest is combined.
    ///
    /// Usually, [`readable()`], [`writable()`] or [`ready()`] is used with this function.
    ///
    /// [`readable()`]: NamedPipeClient::readable()
    /// [`writable()`]: NamedPipeClient::writable()
    /// [`ready()`]: NamedPipeClient::ready()
    pub fn try_io<R>(
        &self,
        interest: Interest,
        f: impl FnOnce() -> io::Result<R>,
    ) -> io::Result<R> {
        self.io.registration().try_io(interest, f)
    }
}

impl AsyncRead for NamedPipeClient {
    fn poll_read(
        self: Pin<&mut Self>,
        cx: &mut Context<'_>,
        buf: &mut ReadBuf<'_>,
    ) -> Poll<io::Result<()>> {
        unsafe { self.io.poll_read(cx, buf) }
    }
}

impl AsyncWrite for NamedPipeClient {
    fn poll_write(
        self: Pin<&mut Self>,
        cx: &mut Context<'_>,
        buf: &[u8],
    ) -> Poll<io::Result<usize>> {
        self.io.poll_write(cx, buf)
    }

    fn poll_write_vectored(
        self: Pin<&mut Self>,
        cx: &mut Context<'_>,
        bufs: &[io::IoSlice<'_>],
    ) -> Poll<io::Result<usize>> {
        self.io.poll_write_vectored(cx, bufs)
    }

    fn poll_flush(self: Pin<&mut Self>, _cx: &mut Context<'_>) -> Poll<io::Result<()>> {
        Poll::Ready(Ok(()))
    }

    fn poll_shutdown(self: Pin<&mut Self>, cx: &mut Context<'_>) -> Poll<io::Result<()>> {
        self.poll_flush(cx)
    }
}

impl AsRawHandle for NamedPipeClient {
    fn as_raw_handle(&self) -> RawHandle {
        self.io.as_raw_handle()
    }
}

// Helper to set a boolean flag as a bitfield.
macro_rules! bool_flag {
    ($f:expr, $t:expr, $flag:expr) => {{
        let current = $f;

        if $t {
            $f = current | $flag;
        } else {
            $f = current & !$flag;
        };
    }};
}

/// A builder structure for construct a named pipe with named pipe-specific
/// options. This is required to use for named pipe servers who wants to modify
/// pipe-related options.
///
/// See [`ServerOptions::create`].
#[derive(Debug, Clone)]
pub struct ServerOptions {
    open_mode: u32,
    pipe_mode: u32,
    max_instances: u32,
    out_buffer_size: u32,
    in_buffer_size: u32,
    default_timeout: u32,
}

impl ServerOptions {
    /// Creates a new named pipe builder with the default settings.
    ///
    /// ```
    /// use tokio::net::windows::named_pipe::ServerOptions;
    ///
    /// const PIPE_NAME: &str = r"\\.\pipe\tokio-named-pipe-new";
    ///
    /// # #[tokio::main] async fn main() -> std::io::Result<()> {
    /// let server = ServerOptions::new().create(PIPE_NAME)?;
    /// # Ok(()) }
    /// ```
    pub fn new() -> ServerOptions {
        ServerOptions {
            open_mode: windows_sys::PIPE_ACCESS_DUPLEX | windows_sys::FILE_FLAG_OVERLAPPED,
            pipe_mode: windows_sys::PIPE_TYPE_BYTE | windows_sys::PIPE_REJECT_REMOTE_CLIENTS,
            max_instances: windows_sys::PIPE_UNLIMITED_INSTANCES,
            out_buffer_size: 65536,
            in_buffer_size: 65536,
            default_timeout: 0,
        }
    }

    /// The pipe mode.
    ///
    /// The default pipe mode is [`PipeMode::Byte`]. See [`PipeMode`] for
    /// documentation of what each mode means.
    ///
    /// This corresponding to specifying [`dwPipeMode`].
    ///
    /// [`dwPipeMode`]: https://docs.microsoft.com/en-us/windows/win32/api/winbase/nf-winbase-createnamedpipea
    pub fn pipe_mode(&mut self, pipe_mode: PipeMode) -> &mut Self {
        self.pipe_mode = match pipe_mode {
            PipeMode::Byte => windows_sys::PIPE_TYPE_BYTE,
            PipeMode::Message => windows_sys::PIPE_TYPE_MESSAGE,
        };

        self
    }

    /// The flow of data in the pipe goes from client to server only.
    ///
    /// This corresponds to setting [`PIPE_ACCESS_INBOUND`].
    ///
    /// [`PIPE_ACCESS_INBOUND`]: https://docs.microsoft.com/en-us/windows/win32/api/winbase/nf-winbase-createnamedpipea#pipe_access_inbound
    ///
    /// # Errors
    ///
    /// Server side prevents connecting by denying inbound access, client errors
    /// with [`std::io::ErrorKind::PermissionDenied`] when attempting to create
    /// the connection.
    ///
    /// ```
    /// use std::io;
    /// use tokio::net::windows::named_pipe::{ClientOptions, ServerOptions};
    ///
    /// const PIPE_NAME: &str = r"\\.\pipe\tokio-named-pipe-access-inbound-err1";
    ///
    /// # #[tokio::main] async fn main() -> io::Result<()> {
    /// let _server = ServerOptions::new()
    ///     .access_inbound(false)
    ///     .create(PIPE_NAME)?;
    ///
    /// let e = ClientOptions::new()
    ///     .open(PIPE_NAME)
    ///     .unwrap_err();
    ///
    /// assert_eq!(e.kind(), io::ErrorKind::PermissionDenied);
    /// # Ok(()) }
    /// ```
    ///
    /// Disabling writing allows a client to connect, but errors with
    /// [`std::io::ErrorKind::PermissionDenied`] if a write is attempted.
    ///
    /// ```
    /// use std::io;
    /// use tokio::io::AsyncWriteExt;
    /// use tokio::net::windows::named_pipe::{ClientOptions, ServerOptions};
    ///
    /// const PIPE_NAME: &str = r"\\.\pipe\tokio-named-pipe-access-inbound-err2";
    ///
    /// # #[tokio::main] async fn main() -> io::Result<()> {
    /// let server = ServerOptions::new()
    ///     .access_inbound(false)
    ///     .create(PIPE_NAME)?;
    ///
    /// let mut client = ClientOptions::new()
    ///     .write(false)
    ///     .open(PIPE_NAME)?;
    ///
    /// server.connect().await?;
    ///
    /// let e = client.write(b"ping").await.unwrap_err();
    /// assert_eq!(e.kind(), io::ErrorKind::PermissionDenied);
    /// # Ok(()) }
    /// ```
    ///
    /// # Examples
    ///
    /// A unidirectional named pipe that only supports server-to-client
    /// communication.
    ///
    /// ```
    /// use std::io;
    /// use tokio::io::{AsyncReadExt, AsyncWriteExt};
    /// use tokio::net::windows::named_pipe::{ClientOptions, ServerOptions};
    ///
    /// const PIPE_NAME: &str = r"\\.\pipe\tokio-named-pipe-access-inbound";
    ///
    /// # #[tokio::main] async fn main() -> io::Result<()> {
    /// let mut server = ServerOptions::new()
    ///     .access_inbound(false)
    ///     .create(PIPE_NAME)?;
    ///
    /// let mut client = ClientOptions::new()
    ///     .write(false)
    ///     .open(PIPE_NAME)?;
    ///
    /// server.connect().await?;
    ///
    /// let write = server.write_all(b"ping");
    ///
    /// let mut buf = [0u8; 4];
    /// let read = client.read_exact(&mut buf);
    ///
    /// let ((), read) = tokio::try_join!(write, read)?;
    ///
    /// assert_eq!(read, 4);
    /// assert_eq!(&buf[..], b"ping");
    /// # Ok(()) }
    /// ```
    pub fn access_inbound(&mut self, allowed: bool) -> &mut Self {
        bool_flag!(self.open_mode, allowed, windows_sys::PIPE_ACCESS_INBOUND);
        self
    }

    /// The flow of data in the pipe goes from server to client only.
    ///
    /// This corresponds to setting [`PIPE_ACCESS_OUTBOUND`].
    ///
    /// [`PIPE_ACCESS_OUTBOUND`]: https://docs.microsoft.com/en-us/windows/win32/api/winbase/nf-winbase-createnamedpipea#pipe_access_outbound
    ///
    /// # Errors
    ///
    /// Server side prevents connecting by denying outbound access, client
    /// errors with [`std::io::ErrorKind::PermissionDenied`] when attempting to
    /// create the connection.
    ///
    /// ```
    /// use std::io;
    /// use tokio::net::windows::named_pipe::{ClientOptions, ServerOptions};
    ///
    /// const PIPE_NAME: &str = r"\\.\pipe\tokio-named-pipe-access-outbound-err1";
    ///
    /// # #[tokio::main] async fn main() -> io::Result<()> {
    /// let server = ServerOptions::new()
    ///     .access_outbound(false)
    ///     .create(PIPE_NAME)?;
    ///
    /// let e = ClientOptions::new()
    ///     .open(PIPE_NAME)
    ///     .unwrap_err();
    ///
    /// assert_eq!(e.kind(), io::ErrorKind::PermissionDenied);
    /// # Ok(()) }
    /// ```
    ///
    /// Disabling reading allows a client to connect, but attempting to read
    /// will error with [`std::io::ErrorKind::PermissionDenied`].
    ///
    /// ```
    /// use std::io;
    /// use tokio::io::AsyncReadExt;
    /// use tokio::net::windows::named_pipe::{ClientOptions, ServerOptions};
    ///
    /// const PIPE_NAME: &str = r"\\.\pipe\tokio-named-pipe-access-outbound-err2";
    ///
    /// # #[tokio::main] async fn main() -> io::Result<()> {
    /// let server = ServerOptions::new()
    ///     .access_outbound(false)
    ///     .create(PIPE_NAME)?;
    ///
    /// let mut client = ClientOptions::new()
    ///     .read(false)
    ///     .open(PIPE_NAME)?;
    ///
    /// server.connect().await?;
    ///
    /// let mut buf = [0u8; 4];
    /// let e = client.read(&mut buf).await.unwrap_err();
    /// assert_eq!(e.kind(), io::ErrorKind::PermissionDenied);
    /// # Ok(()) }
    /// ```
    ///
    /// # Examples
    ///
    /// A unidirectional named pipe that only supports client-to-server
    /// communication.
    ///
    /// ```
    /// use tokio::io::{AsyncReadExt, AsyncWriteExt};
    /// use tokio::net::windows::named_pipe::{ClientOptions, ServerOptions};
    ///
    /// const PIPE_NAME: &str = r"\\.\pipe\tokio-named-pipe-access-outbound";
    ///
    /// # #[tokio::main] async fn main() -> std::io::Result<()> {
    /// let mut server = ServerOptions::new()
    ///     .access_outbound(false)
    ///     .create(PIPE_NAME)?;
    ///
    /// let mut client = ClientOptions::new()
    ///     .read(false)
    ///     .open(PIPE_NAME)?;
    ///
    /// server.connect().await?;
    ///
    /// let write = client.write_all(b"ping");
    ///
    /// let mut buf = [0u8; 4];
    /// let read = server.read_exact(&mut buf);
    ///
    /// let ((), read) = tokio::try_join!(write, read)?;
    ///
    /// println!("done reading and writing");
    ///
    /// assert_eq!(read, 4);
    /// assert_eq!(&buf[..], b"ping");
    /// # Ok(()) }
    /// ```
    pub fn access_outbound(&mut self, allowed: bool) -> &mut Self {
        bool_flag!(self.open_mode, allowed, windows_sys::PIPE_ACCESS_OUTBOUND);
        self
    }

    /// If you attempt to create multiple instances of a pipe with this flag
    /// set, creation of the first server instance succeeds, but creation of any
    /// subsequent instances will fail with
    /// [`std::io::ErrorKind::PermissionDenied`].
    ///
    /// This option is intended to be used with servers that want to ensure that
    /// they are the only process listening for clients on a given named pipe.
    /// This is accomplished by enabling it for the first server instance
    /// created in a process.
    ///
    /// This corresponds to setting [`FILE_FLAG_FIRST_PIPE_INSTANCE`].
    ///
    /// # Errors
    ///
    /// If this option is set and more than one instance of the server for a
    /// given named pipe exists, calling [`create`] will fail with
    /// [`std::io::ErrorKind::PermissionDenied`].
    ///
    /// ```
    /// use std::io;
    /// use tokio::net::windows::named_pipe::ServerOptions;
    ///
    /// const PIPE_NAME: &str = r"\\.\pipe\tokio-named-pipe-first-instance-error";
    ///
    /// # #[tokio::main] async fn main() -> io::Result<()> {
    /// let server1 = ServerOptions::new()
    ///     .first_pipe_instance(true)
    ///     .create(PIPE_NAME)?;
    ///
    /// // Second server errs, since it's not the first instance.
    /// let e = ServerOptions::new()
    ///     .first_pipe_instance(true)
    ///     .create(PIPE_NAME)
    ///     .unwrap_err();
    ///
    /// assert_eq!(e.kind(), io::ErrorKind::PermissionDenied);
    /// # Ok(()) }
    /// ```
    ///
    /// # Examples
    ///
    /// ```
    /// use std::io;
    /// use tokio::net::windows::named_pipe::ServerOptions;
    ///
    /// const PIPE_NAME: &str = r"\\.\pipe\tokio-named-pipe-first-instance";
    ///
    /// # #[tokio::main] async fn main() -> io::Result<()> {
    /// let mut builder = ServerOptions::new();
    /// builder.first_pipe_instance(true);
    ///
    /// let server = builder.create(PIPE_NAME)?;
    /// let e = builder.create(PIPE_NAME).unwrap_err();
    /// assert_eq!(e.kind(), io::ErrorKind::PermissionDenied);
    /// drop(server);
    ///
    /// // OK: since, we've closed the other instance.
    /// let _server2 = builder.create(PIPE_NAME)?;
    /// # Ok(()) }
    /// ```
    ///
    /// [`create`]: ServerOptions::create
    /// [`FILE_FLAG_FIRST_PIPE_INSTANCE`]: https://docs.microsoft.com/en-us/windows/win32/api/winbase/nf-winbase-createnamedpipea#pipe_first_pipe_instance
    pub fn first_pipe_instance(&mut self, first: bool) -> &mut Self {
        bool_flag!(
            self.open_mode,
            first,
            windows_sys::FILE_FLAG_FIRST_PIPE_INSTANCE
        );
        self
    }

    /// Requests permission to modify the pipe's discretionary access control list.
    ///
    /// This corresponds to setting [`WRITE_DAC`] in dwOpenMode.
    ///
    /// # Examples
    ///
    /// ```
    /// use std::{io, os::windows::prelude::AsRawHandle, ptr};
    //
    /// use tokio::net::windows::named_pipe::ServerOptions;
    /// use windows_sys::{
    ///     Win32::Foundation::ERROR_SUCCESS,
    ///     Win32::Security::DACL_SECURITY_INFORMATION,
    ///     Win32::Security::Authorization::{SetSecurityInfo, SE_KERNEL_OBJECT},
    /// };
    ///
    /// const PIPE_NAME: &str = r"\\.\pipe\write_dac_pipe";
    ///
    /// # #[tokio::main] async fn main() -> io::Result<()> {
    /// let mut pipe_template = ServerOptions::new();
    /// pipe_template.write_dac(true);
    /// let pipe = pipe_template.create(PIPE_NAME)?;
    ///
    /// unsafe {
    ///     assert_eq!(
    ///         ERROR_SUCCESS,
    ///         SetSecurityInfo(
    ///             pipe.as_raw_handle() as _,
    ///             SE_KERNEL_OBJECT,
    ///             DACL_SECURITY_INFORMATION,
    ///             ptr::null_mut(),
    ///             ptr::null_mut(),
    ///             ptr::null_mut(),
    ///             ptr::null_mut(),
    ///         )
    ///     );
    /// }
    ///
    /// # Ok(()) }
    /// ```
    ///
    /// ```
    /// use std::{io, os::windows::prelude::AsRawHandle, ptr};
    //
    /// use tokio::net::windows::named_pipe::ServerOptions;
    /// use windows_sys::{
    ///     Win32::Foundation::ERROR_ACCESS_DENIED,
    ///     Win32::Security::DACL_SECURITY_INFORMATION,
    ///     Win32::Security::Authorization::{SetSecurityInfo, SE_KERNEL_OBJECT},
    /// };
    ///
    /// const PIPE_NAME: &str = r"\\.\pipe\write_dac_pipe_fail";
    ///
    /// # #[tokio::main] async fn main() -> io::Result<()> {
    /// let mut pipe_template = ServerOptions::new();
    /// pipe_template.write_dac(false);
    /// let pipe = pipe_template.create(PIPE_NAME)?;
    ///
    /// unsafe {
    ///     assert_eq!(
    ///         ERROR_ACCESS_DENIED,
    ///         SetSecurityInfo(
    ///             pipe.as_raw_handle() as _,
    ///             SE_KERNEL_OBJECT,
    ///             DACL_SECURITY_INFORMATION,
    ///             ptr::null_mut(),
    ///             ptr::null_mut(),
    ///             ptr::null_mut(),
    ///             ptr::null_mut(),
    ///         )
    ///     );
    /// }
    ///
    /// # Ok(()) }
    /// ```
    ///
    /// [`WRITE_DAC`]: https://docs.microsoft.com/en-us/windows/win32/api/winbase/nf-winbase-createnamedpipea
    pub fn write_dac(&mut self, requested: bool) -> &mut Self {
        bool_flag!(self.open_mode, requested, windows_sys::WRITE_DAC);
        self
    }

    /// Requests permission to modify the pipe's owner.
    ///
    /// This corresponds to setting [`WRITE_OWNER`] in dwOpenMode.
    ///
    /// [`WRITE_OWNER`]: https://docs.microsoft.com/en-us/windows/win32/api/winbase/nf-winbase-createnamedpipea
    pub fn write_owner(&mut self, requested: bool) -> &mut Self {
        bool_flag!(self.open_mode, requested, windows_sys::WRITE_OWNER);
        self
    }

    /// Requests permission to modify the pipe's system access control list.
    ///
    /// This corresponds to setting [`ACCESS_SYSTEM_SECURITY`] in dwOpenMode.
    ///
    /// [`ACCESS_SYSTEM_SECURITY`]: https://docs.microsoft.com/en-us/windows/win32/api/winbase/nf-winbase-createnamedpipea
    pub fn access_system_security(&mut self, requested: bool) -> &mut Self {
        bool_flag!(
            self.open_mode,
            requested,
            windows_sys::ACCESS_SYSTEM_SECURITY
        );
        self
    }

    /// Indicates whether this server can accept remote clients or not. Remote
    /// clients are disabled by default.
    ///
    /// This corresponds to setting [`PIPE_REJECT_REMOTE_CLIENTS`].
    ///
    /// [`PIPE_REJECT_REMOTE_CLIENTS`]: https://docs.microsoft.com/en-us/windows/win32/api/winbase/nf-winbase-createnamedpipea#pipe_reject_remote_clients
    pub fn reject_remote_clients(&mut self, reject: bool) -> &mut Self {
        bool_flag!(
            self.pipe_mode,
            reject,
            windows_sys::PIPE_REJECT_REMOTE_CLIENTS
        );
        self
    }

    /// The maximum number of instances that can be created for this pipe. The
    /// first instance of the pipe can specify this value; the same number must
    /// be specified for other instances of the pipe. Acceptable values are in
    /// the range 1 through 254. The default value is unlimited.
    ///
    /// This corresponds to specifying [`nMaxInstances`].
    ///
    /// [`nMaxInstances`]: https://docs.microsoft.com/en-us/windows/win32/api/winbase/nf-winbase-createnamedpipea
    ///
    /// # Errors
    ///
    /// The same numbers of `max_instances` have to be used by all servers. Any
    /// additional servers trying to be built which uses a mismatching value
    /// might error.
    ///
    /// ```
    /// use std::io;
    /// use tokio::net::windows::named_pipe::{ServerOptions, ClientOptions};
    /// use windows_sys::Win32::Foundation::ERROR_PIPE_BUSY;
    ///
    /// const PIPE_NAME: &str = r"\\.\pipe\tokio-named-pipe-max-instances";
    ///
    /// # #[tokio::main] async fn main() -> io::Result<()> {
    /// let mut server = ServerOptions::new();
    /// server.max_instances(2);
    ///
    /// let s1 = server.create(PIPE_NAME)?;
    /// let c1 = ClientOptions::new().open(PIPE_NAME);
    ///
    /// let s2 = server.create(PIPE_NAME)?;
    /// let c2 = ClientOptions::new().open(PIPE_NAME);
    ///
    /// // Too many servers!
    /// let e = server.create(PIPE_NAME).unwrap_err();
    /// assert_eq!(e.raw_os_error(), Some(ERROR_PIPE_BUSY as i32));
    ///
    /// // Still too many servers even if we specify a higher value!
    /// let e = server.max_instances(100).create(PIPE_NAME).unwrap_err();
    /// assert_eq!(e.raw_os_error(), Some(ERROR_PIPE_BUSY as i32));
    /// # Ok(()) }
    /// ```
    ///
    /// # Panics
    ///
    /// This function will panic if more than 254 instances are specified. If
    /// you do not wish to set an instance limit, leave it unspecified.
    ///
    /// ```should_panic
    /// use tokio::net::windows::named_pipe::ServerOptions;
    ///
    /// # #[tokio::main] async fn main() -> std::io::Result<()> {
    /// let builder = ServerOptions::new().max_instances(255);
    /// # Ok(()) }
    /// ```
    #[track_caller]
    pub fn max_instances(&mut self, instances: usize) -> &mut Self {
        assert!(instances < 255, "cannot specify more than 254 instances");
        self.max_instances = instances as u32;
        self
    }

    /// The number of bytes to reserve for the output buffer.
    ///
    /// This corresponds to specifying [`nOutBufferSize`].
    ///
    /// [`nOutBufferSize`]: https://docs.microsoft.com/en-us/windows/win32/api/winbase/nf-winbase-createnamedpipea
    pub fn out_buffer_size(&mut self, buffer: u32) -> &mut Self {
        self.out_buffer_size = buffer;
        self
    }

    /// The number of bytes to reserve for the input buffer.
    ///
    /// This corresponds to specifying [`nInBufferSize`].
    ///
    /// [`nInBufferSize`]: https://docs.microsoft.com/en-us/windows/win32/api/winbase/nf-winbase-createnamedpipea
    pub fn in_buffer_size(&mut self, buffer: u32) -> &mut Self {
        self.in_buffer_size = buffer;
        self
    }

    /// Creates the named pipe identified by `addr` for use as a server.
    ///
    /// This uses the [`CreateNamedPipe`] function.
    ///
    /// [`CreateNamedPipe`]: https://docs.microsoft.com/en-us/windows/win32/api/winbase/nf-winbase-createnamedpipea
    ///
    /// # Errors
    ///
    /// This errors if called outside of a [Tokio Runtime], or in a runtime that
    /// has not [enabled I/O], or if any OS-specific I/O errors occur.
    ///
    /// [Tokio Runtime]: crate::runtime::Runtime
    /// [enabled I/O]: crate::runtime::Builder::enable_io
    ///
    /// # Examples
    ///
    /// ```
    /// use tokio::net::windows::named_pipe::ServerOptions;
    ///
    /// const PIPE_NAME: &str = r"\\.\pipe\tokio-named-pipe-create";
    ///
    /// # #[tokio::main] async fn main() -> std::io::Result<()> {
    /// let server = ServerOptions::new().create(PIPE_NAME)?;
    /// # Ok(()) }
    /// ```
    pub fn create(&self, addr: impl AsRef<OsStr>) -> io::Result<NamedPipeServer> {
        // Safety: We're calling create_with_security_attributes_raw w/ a null
        // pointer which disables it.
        unsafe { self.create_with_security_attributes_raw(addr, ptr::null_mut()) }
    }

    /// Creates the named pipe identified by `addr` for use as a server.
    ///
    /// This is the same as [`create`] except that it supports providing the raw
    /// pointer to a structure of [`SECURITY_ATTRIBUTES`] which will be passed
    /// as the `lpSecurityAttributes` argument to [`CreateFile`].
    ///
    /// # Errors
    ///
    /// This errors if called outside of a [Tokio Runtime], or in a runtime that
    /// has not [enabled I/O], or if any OS-specific I/O errors occur.
    ///
    /// [Tokio Runtime]: crate::runtime::Runtime
    /// [enabled I/O]: crate::runtime::Builder::enable_io
    ///
    /// # Safety
    ///
    /// The `attrs` argument must either be null or point at a valid instance of
    /// the [`SECURITY_ATTRIBUTES`] structure. If the argument is null, the
    /// behavior is identical to calling the [`create`] method.
    ///
    /// [`create`]: ServerOptions::create
    /// [`CreateFile`]: https://docs.microsoft.com/en-us/windows/win32/api/fileapi/nf-fileapi-createfilew
    /// [`SECURITY_ATTRIBUTES`]: https://docs.rs/windows-sys/latest/windows_sys/Win32/Security/struct.SECURITY_ATTRIBUTES.html
    pub unsafe fn create_with_security_attributes_raw(
        &self,
        addr: impl AsRef<OsStr>,
        attrs: *mut c_void,
    ) -> io::Result<NamedPipeServer> {
        let addr = encode_addr(addr);

        let h = windows_sys::CreateNamedPipeW(
            addr.as_ptr(),
            self.open_mode,
            self.pipe_mode,
            self.max_instances,
            self.out_buffer_size,
            self.in_buffer_size,
            self.default_timeout,
            attrs as *mut _,
        );

        if h == windows_sys::INVALID_HANDLE_VALUE {
            return Err(io::Error::last_os_error());
        }

        NamedPipeServer::from_raw_handle(h as _)
    }
}

/// A builder suitable for building and interacting with named pipes from the
/// client side.
///
/// See [`ClientOptions::open`].
#[derive(Debug, Clone)]
pub struct ClientOptions {
    desired_access: u32,
    security_qos_flags: u32,
}

impl ClientOptions {
    /// Creates a new named pipe builder with the default settings.
    ///
    /// ```
    /// use tokio::net::windows::named_pipe::{ServerOptions, ClientOptions};
    ///
    /// const PIPE_NAME: &str = r"\\.\pipe\tokio-named-pipe-client-new";
    ///
    /// # #[tokio::main] async fn main() -> std::io::Result<()> {
    /// // Server must be created in order for the client creation to succeed.
    /// let server = ServerOptions::new().create(PIPE_NAME)?;
    /// let client = ClientOptions::new().open(PIPE_NAME)?;
    /// # Ok(()) }
    /// ```
    pub fn new() -> Self {
        Self {
            desired_access: windows_sys::GENERIC_READ | windows_sys::GENERIC_WRITE,
            security_qos_flags: windows_sys::SECURITY_IDENTIFICATION
                | windows_sys::SECURITY_SQOS_PRESENT,
        }
    }

    /// If the client supports reading data. This is enabled by default.
    ///
    /// This corresponds to setting [`GENERIC_READ`] in the call to [`CreateFile`].
    ///
    /// [`GENERIC_READ`]: https://docs.microsoft.com/en-us/windows/win32/secauthz/generic-access-rights
    /// [`CreateFile`]: https://docs.microsoft.com/en-us/windows/win32/api/fileapi/nf-fileapi-createfilew
    pub fn read(&mut self, allowed: bool) -> &mut Self {
        bool_flag!(self.desired_access, allowed, windows_sys::GENERIC_READ);
        self
    }

    /// If the created pipe supports writing data. This is enabled by default.
    ///
    /// This corresponds to setting [`GENERIC_WRITE`] in the call to [`CreateFile`].
    ///
    /// [`GENERIC_WRITE`]: https://docs.microsoft.com/en-us/windows/win32/secauthz/generic-access-rights
    /// [`CreateFile`]: https://docs.microsoft.com/en-us/windows/win32/api/fileapi/nf-fileapi-createfilew
    pub fn write(&mut self, allowed: bool) -> &mut Self {
        bool_flag!(self.desired_access, allowed, windows_sys::GENERIC_WRITE);
        self
    }

    /// Sets qos flags which are combined with other flags and attributes in the
    /// call to [`CreateFile`].
    ///
    /// By default `security_qos_flags` is set to [`SECURITY_IDENTIFICATION`],
    /// calling this function would override that value completely with the
    /// argument specified.
    ///
    /// When `security_qos_flags` is not set, a malicious program can gain the
    /// elevated privileges of a privileged Rust process when it allows opening
    /// user-specified paths, by tricking it into opening a named pipe. So
    /// arguably `security_qos_flags` should also be set when opening arbitrary
    /// paths. However the bits can then conflict with other flags, specifically
    /// `FILE_FLAG_OPEN_NO_RECALL`.
    ///
    /// For information about possible values, see [Impersonation Levels] on the
    /// Windows Dev Center site. The `SECURITY_SQOS_PRESENT` flag is set
    /// automatically when using this method.
    ///
    /// [`CreateFile`]: https://docs.microsoft.com/en-us/windows/win32/api/fileapi/nf-fileapi-createfilea
    /// [`SECURITY_IDENTIFICATION`]: https://docs.rs/windows-sys/latest/windows_sys/Win32/Storage/FileSystem/constant.SECURITY_IDENTIFICATION.html
    /// [Impersonation Levels]: https://docs.microsoft.com/en-us/windows/win32/api/winnt/ne-winnt-security_impersonation_level
    pub fn security_qos_flags(&mut self, flags: u32) -> &mut Self {
        // See: https://github.com/rust-lang/rust/pull/58216
        self.security_qos_flags = flags | windows_sys::SECURITY_SQOS_PRESENT;
        self
    }

    /// Opens the named pipe identified by `addr`.
    ///
    /// This opens the client using [`CreateFile`] with the
    /// `dwCreationDisposition` option set to `OPEN_EXISTING`.
    ///
    /// [`CreateFile`]: https://docs.microsoft.com/en-us/windows/win32/api/fileapi/nf-fileapi-createfilea
    ///
    /// # Errors
    ///
    /// This errors if called outside of a [Tokio Runtime], or in a runtime that
    /// has not [enabled I/O], or if any OS-specific I/O errors occur.
    ///
    /// There are a few errors you need to take into account when creating a
    /// named pipe on the client side:
    ///
    /// * [`std::io::ErrorKind::NotFound`] - This indicates that the named pipe
    ///   does not exist. Presumably the server is not up.
    /// * [`ERROR_PIPE_BUSY`] - This error is raised when the named pipe exists,
    ///   but the server is not currently waiting for a connection. Please see the
    ///   examples for how to check for this error.
    ///
    /// [`ERROR_PIPE_BUSY`]: https://docs.rs/windows-sys/latest/windows_sys/Win32/Foundation/constant.ERROR_PIPE_BUSY.html
    /// [enabled I/O]: crate::runtime::Builder::enable_io
    /// [Tokio Runtime]: crate::runtime::Runtime
    ///
    /// A connect loop that waits until a pipe becomes available looks like
    /// this:
    ///
    /// ```no_run
    /// use std::time::Duration;
    /// use tokio::net::windows::named_pipe::ClientOptions;
    /// use tokio::time;
    /// use windows_sys::Win32::Foundation::ERROR_PIPE_BUSY;
    ///
    /// const PIPE_NAME: &str = r"\\.\pipe\mynamedpipe";
    ///
    /// # #[tokio::main] async fn main() -> std::io::Result<()> {
    /// let client = loop {
    ///     match ClientOptions::new().open(PIPE_NAME) {
    ///         Ok(client) => break client,
    ///         Err(e) if e.raw_os_error() == Some(ERROR_PIPE_BUSY as i32) => (),
    ///         Err(e) => return Err(e),
    ///     }
    ///
    ///     time::sleep(Duration::from_millis(50)).await;
    /// };
    ///
    /// // use the connected client.
    /// # Ok(()) }
    /// ```
    pub fn open(&self, addr: impl AsRef<OsStr>) -> io::Result<NamedPipeClient> {
        // Safety: We're calling open_with_security_attributes_raw w/ a null
        // pointer which disables it.
        unsafe { self.open_with_security_attributes_raw(addr, ptr::null_mut()) }
    }

    /// Opens the named pipe identified by `addr`.
    ///
    /// This is the same as [`open`] except that it supports providing the raw
    /// pointer to a structure of [`SECURITY_ATTRIBUTES`] which will be passed
    /// as the `lpSecurityAttributes` argument to [`CreateFile`].
    ///
    /// # Safety
    ///
    /// The `attrs` argument must either be null or point at a valid instance of
    /// the [`SECURITY_ATTRIBUTES`] structure. If the argument is null, the
    /// behavior is identical to calling the [`open`] method.
    ///
    /// [`open`]: ClientOptions::open
    /// [`CreateFile`]: https://docs.microsoft.com/en-us/windows/win32/api/fileapi/nf-fileapi-createfilew
    /// [`SECURITY_ATTRIBUTES`]: https://docs.rs/windows-sys/latest/windows_sys/Win32/Security/struct.SECURITY_ATTRIBUTES.html
    pub unsafe fn open_with_security_attributes_raw(
        &self,
        addr: impl AsRef<OsStr>,
        attrs: *mut c_void,
    ) -> io::Result<NamedPipeClient> {
        let addr = encode_addr(addr);

        // NB: We could use a platform specialized `OpenOptions` here, but since
        // we have access to windows_sys it ultimately doesn't hurt to use
        // `CreateFile` explicitly since it allows the use of our already
        // well-structured wide `addr` to pass into CreateFileW.
        let h = windows_sys::CreateFileW(
            addr.as_ptr(),
            self.desired_access,
            0,
            attrs as *mut _,
            windows_sys::OPEN_EXISTING,
            self.get_flags(),
            0,
        );

        if h == windows_sys::INVALID_HANDLE_VALUE {
            return Err(io::Error::last_os_error());
        }

        NamedPipeClient::from_raw_handle(h as _)
    }

    fn get_flags(&self) -> u32 {
        self.security_qos_flags | windows_sys::FILE_FLAG_OVERLAPPED
    }
}

/// The pipe mode of a named pipe.
///
/// Set through [`ServerOptions::pipe_mode`].
#[derive(Debug, Clone, Copy, PartialEq, Eq, Hash)]
#[non_exhaustive]
pub enum PipeMode {
    /// Data is written to the pipe as a stream of bytes. The pipe does not
    /// distinguish bytes written during different write operations.
    ///
    /// Corresponds to [`PIPE_TYPE_BYTE`].
    ///
    /// [`PIPE_TYPE_BYTE`]: https://docs.rs/windows-sys/latest/windows_sys/Win32/System/Pipes/constant.PIPE_TYPE_BYTE.html
    Byte,
    /// Data is written to the pipe as a stream of messages. The pipe treats the
    /// bytes written during each write operation as a message unit. Any reading
    /// on a named pipe returns [`ERROR_MORE_DATA`] when a message is not read
    /// completely.
    ///
    /// Corresponds to [`PIPE_TYPE_MESSAGE`].
    ///
    /// [`ERROR_MORE_DATA`]: https://docs.rs/windows-sys/latest/windows_sys/Win32/Foundation/constant.ERROR_MORE_DATA.html
    /// [`PIPE_TYPE_MESSAGE`]: https://docs.rs/windows-sys/latest/windows_sys/Win32/System/Pipes/constant.PIPE_TYPE_MESSAGE.html
    Message,
}

/// Indicates the end of a named pipe.
#[derive(Debug, Clone, Copy, PartialEq, Eq, Hash)]
#[non_exhaustive]
pub enum PipeEnd {
    /// The named pipe refers to the client end of a named pipe instance.
    ///
    /// Corresponds to [`PIPE_CLIENT_END`].
    ///
    /// [`PIPE_CLIENT_END`]: https://docs.rs/windows-sys/latest/windows_sys/Win32/System/Pipes/constant.PIPE_CLIENT_END.html
    Client,
    /// The named pipe refers to the server end of a named pipe instance.
    ///
    /// Corresponds to [`PIPE_SERVER_END`].
    ///
    /// [`PIPE_SERVER_END`]: https://docs.rs/windows-sys/latest/windows_sys/Win32/System/Pipes/constant.PIPE_SERVER_END.html
    Server,
}

/// Information about a named pipe.
///
/// Constructed through [`NamedPipeServer::info`] or [`NamedPipeClient::info`].
#[derive(Debug)]
#[non_exhaustive]
pub struct PipeInfo {
    /// Indicates the mode of a named pipe.
    pub mode: PipeMode,
    /// Indicates the end of a named pipe.
    pub end: PipeEnd,
    /// The maximum number of instances that can be created for this pipe.
    pub max_instances: u32,
    /// The number of bytes to reserve for the output buffer.
    pub out_buffer_size: u32,
    /// The number of bytes to reserve for the input buffer.
    pub in_buffer_size: u32,
}

/// Encodes an address so that it is a null-terminated wide string.
fn encode_addr(addr: impl AsRef<OsStr>) -> Box<[u16]> {
    let len = addr.as_ref().encode_wide().count();
    let mut vec = Vec::with_capacity(len + 1);
    vec.extend(addr.as_ref().encode_wide());
    vec.push(0);
    vec.into_boxed_slice()
}

/// Internal function to get the info out of a raw named pipe.
unsafe fn named_pipe_info(handle: RawHandle) -> io::Result<PipeInfo> {
    let mut flags = 0;
    let mut out_buffer_size = 0;
    let mut in_buffer_size = 0;
    let mut max_instances = 0;

    let result = windows_sys::GetNamedPipeInfo(
        handle as _,
        &mut flags,
        &mut out_buffer_size,
        &mut in_buffer_size,
        &mut max_instances,
    );

    if result == 0 {
        return Err(io::Error::last_os_error());
    }

    let mut end = PipeEnd::Client;
    let mut mode = PipeMode::Byte;

    if flags & windows_sys::PIPE_SERVER_END != 0 {
        end = PipeEnd::Server;
    }

    if flags & windows_sys::PIPE_TYPE_MESSAGE != 0 {
        mode = PipeMode::Message;
    }

    Ok(PipeInfo {
        end,
        mode,
        out_buffer_size,
        in_buffer_size,
        max_instances,
    })
}<|MERGE_RESOLUTION|>--- conflicted
+++ resolved
@@ -808,13 +808,8 @@
 
     /// Tries to read or write from the pipe using a user-provided IO operation.
     ///
-<<<<<<< HEAD
-    /// If the socket is ready, the provided closure is called. The closure
-    /// should attempt to perform IO operation on the socket by manually
-=======
     /// If the pipe is ready, the provided closure is called. The closure
     /// should attempt to perform IO operation from the pipe by manually
->>>>>>> e3164282
     /// calling the appropriate syscall. If the operation fails because the
     /// pipe is not actually ready, then the closure should return a
     /// `WouldBlock` error and the readiness flag is cleared. The return value
@@ -1557,13 +1552,8 @@
 
     /// Tries to read or write from the pipe using a user-provided IO operation.
     ///
-<<<<<<< HEAD
-    /// If the socket is ready, the provided closure is called. The closure
-    /// should attempt to perform IO operation on the socket by manually
-=======
     /// If the pipe is ready, the provided closure is called. The closure
     /// should attempt to perform IO operation from the pipe by manually
->>>>>>> e3164282
     /// calling the appropriate syscall. If the operation fails because the
     /// pipe is not actually ready, then the closure should return a
     /// `WouldBlock` error and the readiness flag is cleared. The return value
