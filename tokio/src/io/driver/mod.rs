--- conflicted
+++ resolved
@@ -12,12 +12,7 @@
 use crate::loom::sync::atomic::AtomicUsize;
 use crate::net::tcp::{ListenerInner, StreamInner};
 use crate::park::{Park, Unpark};
-<<<<<<< HEAD
-#[cfg(all(feature = "io-driver", not(loom)))]
 use crate::simulation;
-=======
-use crate::runtime::context;
->>>>>>> 7ee55421
 use crate::util::slab::{Address, Slab};
 
 use mio::event::Evented;
@@ -288,43 +283,9 @@
     }
 }
 // ========== Handle Impl ========== //
-
-<<<<<<< HEAD
 #[derive(Clone)]
 pub(crate) struct MioHandle {
     inner: Weak<Inner>,
-=======
-// ===== impl Handle =====
-
-impl Handle {
-    /// Returns a handle to the current reactor
-    ///
-    /// # Panics
-    ///
-    /// This function panics if there is no current reactor set.
-    pub(super) fn current() -> Self {
-        context::io_handle().expect("no current reactor")
-    }
-
-    /// Forces a reactor blocked in a call to `turn` to wakeup, or otherwise
-    /// makes the next call to `turn` return immediately.
-    ///
-    /// This method is intended to be used in situations where a notification
-    /// needs to otherwise be sent to the main reactor. If the reactor is
-    /// currently blocked inside of `turn` then it will wake up and soon return
-    /// after this method has been called. If the reactor is not currently
-    /// blocked in `turn`, then the next call to `turn` will not block and
-    /// return immediately.
-    fn wakeup(&self) {
-        if let Some(inner) = self.inner() {
-            inner.wakeup.set_readiness(mio::Ready::readable()).unwrap();
-        }
-    }
-
-    pub(super) fn inner(&self) -> Option<Arc<Inner>> {
-        self.inner.upgrade()
-    }
->>>>>>> 7ee55421
 }
 
 impl MioHandle {
