--- conflicted
+++ resolved
@@ -976,11 +976,7 @@
         /// no longer attempt to write to the stream. For example, the
         /// `TcpStream` implementation will issue a `shutdown(Write)` sys call.
         ///
-<<<<<<< HEAD
-        /// [`flush`]: AsyncWriteExt::flush
-=======
         /// [`flush`]: fn@crate::io::AsyncWriteExt::flush
->>>>>>> 4fca1974
         ///
         /// # Examples
         ///
