#![cfg_attr(loom, allow(dead_code, unreachable_pub))]

//! Traits, helpers, and type definitions for asynchronous I/O functionality.
//!
//! This module is the asynchronous version of `std::io`. Primarily, it
//! defines two traits, [`AsyncRead`] and [`AsyncWrite`], which are asynchronous
//! versions of the [`Read`] and [`Write`] traits in the standard library.
//!
//! # AsyncRead and AsyncWrite
//!
//! Like the standard library's [`Read`] and [`Write`] traits, [`AsyncRead`] and
//! [`AsyncWrite`] provide the most general interface for reading and writing
//! input and output. Unlike the standard library's traits, however, they are
//! _asynchronous_ &mdash; meaning that reading from or writing to a `tokio::io`
//! type will _yield_ to the Tokio scheduler when IO is not ready, rather than
//! blocking. This allows other tasks to run while waiting on IO.
//!
//! Another difference is that [`AsyncRead`] and [`AsyncWrite`] only contain
//! core methods needed to provide asynchronous reading and writing
//! functionality. Instead, utility methods are defined in the [`AsyncReadExt`]
//! and [`AsyncWriteExt`] extension traits. These traits are automatically
//! implemented for all values that implement [`AsyncRead`] and [`AsyncWrite`]
//! respectively.
//!
//! End users will rarely interact directly with [`AsyncRead`] and
//! [`AsyncWrite`]. Instead, they will use the async functions defined in the
//! extension traits. Library authors are expected to implement [`AsyncRead`]
//! and [`AsyncWrite`] in order to provide types that behave like byte streams.
//!
//! Even with these differences, Tokio's [`AsyncRead`] and [`AsyncWrite`] traits
//! can be used in almost exactly the same manner as the standard library's
//! `Read` and `Write`. Most types in the standard library that implement `Read`
//! and `Write` have asynchronous equivalents in `tokio` that implement
//! `AsyncRead` and `AsyncWrite`, such as [`File`] and [`TcpStream`].
//!
//! For example, the standard library documentation introduces `Read` by
//! [demonstrating][std_example] reading some bytes from a [`std::fs::File`]. We
//! can do the same with [`tokio::fs::File`][`File`]:
//!
//! ```no_run
//! use tokio::io::{self, AsyncReadExt};
//! use tokio::fs::File;
//!
//! #[tokio::main]
//! async fn main() -> io::Result<()> {
//!     let mut f = File::open("foo.txt").await?;
//!     let mut buffer = [0; 10];
//!
//!     // read up to 10 bytes
//!     let n = f.read(&mut buffer).await?;
//!
//!     println!("The bytes: {:?}", &buffer[..n]);
//!     Ok(())
//! }
//! ```
//!
//! [`File`]: crate::fs::File
//! [`TcpStream`]: crate::net::TcpStream
//! [`std::fs::File`]: std::fs::File
//! [std_example]: https://doc.rust-lang.org/std/io/index.html#read-and-write
//!
//! ## Buffered Readers and Writers
//!
//! Byte-based interfaces are unwieldy and can be inefficient, as we'd need to be
//! making near-constant calls to the operating system. To help with this,
//! `std::io` comes with [support for _buffered_ readers and writers][stdbuf],
//! and therefore, `tokio::io` does as well.
//!
//! Tokio provides an async version of the [`std::io::BufRead`] trait,
//! [`AsyncBufRead`]; and async [`BufReader`] and [`BufWriter`] structs, which
//! wrap readers and writers. These wrappers use a buffer, reducing the number
//! of calls and providing nicer methods for accessing exactly what you want.
//!
//! For example, [`BufReader`] works with the [`AsyncBufRead`] trait to add
//! extra methods to any async reader:
//!
//! ```no_run
//! use tokio::io::{self, BufReader, AsyncBufReadExt};
//! use tokio::fs::File;
//!
//! #[tokio::main]
//! async fn main() -> io::Result<()> {
//!     let f = File::open("foo.txt").await?;
//!     let mut reader = BufReader::new(f);
//!     let mut buffer = String::new();
//!
//!     // read a line into buffer
//!     reader.read_line(&mut buffer).await?;
//!
//!     println!("{}", buffer);
//!     Ok(())
//! }
//! ```
//!
//! [`BufWriter`] doesn't add any new ways of writing; it just buffers every call
//! to [`write`](crate::io::AsyncWriteExt::write):
//!
//! ```no_run
//! use tokio::io::{self, BufWriter, AsyncWriteExt};
//! use tokio::fs::File;
//!
//! #[tokio::main]
//! async fn main() -> io::Result<()> {
//!     let f = File::create("foo.txt").await?;
//!     {
//!         let mut writer = BufWriter::new(f);
//!
//!         // write a byte to the buffer
//!         writer.write(&[42u8]).await?;
//!
//!     } // the buffer is flushed once writer goes out of scope
//!
//!     Ok(())
//! }
//! ```
//!
//! [stdbuf]: https://doc.rust-lang.org/std/io/index.html#bufreader-and-bufwriter
//! [`std::io::BufRead`]: std::io::BufRead
//! [`AsyncBufRead`]: crate::io::AsyncBufRead
//! [`BufReader`]: crate::io::BufReader
//! [`BufWriter`]: crate::io::BufWriter
//!
//! ## Implementing AsyncRead and AsyncWrite
//!
//! Because they are traits, we can implement `AsyncRead` and `AsyncWrite` for
//! our own types, as well. Note that these traits must only be implemented for
//! non-blocking I/O types that integrate with the futures type system. In
//! other words, these types must never block the thread, and instead the
//! current task is notified when the I/O resource is ready.
//!
//! # Standard input and output
//!
//! Tokio provides asynchronous APIs to standard [input], [output], and [error].
//! These APIs are very similar to the ones provided by `std`, but they also
//! implement [`AsyncRead`] and [`AsyncWrite`].
//!
//! Note that the standard input / output APIs  **must** be used from the
//! context of the Tokio runtime, as they require Tokio-specific features to
//! function. Calling these functions outside of a Tokio runtime will panic.
//!
//! [input]: fn.stdin.html
//! [output]: fn.stdout.html
//! [error]: fn.stderr.html
//!
//! # `std` re-exports
//!
//! Additionally, [`Error`], [`ErrorKind`], and [`Result`] are re-exported
//! from `std::io` for ease of use.
//!
//! [`AsyncRead`]: trait.AsyncRead.html
//! [`AsyncWrite`]: trait.AsyncWrite.html
//! [`Error`]: struct.Error.html
//! [`ErrorKind`]: enum.ErrorKind.html
//! [`Result`]: type.Result.html
//! [`Read`]: std::io::Read
//! [`Write`]: std::io::Write
cfg_io_blocking! {
    pub(crate) mod blocking;
}

cfg_io_blocking! {
    pub(crate) mod blocking;
}

mod async_buf_read;
pub use self::async_buf_read::AsyncBufRead;

mod async_read;
pub use self::async_read::AsyncRead;

mod async_write;
pub use self::async_write::AsyncWrite;

<<<<<<< HEAD
=======
cfg_io_driver! {
    pub(crate) mod driver;

    mod poll_evented;
    pub use poll_evented::PollEvented;

    mod registration;
    pub use registration::Registration;
}

>>>>>>> abfa857f
cfg_io_std! {
    mod stderr;
    pub use stderr::{stderr, Stderr};

    mod stdin;
    pub use stdin::{stdin, Stdin};

    mod stdout;
    pub use stdout::{stdout, Stdout};
}

cfg_io_util! {
<<<<<<< HEAD
    pub mod split;
    pub use split::split;
=======
    mod split;
    pub use split::{split, ReadHalf, WriteHalf};
>>>>>>> abfa857f

    pub(crate) mod util;
    pub use util::{
        copy, empty, repeat, sink, AsyncBufReadExt, AsyncReadExt, AsyncWriteExt, BufReader, BufStream,
        BufWriter, Copy, Empty, Lines, Repeat, Sink, Split, Take,
    };

    // Re-export io::Error so that users don't have to deal with conflicts when
    // `use`ing `tokio::io` and `std::io`.
    pub use std::io::{Error, ErrorKind, Result};
}

cfg_not_io_util! {
    cfg_process! {
        pub(crate) mod util;
    }
}

cfg_io_blocking! {
    /// Types in this module can be mocked out in tests.
    mod sys {
        // TODO: don't rename
<<<<<<< HEAD
        pub(crate) use crate::blocking::spawn_blocking as run;
=======
        pub(crate) use crate::runtime::spawn_blocking as run;
>>>>>>> abfa857f
        pub(crate) use crate::task::JoinHandle as Blocking;
    }
}<|MERGE_RESOLUTION|>--- conflicted
+++ resolved
@@ -158,10 +158,6 @@
     pub(crate) mod blocking;
 }
 
-cfg_io_blocking! {
-    pub(crate) mod blocking;
-}
-
 mod async_buf_read;
 pub use self::async_buf_read::AsyncBufRead;
 
@@ -171,8 +167,6 @@
 mod async_write;
 pub use self::async_write::AsyncWrite;
 
-<<<<<<< HEAD
-=======
 cfg_io_driver! {
     pub(crate) mod driver;
 
@@ -183,7 +177,6 @@
     pub use registration::Registration;
 }
 
->>>>>>> abfa857f
 cfg_io_std! {
     mod stderr;
     pub use stderr::{stderr, Stderr};
@@ -196,13 +189,8 @@
 }
 
 cfg_io_util! {
-<<<<<<< HEAD
-    pub mod split;
-    pub use split::split;
-=======
     mod split;
     pub use split::{split, ReadHalf, WriteHalf};
->>>>>>> abfa857f
 
     pub(crate) mod util;
     pub use util::{
@@ -225,11 +213,7 @@
     /// Types in this module can be mocked out in tests.
     mod sys {
         // TODO: don't rename
-<<<<<<< HEAD
-        pub(crate) use crate::blocking::spawn_blocking as run;
-=======
         pub(crate) use crate::runtime::spawn_blocking as run;
->>>>>>> abfa857f
         pub(crate) use crate::task::JoinHandle as Blocking;
     }
 }