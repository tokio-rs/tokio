--- conflicted
+++ resolved
@@ -232,16 +232,10 @@
     pub use split::{split, ReadHalf, WriteHalf};
 
     pub(crate) mod seek;
-
     pub(crate) mod util;
     pub use util::{
-<<<<<<< HEAD
         copy, copy_buf, duplex, empty, repeat, sink, AsyncBufReadExt, AsyncReadExt, AsyncSeekExt, AsyncWriteExt,
         BufReader, BufStream, BufWriter, DuplexStream, Copy, CopyBuf, Empty, Lines, Repeat, Sink, Split, Take,
-=======
-        copy, duplex, empty, repeat, sink, AsyncBufReadExt, AsyncReadExt, AsyncSeekExt, AsyncWriteExt,
-        BufReader, BufStream, BufWriter, DuplexStream, Empty, Lines, Repeat, Sink, Split, Take,
->>>>>>> 871289b3
     };
 }
 
