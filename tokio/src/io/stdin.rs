--- conflicted
+++ resolved
@@ -70,25 +70,15 @@
     }
 }
 
-<<<<<<< HEAD
 cfg_windows! {
+    #[cfg(not(tokio_no_as_fd))]
+    use crate::os::windows::io::{AsHandle, BorrowedHandle};
     use crate::os::windows::io::{AsRawHandle, RawHandle};
-=======
-#[cfg(windows)]
-mod sys {
-    #[cfg(not(tokio_no_as_fd))]
-    use std::os::windows::io::{AsHandle, BorrowedHandle};
-    use std::os::windows::io::{AsRawHandle, RawHandle};
-
-    use super::Stdin;
->>>>>>> bfc43795
 
     impl AsRawHandle for Stdin {
         fn as_raw_handle(&self) -> RawHandle {
             std::io::stdin().as_raw_handle()
         }
-<<<<<<< HEAD
-=======
     }
 
     #[cfg(not(tokio_no_as_fd))]
@@ -96,7 +86,6 @@
         fn as_handle(&self) -> BorrowedHandle<'_> {
             unsafe { BorrowedHandle::borrow_raw(self.as_raw_handle()) }
         }
->>>>>>> bfc43795
     }
 }
 
