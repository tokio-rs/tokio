#![cfg_attr(not(feature = "sync"), allow(dead_code, unreachable_pub))]

//! Thread-safe, asynchronous counting semaphore.
//!
//! A `Semaphore` instance holds a set of permits. Permits are used to
//! synchronize access to a shared resource.
//!
//! Before accessing the shared resource, callers acquire a permit from the
//! semaphore. Once the permit is acquired, the caller then enters the critical
//! section. If no permits are available, then acquiring the semaphore returns
//! `Pending`. The task is woken once a permit becomes available.

use crate::loom::cell::CausalCell;
use crate::loom::future::AtomicWaker;
use crate::loom::sync::atomic::{AtomicPtr, AtomicUsize};
use crate::loom::thread;

use std::cmp;
use std::fmt;
use std::ptr::{self, NonNull};
use std::sync::atomic::Ordering::{self, AcqRel, Acquire, Relaxed, Release};
use std::task::Poll::{Pending, Ready};
use std::task::{Context, Poll};
use std::usize;

/// Futures-aware semaphore.
pub(crate) struct Semaphore {
    /// Tracks both the waiter queue tail pointer and the number of remaining
    /// permits.
    state: AtomicUsize,

    /// waiter queue head pointer.
    head: CausalCell<NonNull<Waiter>>,

    /// Coordinates access to the queue head.
    rx_lock: AtomicUsize,

    /// Stub waiter node used as part of the MPSC channel algorithm.
    stub: Box<Waiter>,
}

/// A semaphore permit
///
/// Tracks the lifecycle of a semaphore permit.
///
/// An instance of `Permit` is intended to be used with a **single** instance of
/// `Semaphore`. Using a single instance of `Permit` with multiple semaphore
/// instances will result in unexpected behavior.
///
/// `Permit` does **not** release the permit back to the semaphore on drop. It
/// is the user's responsibility to ensure that `Permit::release` is called
/// before dropping the permit.
#[derive(Debug)]
pub(crate) struct Permit {
    waiter: Option<Box<Waiter>>,
    state: PermitState,
}

/// Error returned by `Permit::poll_acquire`.
#[derive(Debug)]
pub(crate) struct AcquireError;

/// Error returned by `Permit::try_acquire`.
#[derive(Debug)]
pub(crate) enum TryAcquireError {
    Closed,
    NoPermits,
}

/// Node used to notify the semaphore waiter when permit is available.
#[derive(Debug)]
struct Waiter {
    /// Stores waiter state.
    ///
    /// See `WaiterState` for more details.
    state: AtomicUsize,

    /// Task to wake when a permit is made available.
    waker: AtomicWaker,

    /// Next pointer in the queue of waiting senders.
    next: AtomicPtr<Waiter>,
}

/// Semaphore state
///
/// The 2 low bits track the modes.
///
/// - Closed
/// - Full
///
/// When not full, the rest of the `usize` tracks the total number of messages
/// in the channel. When full, the rest of the `usize` is a pointer to the tail
/// of the "waiting senders" queue.
#[derive(Copy, Clone)]
struct SemState(usize);

/// Permit state
#[derive(Debug, Copy, Clone)]
enum PermitState {
    /// Currently waiting for permits to be made available and assigned to the
    /// waiter.
    Waiting(u16),

    /// The number of acquired permits
    Acquired(u16),
}

/// State for an individual waker node
#[derive(Debug, Copy, Clone)]
struct WaiterState(usize);

/// Waiter node is in the semaphore queue
const QUEUED: usize = 0b001;

/// Semaphore has been closed, no more permits will be issued.
const CLOSED: usize = 0b10;

/// The permit that owns the `Waiter` dropped.
const DROPPED: usize = 0b100;

/// Represents "one requested permit" in the waiter state
const PERMIT_ONE: usize = 0b1000;

/// Masks the waiter state to only contain bits tracking number of requested
/// permits.
const PERMIT_MASK: usize = usize::MAX - (PERMIT_ONE - 1);

/// How much to shift a permit count to pack it into the waker state
const PERMIT_SHIFT: u32 = PERMIT_ONE.trailing_zeros();

/// Flag differentiating between available permits and waiter pointers.
///
/// If we assume pointers are properly aligned, then the least significant bit
/// will always be zero. So, we use that bit to track if the value represents a
/// number.
const NUM_FLAG: usize = 0b01;

/// Signal the semaphore is closed
const CLOSED_FLAG: usize = 0b10;

/// Maximum number of permits a semaphore can manage
const MAX_PERMITS: usize = usize::MAX >> NUM_SHIFT;

/// When representing "numbers", the state has to be shifted this much (to get
/// rid of the flag bit).
const NUM_SHIFT: usize = 2;

// ===== impl Semaphore =====

impl Semaphore {
    /// Creates a new semaphore with the initial number of permits
    ///
    /// # Panics
    ///
    /// Panics if `permits` is zero.
    pub(crate) fn new(permits: usize) -> Semaphore {
        let stub = Box::new(Waiter::new());
        let ptr = NonNull::from(&*stub);

        // Allocations are aligned
        debug_assert!(ptr.as_ptr() as usize & NUM_FLAG == 0);

        let state = SemState::new(permits, &stub);

        Semaphore {
            state: AtomicUsize::new(state.to_usize()),
            head: CausalCell::new(ptr),
            rx_lock: AtomicUsize::new(0),
            stub,
        }
    }

    /// Returns the current number of available permits
    pub(crate) fn available_permits(&self) -> usize {
        let curr = SemState(self.state.load(Acquire));
        curr.available_permits()
    }

<<<<<<< HEAD
    /// Polls for a permit
    fn poll_permit(
=======
    /// Try to acquire the requested number of permits, registering the waiter
    /// if not enough permits are available.
    fn poll_acquire(
>>>>>>> 3540c5b9
        &self,
        cx: &mut Context<'_>,
        num_permits: u16,
        permit: &mut Permit,
    ) -> Poll<Result<(), AcquireError>> {
        self.poll_acquire2(num_permits, || {
            let waiter = permit.waiter.get_or_insert_with(|| Box::new(Waiter::new()));

            waiter.waker.register_by_ref(cx.waker());

            Some(NonNull::from(&**waiter))
        })
    }

    fn try_acquire(&self, num_permits: u16) -> Result<(), TryAcquireError> {
        match self.poll_acquire2(num_permits, || None) {
            Poll::Ready(res) => res.map_err(to_try_acquire),
            Poll::Pending => Err(TryAcquireError::NoPermits),
        }
    }

    /// Poll for a permit
    ///
    /// Tries to acquire available permits first. If unable to acquire a
    /// sufficient number of permits, the caller's waiter is pushed onto the
    /// semaphore's wait queue.
    fn poll_acquire2<F>(
        &self,
        num_permits: u16,
        mut get_waiter: F,
    ) -> Poll<Result<(), AcquireError>>
    where
        F: FnMut() -> Option<NonNull<Waiter>>,
    {
        let num_permits = num_permits as usize;

        // Load the current state
        let mut curr = SemState(self.state.load(Acquire));

        // Saves a ref to the waiter node
        let mut maybe_waiter: Option<NonNull<Waiter>> = None;

        /// Used in branches where we attempt to push the waiter into the wait
        /// queue but fail due to permits becoming available or the wait queue
        /// transitioning to "closed". In this case, the waiter must be
        /// transitioned back to the "idle" state.
        macro_rules! revert_to_idle {
            () => {
                if let Some(waiter) = maybe_waiter {
                    unsafe { waiter.as_ref() }.revert_to_idle();
                }
            };
        }

        loop {
            let mut next = curr;

            if curr.is_closed() {
                revert_to_idle!();
                return Ready(Err(AcquireError::closed()));
            }

            let acquired = next.acquire_permits(num_permits, &self.stub);

            if !acquired {
                // There are not enough available permits to satisfy the
                // request. The permit transitions to a waiting state.
                debug_assert!(curr.waiter().is_some() || curr.available_permits() < num_permits);

                if let Some(waiter) = maybe_waiter.as_ref() {
                    // Safety: the caller owns the waiter.
                    let w = unsafe { waiter.as_ref() };
                    w.set_permits_to_acquire(num_permits - curr.available_permits());
                } else {
                    // Get the waiter for the permit.
                    if let Some(waiter) = get_waiter() {
                        // Safety: the caller owns the waiter.
                        let w = unsafe { waiter.as_ref() };

                        // If there are any currently available permits, the
                        // waiter acquires those immediately and waits for the
                        // remaining permits to become available.
                        if !w.to_queued(num_permits - curr.available_permits()) {
                            // The node is alrady queued, there is no further work
                            // to do.
                            return Pending;
                        }

                        maybe_waiter = Some(waiter);
                    } else {
                        // No waiter, this indicates the caller does not wish to
                        // "wait", so there is nothing left to do.
                        return Pending;
                    }
                }

                next.set_waiter(maybe_waiter.unwrap());
            }

            debug_assert_ne!(curr.0, 0);
            debug_assert_ne!(next.0, 0);

            match self.state.compare_exchange(curr.0, next.0, AcqRel, Acquire) {
                Ok(_) => {
                    if acquired {
                        // Successfully acquire permits **without** queuing the
                        // waiter node. The waiter node is not currently in the
                        // queue.
                        revert_to_idle!();
                        return Ready(Ok(()));
                    } else {
                        // The node is pushed into the queue, the final step is
                        // to set the node's "next" pointer to return the wait
                        // queue into a consistent state.

                        let prev_waiter =
                            curr.waiter().unwrap_or_else(|| NonNull::from(&*self.stub));

                        let waiter = maybe_waiter.unwrap();

                        // Link the nodes.
                        //
                        // Safety: the mpsc algorithm guarantees the old tail of
                        // the queue is not removed from the queue during the
                        // push process.
                        unsafe {
                            prev_waiter.as_ref().store_next(waiter);
                        }

                        return Pending;
                    }
                }
                Err(actual) => {
                    curr = SemState(actual);
                }
            }
        }
    }

    /// Closes the semaphore. This prevents the semaphore from issuing new
    /// permits and notifies all pending waiters.
    pub(crate) fn close(&self) {
        // Acquire the `rx_lock`, setting the "closed" flag on the lock.
        let prev = self.rx_lock.fetch_or(1, AcqRel);

        if prev != 0 {
            // Another thread has the lock and will be responsible for notifying
            // pending waiters.
            return;
        }

        self.add_permits_locked(0, true);
    }

    /// Adds `n` new permits to the semaphore.
    pub(crate) fn add_permits(&self, n: usize) {
        if n == 0 {
            return;
        }

        // TODO: Handle overflow. A panic is not sufficient, the process must
        // abort.
        let prev = self.rx_lock.fetch_add(n << 1, AcqRel);

        if prev != 0 {
            // Another thread has the lock and will be responsible for notifying
            // pending waiters.
            return;
        }

        self.add_permits_locked(n, false);
    }

    fn add_permits_locked(&self, mut rem: usize, mut closed: bool) {
        while rem > 0 || closed {
            if closed {
                SemState::fetch_set_closed(&self.state, AcqRel);
            }

            // Release the permits and notify
            self.add_permits_locked2(rem, closed);

            let n = rem << 1;

            let actual = if closed {
                let actual = self.rx_lock.fetch_sub(n | 1, AcqRel);
                closed = false;
                actual
            } else {
                let actual = self.rx_lock.fetch_sub(n, AcqRel);
                closed = actual & 1 == 1;
                actual
            };

            rem = (actual >> 1) - rem;
        }
    }

    /// Releases a specific amount of permits to the semaphore
    ///
    /// This function is called by `add_permits` after the add lock has been
    /// acquired.
    fn add_permits_locked2(&self, mut n: usize, closed: bool) {
        // If closing the semaphore, we want to drain the entire queue. The
        // number of permits being assigned doesn't matter.
        if closed {
            n = usize::MAX;
        }

<<<<<<< HEAD
    /// Pops a waiter
    ///
    /// `rem` represents the remaining number of times the caller will pop. If
    /// there are no more waiters to pop, `rem` is used to set the available
    /// permits.
    fn pop(&self, rem: usize, closed: bool) -> Option<Arc<WaiterNode>> {
        'outer: loop {
=======
        'outer: while n > 0 {
>>>>>>> 3540c5b9
            unsafe {
                let mut head = self.head.with(|head| *head);
                let mut next_ptr = head.as_ref().next.load(Acquire);

                let stub = self.stub();

                if head == stub {
                    // The stub node indicates an empty queue. Any remaining
                    // permits get assigned back to the semaphore.
                    let next = match NonNull::new(next_ptr) {
                        Some(next) => next,
                        None => {
                            // This loop is not part of the standard intrusive mpsc
                            // channel algorithm. This is where we atomically pop
                            // the last task and add `n` to the remaining capacity.
                            //
                            // This modification to the pop algorithm works because,
                            // at this point, we have not done any work (only done
                            // reading). We have a *pretty* good idea that there is
                            // no concurrent pusher.
                            //
                            // The capacity is then atomically added by doing an
                            // AcqRel CAS on `state`. The `state` cell is the
                            // linchpin of the algorithm.
                            //
                            // By successfully CASing `head` w/ AcqRel, we ensure
                            // that, if any thread was racing and entered a push, we
                            // see that and abort pop, retrying as it is
                            // "inconsistent".
                            let mut curr = SemState::load(&self.state, Acquire);

                            loop {
                                if curr.has_waiter(&self.stub) {
                                    // A waiter is being added concurrently.
                                    // This is the MPSC queue's "inconsistent"
                                    // state and we must loop and try again.
                                    thread::yield_now();
                                    continue 'outer;
                                }

                                // If closing, nothing more to do.
                                if closed {
                                    debug_assert!(curr.is_closed(), "state = {:?}", curr);
                                    return;
                                }

                                let mut next = curr;
                                next.release_permits(n, &self.stub);

                                match self.state.compare_exchange(curr.0, next.0, AcqRel, Acquire) {
                                    Ok(_) => return,
                                    Err(actual) => {
                                        curr = SemState(actual);
                                    }
                                }
                            }
                        }
                    };

                    self.head.with_mut(|head| *head = next);
                    head = next;
                    next_ptr = next.as_ref().next.load(Acquire);
                }

                // `head` points to a waiter assign permits to the waiter. If
                // all requested permits are satisfied, then we can continue,
                // otherwise the node stays in the wait queue.
                if !head.as_ref().assign_permits(&mut n, closed) {
                    assert_eq!(n, 0);
                    return;
                }

                if let Some(next) = NonNull::new(next_ptr) {
                    self.head.with_mut(|head| *head = next);

                    self.remove_queued(head, closed);
                    continue 'outer;
                }

                let state = SemState::load(&self.state, Acquire);

                // This must always be a pointer as the wait list is not empty.
                let tail = state.waiter().unwrap();

                if tail != head {
                    // Inconsistent
                    thread::yield_now();
                    continue 'outer;
                }

                self.push_stub(closed);

                next_ptr = head.as_ref().next.load(Acquire);

                if let Some(next) = NonNull::new(next_ptr) {
                    self.head.with_mut(|head| *head = next);

                    self.remove_queued(head, closed);
                    continue 'outer;
                }

                // Inconsistent state, loop
                thread::yield_now();
            }
        }
    }

    /// The wait node has had all of its permits assigned and has been removed
    /// from the wait queue.
    ///
    /// Attempt to remove the QUEUED bit from the node. If additional permits
    /// are concurrently requested, the node must be pushed back into the wait
    /// queued.
    fn remove_queued(&self, waiter: NonNull<Waiter>, closed: bool) {
        let mut curr = WaiterState(unsafe { waiter.as_ref() }.state.load(Acquire));

        loop {
            if curr.is_dropped() {
                // The Permit dropped, it is on us to release the memory
                let _ = unsafe { Box::from_raw(waiter.as_ptr()) };
                return;
            }

            // The node is removed from the queue. We attempt to unset the
            // queued bit, but concurrently the waiter has requested more
            // permits. When the waiter requested more permits, it saw the
            // queued bit set so took no further action. This requires us to
            // push the node back into the queue.
            if curr.permits_to_acquire() > 0 {
                // More permits are requested. The waiter must be re-queued
                unsafe {
                    self.push_waiter(waiter, closed);
                }
                return;
            }

            let mut next = curr;
            next.unset_queued();

            let w = unsafe { waiter.as_ref() };

            match w.state.compare_exchange(curr.0, next.0, AcqRel, Acquire) {
                Ok(_) => return,
                Err(actual) => {
                    curr = WaiterState(actual);
                }
            }
        }
    }

    unsafe fn push_stub(&self, closed: bool) {
        self.push_waiter(self.stub(), closed);
    }

    unsafe fn push_waiter(&self, waiter: NonNull<Waiter>, closed: bool) {
        // Set the next pointer. This does not require an atomic operation as
        // this node is not accessible. The write will be flushed with the next
        // operation
        waiter.as_ref().next.store(ptr::null_mut(), Relaxed);

        // Update the tail to point to the new node. We need to see the previous
        // node in order to update the next pointer as well as release `task`
        // to any other threads calling `push`.
        let next = SemState::new_ptr(waiter, closed);
        let prev = SemState(self.state.swap(next.0, AcqRel));

        debug_assert_eq!(closed, prev.is_closed());

        // This function is only called when there are pending tasks. Because of
        // this, the state must *always* be in pointer mode.
        let prev = prev.waiter().unwrap();

        // No cycles plz
        debug_assert_ne!(prev, waiter);

        // Release `task` to the consume end.
        prev.as_ref().next.store(waiter.as_ptr(), Release);
    }

    fn stub(&self) -> NonNull<Waiter> {
        unsafe { NonNull::new_unchecked(&*self.stub as *const _ as *mut _) }
    }
}

impl Drop for Semaphore {
    fn drop(&mut self) {
        self.close();
    }
}

impl fmt::Debug for Semaphore {
    fn fmt(&self, fmt: &mut fmt::Formatter<'_>) -> fmt::Result {
        fmt.debug_struct("Semaphore")
            .field("state", &SemState::load(&self.state, Relaxed))
            .field("head", &self.head.with(|ptr| ptr))
            .field("rx_lock", &self.rx_lock.load(Relaxed))
            .field("stub", &self.stub)
            .finish()
    }
}

unsafe impl Send for Semaphore {}
unsafe impl Sync for Semaphore {}

// ===== impl Permit =====

impl Permit {
    /// Creates a new `Permit`.
    ///
    /// The permit begins in the "unacquired" state.
    pub(crate) fn new() -> Permit {
        use PermitState::Acquired;

        Permit {
            waiter: None,
            state: Acquired(0),
        }
    }

    /// Returns `true` if the permit has been acquired
    pub(crate) fn is_acquired(&self) -> bool {
        match self.state {
            PermitState::Acquired(num) if num > 0 => true,
            _ => false,
        }
    }

    /// Tries to acquire the permit. If no permits are available, the current task
    /// is notified once a new permit becomes available.
    pub(crate) fn poll_acquire(
        &mut self,
        cx: &mut Context<'_>,
        num_permits: u16,
        semaphore: &Semaphore,
    ) -> Poll<Result<(), AcquireError>> {
        use std::cmp::Ordering::*;
        use PermitState::*;

        match self.state {
            Waiting(requested) => {
                // There must be a waiter
                let waiter = self.waiter.as_ref().unwrap();

                match requested.cmp(&num_permits) {
                    Less => {
                        let delta = num_permits - requested;

                        // Request additional permits. If the waiter has been
                        // dequeued, it must be re-queued.
                        if !waiter.try_inc_permits_to_acquire(delta as usize) {
                            let waiter = NonNull::from(&**waiter);

                            // Ignore the result. The check for
                            // `permits_to_acquire()` will converge the state as
                            // needed
                            let _ = semaphore.poll_acquire2(delta, || Some(waiter))?;
                        }

                        self.state = Waiting(num_permits);
                    }
                    Greater => {
                        let delta = requested - num_permits;
                        let to_release = waiter.try_dec_permits_to_acquire(delta as usize);

                        semaphore.add_permits(to_release);
                        self.state = Waiting(num_permits);
                    }
                    Equal => {}
                }

                if waiter.permits_to_acquire()? == 0 {
                    self.state = Acquired(requested);
                    return Ready(Ok(()));
                }

                waiter.waker.register_by_ref(cx.waker());

                if waiter.permits_to_acquire()? == 0 {
                    self.state = Acquired(requested);
                    return Ready(Ok(()));
                }

                Pending
            }
            Acquired(acquired) => {
                if acquired >= num_permits {
                    Ready(Ok(()))
                } else {
                    match semaphore.poll_acquire(cx, num_permits - acquired, self)? {
                        Ready(()) => {
                            self.state = Acquired(num_permits);
                            Ready(Ok(()))
                        }
                        Pending => {
                            self.state = Waiting(num_permits);
                            Pending
                        }
                    }
                }
            }
        }
    }

<<<<<<< HEAD
    /// Tries to acquire the permit.
    pub(crate) fn try_acquire(&mut self, semaphore: &Semaphore) -> Result<(), TryAcquireError> {
=======
    /// Try to acquire the permit.
    pub(crate) fn try_acquire(
        &mut self,
        num_permits: u16,
        semaphore: &Semaphore,
    ) -> Result<(), TryAcquireError> {
        use PermitState::*;

>>>>>>> 3540c5b9
        match self.state {
            Waiting(requested) => {
                // There must be a waiter
                let waiter = self.waiter.as_ref().unwrap();

                if requested > num_permits {
                    let delta = requested - num_permits;
                    let to_release = waiter.try_dec_permits_to_acquire(delta as usize);

                    semaphore.add_permits(to_release);
                    self.state = Waiting(num_permits);
                }

                let res = waiter.permits_to_acquire().map_err(to_try_acquire)?;

                if res == 0 {
                    if requested < num_permits {
                        // Try to acquire the additional permits
                        semaphore.try_acquire(num_permits - requested)?;
                    }

                    self.state = Acquired(num_permits);
                    Ok(())
                } else {
                    Err(TryAcquireError::NoPermits)
                }
            }
            Acquired(acquired) => {
                if acquired < num_permits {
                    semaphore.try_acquire(num_permits - acquired)?;
                    self.state = Acquired(num_permits);
                }

                Ok(())
            }
        }
    }

<<<<<<< HEAD
    /// Releases a permit back to the semaphore
    pub(crate) fn release(&mut self, semaphore: &Semaphore) {
        if self.forget2() {
            semaphore.add_permits(1);
        }
=======
    /// Release a permit back to the semaphore
    pub(crate) fn release(&mut self, n: u16, semaphore: &Semaphore) {
        let n = self.forget(n);
        semaphore.add_permits(n as usize);
>>>>>>> 3540c5b9
    }

    /// Forgets the permit **without** releasing it back to the semaphore.
    ///
    /// After calling `forget`, `poll_acquire` is able to acquire new permit
    /// from the sempahore.
    ///
    /// Repeatedly calling `forget` without associated calls to `add_permit`
    /// will result in the semaphore losing all permits.
    ///
    /// Will forget **at most** the number of acquired permits. This number is
    /// returned.
    pub(crate) fn forget(&mut self, n: u16) -> u16 {
        use PermitState::*;

        match self.state {
            Waiting(requested) => {
                let n = cmp::min(n, requested);

                // Decrement
                let acquired = self
                    .waiter
                    .as_ref()
                    .unwrap()
                    .try_dec_permits_to_acquire(n as usize) as u16;

                if n == requested {
                    self.state = Acquired(0);
                } else if acquired == requested - n {
                    self.state = Waiting(acquired);
                } else {
                    self.state = Waiting(requested - n);
                }

                acquired
            }
            Acquired(acquired) => {
                let n = cmp::min(n, acquired);
                self.state = Acquired(acquired - n);
                n
            }
        }
    }
}

impl Default for Permit {
    fn default() -> Self {
        Self::new()
    }
}

impl Drop for Permit {
    fn drop(&mut self) {
        if let Some(waiter) = self.waiter.take() {
            // Set the dropped flag
            let state = WaiterState(waiter.state.fetch_or(DROPPED, AcqRel));

            if state.is_queued() {
                // The waiter is stored in the queue. The semaphore will drop it
                std::mem::forget(waiter);
            }
        }
    }
}

// ===== impl AcquireError ====

impl AcquireError {
    fn closed() -> AcquireError {
        AcquireError
    }
}

fn to_try_acquire(_: AcquireError) -> TryAcquireError {
    TryAcquireError::Closed
}

impl fmt::Display for AcquireError {
    fn fmt(&self, fmt: &mut fmt::Formatter<'_>) -> fmt::Result {
        write!(fmt, "semaphore closed")
    }
}

impl std::error::Error for AcquireError {}

// ===== impl TryAcquireError =====

impl TryAcquireError {
<<<<<<< HEAD
    fn closed() -> TryAcquireError {
        TryAcquireError {
            kind: ErrorKind::Closed,
        }
    }

    fn no_permits() -> TryAcquireError {
        TryAcquireError {
            kind: ErrorKind::NoPermits,
        }
    }

    /// Returns `true` if the error was caused by a closed semaphore.
=======
    /// Returns true if the error was caused by a closed semaphore.
>>>>>>> 3540c5b9
    pub(crate) fn is_closed(&self) -> bool {
        match self {
            TryAcquireError::Closed => true,
            _ => false,
        }
    }

    /// Returns `true` if the error was caused by calling `try_acquire` on a
    /// semaphore with no available permits.
    pub(crate) fn is_no_permits(&self) -> bool {
        match self {
            TryAcquireError::NoPermits => true,
            _ => false,
        }
    }
}

impl fmt::Display for TryAcquireError {
    fn fmt(&self, fmt: &mut fmt::Formatter<'_>) -> fmt::Result {
        match self {
            TryAcquireError::Closed => write!(fmt, "{}", "semaphore closed"),
            TryAcquireError::NoPermits => write!(fmt, "{}", "no permits available"),
        }
    }
}

impl std::error::Error for TryAcquireError {}

// ===== impl Waiter =====

impl Waiter {
    fn new() -> Waiter {
        Waiter {
            state: AtomicUsize::new(0),
            waker: AtomicWaker::new(),
            next: AtomicPtr::new(ptr::null_mut()),
        }
    }

    fn permits_to_acquire(&self) -> Result<usize, AcquireError> {
        let state = WaiterState(self.state.load(Acquire));

        if state.is_closed() {
            Err(AcquireError(()))
        } else {
            Ok(state.permits_to_acquire())
        }
    }

    /// Only increments the number of permits *if* the waiter is currently
    /// queued.
    ///
    /// # Returns
    ///
    /// `true` if the number of permits to acquire has been incremented. `false`
    /// otherwise. On `false`, the caller should use `Semaphore::poll_acquire`.
    fn try_inc_permits_to_acquire(&self, n: usize) -> bool {
        let mut curr = WaiterState(self.state.load(Acquire));

        loop {
            if !curr.is_queued() {
                assert_eq!(0, curr.permits_to_acquire());
                return false;
            }

            let mut next = curr;
            next.set_permits_to_acquire(n + curr.permits_to_acquire());

            match self.state.compare_exchange(curr.0, next.0, AcqRel, Acquire) {
                Ok(_) => return true,
                Err(actual) => curr = WaiterState(actual),
            }
        }
    }

    /// Try to decrement the number of permits to acquire. This returns the
    /// actual number of permits that were decremented. The delta betweeen `n`
    /// and the return has been assigned to the permit and the caller must
    /// assign these back to the semaphore.
    fn try_dec_permits_to_acquire(&self, n: usize) -> usize {
        let mut curr = WaiterState(self.state.load(Acquire));

        loop {
            if !curr.is_queued() {
                assert_eq!(0, curr.permits_to_acquire());
            }

            let delta = cmp::min(n, curr.permits_to_acquire());
            let rem = curr.permits_to_acquire() - delta;

            let mut next = curr;
            next.set_permits_to_acquire(rem);

            match self.state.compare_exchange(curr.0, next.0, AcqRel, Acquire) {
                Ok(_) => return n - delta,
                Err(actual) => curr = WaiterState(actual),
            }
        }
    }

    /// Store the number of remaining permits needed to satisfy the waiter and
    /// transition to the "QUEUED" state.
    ///
    /// # Returns
    ///
    /// `true` if the `QUEUED` bit was set as part of the transition.
    fn to_queued(&self, num_permits: usize) -> bool {
        let mut curr = WaiterState(self.state.load(Acquire));

        // The waiter should **not** be waiting for any permits.
        debug_assert_eq!(curr.permits_to_acquire(), 0);

        loop {
            let mut next = curr;
            next.set_permits_to_acquire(num_permits);
            next.set_queued();

            match self.state.compare_exchange(curr.0, next.0, AcqRel, Acquire) {
                Ok(_) => {
                    if curr.is_queued() {
                        return false;
                    } else {
                        // Make sure the next pointer is null
                        self.next.store(ptr::null_mut(), Relaxed);
                        return true;
                    }
                }
                Err(actual) => curr = WaiterState(actual),
            }
        }
    }

    /// Set the number of permits to acquire.
    ///
    /// This function is only called when the waiter is being inserted into the
    /// wait queue. Because of this, there are no concurrent threads that can
    /// modify the state and using `store` is safe.
    fn set_permits_to_acquire(&self, num_permits: usize) {
        debug_assert!(WaiterState(self.state.load(Acquire)).is_queued());

        let mut state = WaiterState(QUEUED);
        state.set_permits_to_acquire(num_permits);

        self.state.store(state.0, Release);
    }

    /// Assign permits to the waiter.
    ///
    /// Returns `true` if the waiter should be removed from the queue
    fn assign_permits(&self, n: &mut usize, closed: bool) -> bool {
        let mut curr = WaiterState(self.state.load(Acquire));

        loop {
            let mut next = curr;

            // Number of permits to assign to this waiter
            let assign = cmp::min(curr.permits_to_acquire(), *n);

            // Assign the permits
            next.set_permits_to_acquire(curr.permits_to_acquire() - assign);

            if closed {
                next.set_closed();
            }

            match self.state.compare_exchange(curr.0, next.0, AcqRel, Acquire) {
                Ok(_) => {
                    // Update `n`
                    *n -= assign;

                    if next.permits_to_acquire() == 0 {
                        if curr.permits_to_acquire() > 0 {
                            self.waker.wake();
                        }

                        return true;
                    } else {
                        return false;
                    }
                }
                Err(actual) => curr = WaiterState(actual),
            }
        }
    }

    fn revert_to_idle(&self) {
        // An idle node is not waiting on any permits
        self.state.store(0, Relaxed);
    }

    fn store_next(&self, next: NonNull<Waiter>) {
        self.next.store(next.as_ptr(), Release);
    }
}

// ===== impl SemState =====

impl SemState {
    /// Returns a new default `State` value.
    fn new(permits: usize, stub: &Waiter) -> SemState {
        assert!(permits <= MAX_PERMITS);

        if permits > 0 {
            SemState((permits << NUM_SHIFT) | NUM_FLAG)
        } else {
            SemState(stub as *const _ as usize)
        }
    }

    /// Returns a `State` tracking `ptr` as the tail of the queue.
    fn new_ptr(tail: NonNull<Waiter>, closed: bool) -> SemState {
        let mut val = tail.as_ptr() as usize;

        if closed {
            val |= CLOSED_FLAG;
        }

        SemState(val)
    }

    /// Returns the amount of remaining capacity
    fn available_permits(self) -> usize {
        if !self.has_available_permits() {
            return 0;
        }

        self.0 >> NUM_SHIFT
    }

    /// Returns `true` if the state has permits that can be claimed by a waiter.
    fn has_available_permits(self) -> bool {
        self.0 & NUM_FLAG == NUM_FLAG
    }

    fn has_waiter(self, stub: &Waiter) -> bool {
        !self.has_available_permits() && !self.is_stub(stub)
    }

<<<<<<< HEAD
    /// Tries to acquire a permit
=======
    /// Try to atomically acquire specified number of permits.
>>>>>>> 3540c5b9
    ///
    /// # Return
    ///
    /// Returns `true` if the specified number of permits were acquired, `false`
    /// otherwise. Returning false does not mean that there are no more
    /// available permits.
    fn acquire_permits(&mut self, num: usize, stub: &Waiter) -> bool {
        debug_assert!(num > 0);

        if self.available_permits() < num {
            return false;
        }

        debug_assert!(self.waiter().is_none());

        self.0 -= num << NUM_SHIFT;

        if self.0 == NUM_FLAG {
            // Set the state to the stub pointer.
            self.0 = stub as *const _ as usize;
        }

        true
    }

    /// Releases permits
    ///
    /// Returns `true` if the permits were accepted.
    fn release_permits(&mut self, permits: usize, stub: &Waiter) {
        debug_assert!(permits > 0);

        if self.is_stub(stub) {
            self.0 = (permits << NUM_SHIFT) | NUM_FLAG | (self.0 & CLOSED_FLAG);
            return;
        }

        debug_assert!(self.has_available_permits());

        self.0 += permits << NUM_SHIFT;
    }

    fn is_waiter(self) -> bool {
        self.0 & NUM_FLAG == 0
    }

    /// Returns the waiter, if one is set.
    fn waiter(self) -> Option<NonNull<Waiter>> {
        if self.is_waiter() {
            let waiter = NonNull::new(self.as_ptr()).expect("null pointer stored");

            Some(waiter)
        } else {
            None
        }
    }

    /// Assumes `self` represents a pointer
    fn as_ptr(self) -> *mut Waiter {
        (self.0 & !CLOSED_FLAG) as *mut Waiter
    }

    /// Sets to a pointer to a waiter.
    ///
    /// This can only be done from the full state.
    fn set_waiter(&mut self, waiter: NonNull<Waiter>) {
        let waiter = waiter.as_ptr() as usize;
        debug_assert!(!self.is_closed());

        self.0 = waiter;
    }

    fn is_stub(self, stub: &Waiter) -> bool {
        self.as_ptr() as usize == stub as *const _ as usize
    }

    /// Loads the state from an AtomicUsize.
    fn load(cell: &AtomicUsize, ordering: Ordering) -> SemState {
        let value = cell.load(ordering);
        SemState(value)
    }

<<<<<<< HEAD
    /// Swaps the values
    fn swap(self, cell: &AtomicUsize, ordering: Ordering) -> SemState {
        let prev = SemState(cell.swap(self.to_usize(), ordering));
        debug_assert_eq!(prev.is_closed(), self.is_closed());
        prev
    }

    /// Compares and exchanges the current value into the provided cell
    fn compare_exchange(
        self,
        cell: &AtomicUsize,
        prev: SemState,
        success: Ordering,
        failure: Ordering,
    ) -> Result<SemState, SemState> {
        debug_assert_eq!(prev.is_closed(), self.is_closed());

        let res = cell.compare_exchange(prev.to_usize(), self.to_usize(), success, failure);

        res.map(SemState).map_err(SemState)
    }

=======
>>>>>>> 3540c5b9
    fn fetch_set_closed(cell: &AtomicUsize, ordering: Ordering) -> SemState {
        let value = cell.fetch_or(CLOSED_FLAG, ordering);
        SemState(value)
    }

    fn is_closed(self) -> bool {
        self.0 & CLOSED_FLAG == CLOSED_FLAG
    }

    /// Converts the state into a `usize` representation.
    fn to_usize(self) -> usize {
        self.0
    }
}

impl fmt::Debug for SemState {
    fn fmt(&self, fmt: &mut fmt::Formatter<'_>) -> fmt::Result {
        let mut fmt = fmt.debug_struct("SemState");

        if self.is_waiter() {
            fmt.field("state", &"<waiter>");
        } else {
            fmt.field("permits", &self.available_permits());
        }

        fmt.finish()
    }
}

// ===== impl WaiterState =====

impl WaiterState {
    fn permits_to_acquire(self) -> usize {
        self.0 >> PERMIT_SHIFT
    }

    fn set_permits_to_acquire(&mut self, val: usize) {
        self.0 = (val << PERMIT_SHIFT) | (self.0 & !PERMIT_MASK)
    }

    fn is_queued(self) -> bool {
        self.0 & QUEUED == QUEUED
    }

    fn set_queued(&mut self) {
        self.0 |= QUEUED;
    }

    fn is_closed(self) -> bool {
        self.0 & CLOSED == CLOSED
    }

    fn set_closed(&mut self) {
        self.0 |= CLOSED;
    }

    fn unset_queued(&mut self) {
        assert!(self.is_queued());
        self.0 -= QUEUED;
    }

    fn is_dropped(self) -> bool {
        self.0 & DROPPED == DROPPED
    }
}<|MERGE_RESOLUTION|>--- conflicted
+++ resolved
@@ -58,7 +58,7 @@
 
 /// Error returned by `Permit::poll_acquire`.
 #[derive(Debug)]
-pub(crate) struct AcquireError;
+pub(crate) struct AcquireError(());
 
 /// Error returned by `Permit::try_acquire`.
 #[derive(Debug)]
@@ -177,14 +177,9 @@
         curr.available_permits()
     }
 
-<<<<<<< HEAD
-    /// Polls for a permit
-    fn poll_permit(
-=======
-    /// Try to acquire the requested number of permits, registering the waiter
+    /// Tries to acquire the requested number of permits, registering the waiter
     /// if not enough permits are available.
     fn poll_acquire(
->>>>>>> 3540c5b9
         &self,
         cx: &mut Context<'_>,
         num_permits: u16,
@@ -206,7 +201,7 @@
         }
     }
 
-    /// Poll for a permit
+    /// Polls for a permit
     ///
     /// Tries to acquire available permits first. If unable to acquire a
     /// sufficient number of permits, the caller's waiter is pushed onto the
@@ -394,17 +389,7 @@
             n = usize::MAX;
         }
 
-<<<<<<< HEAD
-    /// Pops a waiter
-    ///
-    /// `rem` represents the remaining number of times the caller will pop. If
-    /// there are no more waiters to pop, `rem` is used to set the available
-    /// permits.
-    fn pop(&self, rem: usize, closed: bool) -> Option<Arc<WaiterNode>> {
-        'outer: loop {
-=======
         'outer: while n > 0 {
->>>>>>> 3540c5b9
             unsafe {
                 let mut head = self.head.with(|head| *head);
                 let mut next_ptr = head.as_ref().next.load(Acquire);
@@ -708,11 +693,7 @@
         }
     }
 
-<<<<<<< HEAD
     /// Tries to acquire the permit.
-    pub(crate) fn try_acquire(&mut self, semaphore: &Semaphore) -> Result<(), TryAcquireError> {
-=======
-    /// Try to acquire the permit.
     pub(crate) fn try_acquire(
         &mut self,
         num_permits: u16,
@@ -720,7 +701,6 @@
     ) -> Result<(), TryAcquireError> {
         use PermitState::*;
 
->>>>>>> 3540c5b9
         match self.state {
             Waiting(requested) => {
                 // There must be a waiter
@@ -759,18 +739,10 @@
         }
     }
 
-<<<<<<< HEAD
     /// Releases a permit back to the semaphore
-    pub(crate) fn release(&mut self, semaphore: &Semaphore) {
-        if self.forget2() {
-            semaphore.add_permits(1);
-        }
-=======
-    /// Release a permit back to the semaphore
     pub(crate) fn release(&mut self, n: u16, semaphore: &Semaphore) {
         let n = self.forget(n);
         semaphore.add_permits(n as usize);
->>>>>>> 3540c5b9
     }
 
     /// Forgets the permit **without** releasing it back to the semaphore.
@@ -840,7 +812,7 @@
 
 impl AcquireError {
     fn closed() -> AcquireError {
-        AcquireError
+        AcquireError(())
     }
 }
 
@@ -859,23 +831,7 @@
 // ===== impl TryAcquireError =====
 
 impl TryAcquireError {
-<<<<<<< HEAD
-    fn closed() -> TryAcquireError {
-        TryAcquireError {
-            kind: ErrorKind::Closed,
-        }
-    }
-
-    fn no_permits() -> TryAcquireError {
-        TryAcquireError {
-            kind: ErrorKind::NoPermits,
-        }
-    }
-
     /// Returns `true` if the error was caused by a closed semaphore.
-=======
-    /// Returns true if the error was caused by a closed semaphore.
->>>>>>> 3540c5b9
     pub(crate) fn is_closed(&self) -> bool {
         match self {
             TryAcquireError::Closed => true,
@@ -1114,11 +1070,7 @@
         !self.has_available_permits() && !self.is_stub(stub)
     }
 
-<<<<<<< HEAD
-    /// Tries to acquire a permit
-=======
-    /// Try to atomically acquire specified number of permits.
->>>>>>> 3540c5b9
+    /// Tries to atomically acquire specified number of permits.
     ///
     /// # Return
     ///
@@ -1200,31 +1152,6 @@
         SemState(value)
     }
 
-<<<<<<< HEAD
-    /// Swaps the values
-    fn swap(self, cell: &AtomicUsize, ordering: Ordering) -> SemState {
-        let prev = SemState(cell.swap(self.to_usize(), ordering));
-        debug_assert_eq!(prev.is_closed(), self.is_closed());
-        prev
-    }
-
-    /// Compares and exchanges the current value into the provided cell
-    fn compare_exchange(
-        self,
-        cell: &AtomicUsize,
-        prev: SemState,
-        success: Ordering,
-        failure: Ordering,
-    ) -> Result<SemState, SemState> {
-        debug_assert_eq!(prev.is_closed(), self.is_closed());
-
-        let res = cell.compare_exchange(prev.to_usize(), self.to_usize(), success, failure);
-
-        res.map(SemState).map_err(SemState)
-    }
-
-=======
->>>>>>> 3540c5b9
     fn fetch_set_closed(cell: &AtomicUsize, ordering: Ordering) -> SemState {
         let value = cell.fetch_or(CLOSED_FLAG, ordering);
         SemState(value)
