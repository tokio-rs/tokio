// Allow `unreachable_pub` warnings when sync is not enabled
// due to the usage of `Notify` within the `rt` feature set.
// When this module is compiled with `sync` enabled we will warn on
// this lint. When `rt` is enabled we use `pub(crate)` which
// triggers this warning but it is safe to ignore in this case.
#![cfg_attr(not(feature = "sync"), allow(unreachable_pub, dead_code))]

use crate::loom::sync::atomic::AtomicUsize;
use crate::loom::sync::Mutex;
use crate::util::linked_list::{self, LinkedList};
use crate::util::WakeList;
use crate::sync::{Mutex as TokioMutex, MutexGuard as TokioMutexGuard};
use crate::sync::mutex::PollLock;

use std::cell::UnsafeCell;
use std::future::Future;
use std::marker::PhantomPinned;
use std::pin::Pin;
use std::ptr::NonNull;
use std::sync::atomic::Ordering::SeqCst;
use std::task::{Context, Poll, Waker};

type WaitList = LinkedList<Waiter, <Waiter as linked_list::Link>::Target>;

/// Notifies a single task to wake up.
///
/// `Notify` provides a basic mechanism to notify a single task of an event.
/// `Notify` itself does not carry any data. Instead, it is to be used to signal
/// another task to perform an operation.
///
/// A `Notify` can be thought of as a [`Semaphore`] starting with 0 permits. The
/// [`notified().await`] method waits for a permit to become available, and
/// [`notify_one()`] sets a permit **if there currently are no available
/// permits**.
///
/// The synchronization details of `Notify` are similar to
/// [`thread::park`][park] and [`Thread::unpark`][unpark] from std. A [`Notify`]
/// value contains a single permit. [`notified().await`] waits for the permit to
/// be made available, consumes the permit, and resumes.  [`notify_one()`] sets
/// the permit, waking a pending task if there is one.
///
/// If `notify_one()` is called **before** `notified().await`, then the next
/// call to `notified().await` will complete immediately, consuming the permit.
/// Any subsequent calls to `notified().await` will wait for a new permit.
///
/// If `notify_one()` is called **multiple** times before `notified().await`,
/// only a **single** permit is stored. The next call to `notified().await` will
/// complete immediately, but the one after will wait for a new permit.
///
/// # Examples
///
/// Basic usage.
///
/// ```
/// use tokio::sync::Notify;
/// use std::sync::Arc;
///
/// #[tokio::main]
/// async fn main() {
///     let notify = Arc::new(Notify::new());
///     let notify2 = notify.clone();
///
///     let handle = tokio::spawn(async move {
///         notify2.notified().await;
///         println!("received notification");
///     });
///
///     println!("sending notification");
///     notify.notify_one();
///
///     // Wait for task to receive notification.
///     handle.await.unwrap();
/// }
/// ```
///
/// Unbound multi-producer single-consumer (mpsc) channel.
///
/// No wakeups can be lost when using this channel because the call to
/// `notify_one()` will store a permit in the `Notify`, which the following call
/// to `notified()` will consume.
///
/// ```
/// use tokio::sync::Notify;
///
/// use std::collections::VecDeque;
/// use std::sync::Mutex;
///
/// struct Channel<T> {
///     values: Mutex<VecDeque<T>>,
///     notify: Notify,
/// }
///
/// impl<T> Channel<T> {
///     pub fn send(&self, value: T) {
///         self.values.lock().unwrap()
///             .push_back(value);
///
///         // Notify the consumer a value is available
///         self.notify.notify_one();
///     }
///
///     // This is a single-consumer channel, so several concurrent calls to
///     // `recv` are not allowed.
///     pub async fn recv(&self) -> T {
///         loop {
///             // Drain values
///             if let Some(value) = self.values.lock().unwrap().pop_front() {
///                 return value;
///             }
///
///             // Wait for values to be available
///             self.notify.notified().await;
///         }
///     }
/// }
/// ```
///
/// Unbound multi-producer multi-consumer (mpmc) channel.
///
/// The call to [`enable`] is important because otherwise if you have two
/// calls to `recv` and two calls to `send` in parallel, the following could
/// happen:
///
///  1. Both calls to `try_recv` return `None`.
///  2. Both new elements are added to the vector.
///  3. The `notify_one` method is called twice, adding only a single
///     permit to the `Notify`.
///  4. Both calls to `recv` reach the `Notified` future. One of them
///     consumes the permit, and the other sleeps forever.
///
/// By adding the `Notified` futures to the list by calling `enable` before
/// `try_recv`, the `notify_one` calls in step three would remove the
/// futures from the list and mark them notified instead of adding a permit
/// to the `Notify`. This ensures that both futures are woken.
///
/// Notice that this failure can only happen if there are two concurrent calls
/// to `recv`. This is why the mpsc example above does not require a call to
/// `enable`.
///
/// ```
/// use tokio::sync::Notify;
///
/// use std::collections::VecDeque;
/// use std::sync::Mutex;
///
/// struct Channel<T> {
///     messages: Mutex<VecDeque<T>>,
///     notify_on_sent: Notify,
/// }
///
/// impl<T> Channel<T> {
///     pub fn send(&self, msg: T) {
///         let mut locked_queue = self.messages.lock().unwrap();
///         locked_queue.push_back(msg);
///         drop(locked_queue);
///
///         // Send a notification to one of the calls currently
///         // waiting in a call to `recv`.
///         self.notify_on_sent.notify_one();
///     }
///
///     pub fn try_recv(&self) -> Option<T> {
///         let mut locked_queue = self.messages.lock().unwrap();
///         locked_queue.pop_front()
///     }
///
///     pub async fn recv(&self) -> T {
///         let future = self.notify_on_sent.notified();
///         tokio::pin!(future);
///
///         loop {
///             // Make sure that no wakeup is lost if we get
///             // `None` from `try_recv`.
///             future.as_mut().enable();
///
///             if let Some(msg) = self.try_recv() {
///                 return msg;
///             }
///
///             // Wait for a call to `notify_one`.
///             //
///             // This uses `.as_mut()` to avoid consuming the future,
///             // which lets us call `Pin::set` below.
///             future.as_mut().await;
///
///             // Reset the future in case another call to
///             // `try_recv` got the message before us.
///             future.set(self.notify_on_sent.notified());
///         }
///     }
/// }
/// ```
///
/// [park]: std::thread::park
/// [unpark]: std::thread::Thread::unpark
/// [`notified().await`]: Notify::notified()
/// [`notify_one()`]: Notify::notify_one()
/// [`enable`]: Notified::enable()
/// [`Semaphore`]: crate::sync::Semaphore
#[derive(Debug)]
pub struct Notify {
    // This uses 2 bits to store one of `EMPTY`,
    // `WAITING` or `NOTIFIED`. The rest of the bits
    // are used to store the number of times `notify_waiters`
    // was called.
    state: AtomicUsize,
    waiters: Mutex<WaitList>,
}

#[derive(Debug, Clone, Copy)]
enum NotificationType {
    // Notification triggered by calling `notify_waiters`
    AllWaiters,
    // Notification triggered by calling `notify_one`
    OneWaiter,
}

#[derive(Debug)]
#[repr(C)] // required by `linked_list::Link` impl
struct Waiter {
    /// Intrusive linked-list pointers.
    pointers: linked_list::Pointers<Waiter>,

    /// Waiting task's waker.
    waker: Option<Waker>,

    /// `true` if the notification has been assigned to this waiter.
    notified: Option<NotificationType>,

    /// Should not be `Unpin`.
    _p: PhantomPinned,
}

/// Future returned from [`Notify::notified()`].
///
/// This future is fused, so once it has completed, any future calls to poll
/// will immediately return `Poll::Ready`.
#[derive(Debug)]
pub struct Notified<'a> {
    /// The `Notify` being received on.
    notify: &'a Notify,

    /// The current state of the receiving process.
    state: State,

    /// Entry in the waiter `LinkedList`.
    waiter: UnsafeCell<Waiter>,
}

/// Future returned from [`Notify::notified()`]
#[derive(Debug)]
pub struct WaitNotified<'a, T> {
    state: Option<WaitState<'a, T>>,
}

#[derive(Debug)]
enum WaitState<'a, T> {
    Locked{
        lock: TokioMutexGuard<'a, T>,
        inner: Pin<Box<Notified<'a>>>,
    },
    Waiting{
        mutex: &'a TokioMutex<T>,
        inner: Pin<Box<Notified<'a>>>,
    },
    Locking(Pin<Box<PollLock<'a, T>>>),
}

unsafe impl<'a> Send for Notified<'a> {}
unsafe impl<'a> Sync for Notified<'a> {}

#[derive(Debug)]
enum State {
    Init(usize),
    Waiting,
    Done,
}

const NOTIFY_WAITERS_SHIFT: usize = 2;
const STATE_MASK: usize = (1 << NOTIFY_WAITERS_SHIFT) - 1;
const NOTIFY_WAITERS_CALLS_MASK: usize = !STATE_MASK;

/// Initial "idle" state.
const EMPTY: usize = 0;

/// One or more threads are currently waiting to be notified.
const WAITING: usize = 1;

/// Pending notification.
const NOTIFIED: usize = 2;

fn set_state(data: usize, state: usize) -> usize {
    (data & NOTIFY_WAITERS_CALLS_MASK) | (state & STATE_MASK)
}

fn get_state(data: usize) -> usize {
    data & STATE_MASK
}

fn get_num_notify_waiters_calls(data: usize) -> usize {
    (data & NOTIFY_WAITERS_CALLS_MASK) >> NOTIFY_WAITERS_SHIFT
}

fn inc_num_notify_waiters_calls(data: usize) -> usize {
    data + (1 << NOTIFY_WAITERS_SHIFT)
}

fn atomic_inc_num_notify_waiters_calls(data: &AtomicUsize) {
    data.fetch_add(1 << NOTIFY_WAITERS_SHIFT, SeqCst);
}

impl Notify {
    /// Create a new `Notify`, initialized without a permit.
    ///
    /// # Examples
    ///
    /// ```
    /// use tokio::sync::Notify;
    ///
    /// let notify = Notify::new();
    /// ```
    pub fn new() -> Notify {
        Notify {
            state: AtomicUsize::new(0),
            waiters: Mutex::new(LinkedList::new()),
        }
    }

    /// Create a new `Notify`, initialized without a permit.
    ///
    /// # Examples
    ///
    /// ```
    /// use tokio::sync::Notify;
    ///
    /// static NOTIFY: Notify = Notify::const_new();
    /// ```
    #[cfg(all(feature = "parking_lot", not(all(loom, test))))]
    #[cfg_attr(docsrs, doc(cfg(feature = "parking_lot")))]
    pub const fn const_new() -> Notify {
        Notify {
            state: AtomicUsize::new(0),
            waiters: Mutex::const_new(LinkedList::new()),
        }
    }

    /// Wait for a notification.
    ///
    /// Equivalent to:
    ///
    /// ```ignore
    /// async fn notified(&self);
    /// ```
    ///
    /// Each `Notify` value holds a single permit. If a permit is available from
    /// an earlier call to [`notify_one()`], then `notified().await` will complete
    /// immediately, consuming that permit. Otherwise, `notified().await` waits
    /// for a permit to be made available by the next call to `notify_one()`.
    ///
    /// The `Notified` future is not guaranteed to receive wakeups from calls to
    /// `notify_one()` if it has not yet been polled. See the documentation for
    /// [`Notified::enable()`] for more details.
    ///
    /// The `Notified` future is guaranteed to receive wakeups from
    /// `notify_waiters()` as soon as it has been created, even if it has not
    /// yet been polled.
    ///
    /// [`notify_one()`]: Notify::notify_one
    /// [`Notified::enable()`]: Notified::enable
    ///
    /// # Cancel safety
    ///
    /// This method uses a queue to fairly distribute notifications in the order
    /// they were requested. Cancelling a call to `notified` makes you lose your
    /// place in the queue.
    ///
    /// # Examples
    ///
    /// ```
    /// use tokio::sync::Notify;
    /// use std::sync::Arc;
    ///
    /// #[tokio::main]
    /// async fn main() {
    ///     let notify = Arc::new(Notify::new());
    ///     let notify2 = notify.clone();
    ///
    ///     tokio::spawn(async move {
    ///         notify2.notified().await;
    ///         println!("received notification");
    ///     });
    ///
    ///     println!("sending notification");
    ///     notify.notify_one();
    /// }
    /// ```
    pub fn notified(&self) -> Notified<'_> {
        // we load the number of times notify_waiters
        // was called and store that in our initial state
        let state = self.state.load(SeqCst);
        Notified {
            notify: self,
            state: State::Init(state >> NOTIFY_WAITERS_SHIFT),
            waiter: UnsafeCell::new(Waiter {
                pointers: linked_list::Pointers::new(),
                waker: None,
                notified: None,
                _p: PhantomPinned,
            }),
        }
    }

    /// Wait for a notification
    ///
    /// This function behaves the same as `Notify::notified` but allows passing a MutexGuard
    /// analogous to how `std::sync::Condvar::wait` behaves.
    pub fn wait<'a, T>(&'a self, lock: TokioMutexGuard<'a, T>) -> WaitNotified<'a, T> {
        // we load the number of times notify_waiters
        // was called and store that in our initial state
        let state = self.state.load(SeqCst);

        let inner = Box::pin(Notified {
            notify: self,
            state: State::Init(state >> NOTIFY_WAITERS_SHIFT),
            waiter: UnsafeCell::new(Waiter {
                pointers: linked_list::Pointers::new(),
                waker: None,
                notified: None,
                _p: PhantomPinned,
            }),
        });

        WaitNotified {
            state: Some(WaitState::Locked{
                lock, inner,
            })
        }
    }

    /// Notifies a waiting task.
    ///
    /// If a task is currently waiting, that task is notified. Otherwise, a
    /// permit is stored in this `Notify` value and the **next** call to
    /// [`notified().await`] will complete immediately consuming the permit made
    /// available by this call to `notify_one()`.
    ///
    /// At most one permit may be stored by `Notify`. Many sequential calls to
    /// `notify_one` will result in a single permit being stored. The next call to
    /// `notified().await` will complete immediately, but the one after that
    /// will wait.
    ///
    /// [`notified().await`]: Notify::notified()
    ///
    /// # Examples
    ///
    /// ```
    /// use tokio::sync::Notify;
    /// use std::sync::Arc;
    ///
    /// #[tokio::main]
    /// async fn main() {
    ///     let notify = Arc::new(Notify::new());
    ///     let notify2 = notify.clone();
    ///
    ///     tokio::spawn(async move {
    ///         notify2.notified().await;
    ///         println!("received notification");
    ///     });
    ///
    ///     println!("sending notification");
    ///     notify.notify_one();
    /// }
    /// ```
    // Alias for old name in 0.x
    #[cfg_attr(docsrs, doc(alias = "notify"))]
    pub fn notify_one(&self) {
        // Load the current state
        let mut curr = self.state.load(SeqCst);

        // If the state is `EMPTY`, transition to `NOTIFIED` and return.
        while let EMPTY | NOTIFIED = get_state(curr) {
            // The compare-exchange from `NOTIFIED` -> `NOTIFIED` is intended. A
            // happens-before synchronization must happen between this atomic
            // operation and a task calling `notified().await`.
            let new = set_state(curr, NOTIFIED);
            let res = self.state.compare_exchange(curr, new, SeqCst, SeqCst);

            match res {
                // No waiters, no further work to do
                Ok(_) => return,
                Err(actual) => {
                    curr = actual;
                }
            }
        }

        // There are waiters, the lock must be acquired to notify.
        let mut waiters = self.waiters.lock();

        // The state must be reloaded while the lock is held. The state may only
        // transition out of WAITING while the lock is held.
        curr = self.state.load(SeqCst);

        if let Some(waker) = notify_locked(&mut waiters, &self.state, curr) {
            drop(waiters);
            waker.wake();
        }
    }

    /// Notifies all waiting tasks.
    ///
    /// If a task is currently waiting, that task is notified. Unlike with
    /// `notify_one()`, no permit is stored to be used by the next call to
    /// `notified().await`. The purpose of this method is to notify all
    /// already registered waiters. Registering for notification is done by
    /// acquiring an instance of the `Notified` future via calling `notified()`.
    ///
    /// # Examples
    ///
    /// ```
    /// use tokio::sync::Notify;
    /// use std::sync::Arc;
    ///
    /// #[tokio::main]
    /// async fn main() {
    ///     let notify = Arc::new(Notify::new());
    ///     let notify2 = notify.clone();
    ///
    ///     let notified1 = notify.notified();
    ///     let notified2 = notify.notified();
    ///
    ///     let handle = tokio::spawn(async move {
    ///         println!("sending notifications");
    ///         notify2.notify_waiters();
    ///     });
    ///
    ///     notified1.await;
    ///     notified2.await;
    ///     println!("received notifications");
    /// }
    /// ```
    pub fn notify_waiters(&self) {
        let mut wakers = WakeList::new();

        // There are waiters, the lock must be acquired to notify.
        let mut waiters = self.waiters.lock();

        // The state must be reloaded while the lock is held. The state may only
        // transition out of WAITING while the lock is held.
        let curr = self.state.load(SeqCst);

        if let EMPTY | NOTIFIED = get_state(curr) {
            // There are no waiting tasks. All we need to do is increment the
            // number of times this method was called.
            atomic_inc_num_notify_waiters_calls(&self.state);
            return;
        }

        // At this point, it is guaranteed that the state will not
        // concurrently change, as holding the lock is required to
        // transition **out** of `WAITING`.
        'outer: loop {
            while wakers.can_push() {
                match waiters.pop_back() {
                    Some(mut waiter) => {
                        // Safety: `waiters` lock is still held.
                        let waiter = unsafe { waiter.as_mut() };

                        assert!(waiter.notified.is_none());

                        waiter.notified = Some(NotificationType::AllWaiters);

                        if let Some(waker) = waiter.waker.take() {
                            wakers.push(waker);
                        }
                    }
                    None => {
                        break 'outer;
                    }
                }
            }

            drop(waiters);

            wakers.wake_all();

            // Acquire the lock again.
            waiters = self.waiters.lock();
        }

        // All waiters will be notified, the state must be transitioned to
        // `EMPTY`. As transitioning **from** `WAITING` requires the lock to be
        // held, a `store` is sufficient.
        let new = set_state(inc_num_notify_waiters_calls(curr), EMPTY);
        self.state.store(new, SeqCst);

        // Release the lock before notifying
        drop(waiters);

        wakers.wake_all();
    }
}

impl Default for Notify {
    fn default() -> Notify {
        Notify::new()
    }
}

fn notify_locked(waiters: &mut WaitList, state: &AtomicUsize, curr: usize) -> Option<Waker> {
    loop {
        match get_state(curr) {
            EMPTY | NOTIFIED => {
                let res = state.compare_exchange(curr, set_state(curr, NOTIFIED), SeqCst, SeqCst);

                match res {
                    Ok(_) => return None,
                    Err(actual) => {
                        let actual_state = get_state(actual);
                        assert!(actual_state == EMPTY || actual_state == NOTIFIED);
                        state.store(set_state(actual, NOTIFIED), SeqCst);
                        return None;
                    }
                }
            }
            WAITING => {
                // At this point, it is guaranteed that the state will not
                // concurrently change as holding the lock is required to
                // transition **out** of `WAITING`.
                //
                // Get a pending waiter
                let mut waiter = waiters.pop_back().unwrap();

                // Safety: `waiters` lock is still held.
                let waiter = unsafe { waiter.as_mut() };

                assert!(waiter.notified.is_none());

                waiter.notified = Some(NotificationType::OneWaiter);
                let waker = waiter.waker.take();

                if waiters.is_empty() {
                    // As this the **final** waiter in the list, the state
                    // must be transitioned to `EMPTY`. As transitioning
                    // **from** `WAITING` requires the lock to be held, a
                    // `store` is sufficient.
                    state.store(set_state(curr, EMPTY), SeqCst);
                }

                return waker;
            }
            _ => unreachable!(),
        }
    }
}

// ===== impl Notified =====

impl Notified<'_> {
    /// Adds this future to the list of futures that are ready to receive
    /// wakeups from calls to [`notify_one`].
    ///
    /// Polling the future also adds it to the list, so this method should only
    /// be used if you want to add the future to the list before the first call
    /// to `poll`. (In fact, this method is equivalent to calling `poll` except
    /// that no `Waker` is registered.)
    ///
    /// This has no effect on notifications sent using [`notify_waiters`], which
    /// are received as long as they happen after the creation of the `Notified`
    /// regardless of whether `enable` or `poll` has been called.
    ///
    /// This method returns true if the `Notified` is ready. This happens in the
    /// following situations:
    ///
    ///  1. The `notify_waiters` method was called between the creation of the
    ///     `Notified` and the call to this method.
    ///  2. This is the first call to `enable` or `poll` on this future, and the
    ///     `Notify` was holding a permit from a previous call to `notify_one`.
    ///     The call consumes the permit in that case.
    ///  3. The future has previously been enabled or polled, and it has since
    ///     then been marked ready by either consuming a permit from the
    ///     `Notify`, or by a call to `notify_one` or `notify_waiters` that
    ///     removed it from the list of futures ready to receive wakeups.
    ///
    /// If this method returns true, any future calls to poll on the same future
    /// will immediately return `Poll::Ready`.
    ///
    /// # Examples
    ///
    /// Unbound multi-producer multi-consumer (mpmc) channel.
    ///
    /// The call to `enable` is important because otherwise if you have two
    /// calls to `recv` and two calls to `send` in parallel, the following could
    /// happen:
    ///
    ///  1. Both calls to `try_recv` return `None`.
    ///  2. Both new elements are added to the vector.
    ///  3. The `notify_one` method is called twice, adding only a single
    ///     permit to the `Notify`.
    ///  4. Both calls to `recv` reach the `Notified` future. One of them
    ///     consumes the permit, and the other sleeps forever.
    ///
    /// By adding the `Notified` futures to the list by calling `enable` before
    /// `try_recv`, the `notify_one` calls in step three would remove the
    /// futures from the list and mark them notified instead of adding a permit
    /// to the `Notify`. This ensures that both futures are woken.
    ///
    /// ```
    /// use tokio::sync::Notify;
    ///
    /// use std::collections::VecDeque;
    /// use std::sync::Mutex;
    ///
    /// struct Channel<T> {
    ///     messages: Mutex<VecDeque<T>>,
    ///     notify_on_sent: Notify,
    /// }
    ///
    /// impl<T> Channel<T> {
    ///     pub fn send(&self, msg: T) {
    ///         let mut locked_queue = self.messages.lock().unwrap();
    ///         locked_queue.push_back(msg);
    ///         drop(locked_queue);
    ///
    ///         // Send a notification to one of the calls currently
    ///         // waiting in a call to `recv`.
    ///         self.notify_on_sent.notify_one();
    ///     }
    ///
    ///     pub fn try_recv(&self) -> Option<T> {
    ///         let mut locked_queue = self.messages.lock().unwrap();
    ///         locked_queue.pop_front()
    ///     }
    ///
    ///     pub async fn recv(&self) -> T {
    ///         let future = self.notify_on_sent.notified();
    ///         tokio::pin!(future);
    ///
    ///         loop {
    ///             // Make sure that no wakeup is lost if we get
    ///             // `None` from `try_recv`.
    ///             future.as_mut().enable();
    ///
    ///             if let Some(msg) = self.try_recv() {
    ///                 return msg;
    ///             }
    ///
    ///             // Wait for a call to `notify_one`.
    ///             //
    ///             // This uses `.as_mut()` to avoid consuming the future,
    ///             // which lets us call `Pin::set` below.
    ///             future.as_mut().await;
    ///
    ///             // Reset the future in case another call to
    ///             // `try_recv` got the message before us.
    ///             future.set(self.notify_on_sent.notified());
    ///         }
    ///     }
    /// }
    /// ```
    ///
    /// [`notify_one`]: Notify::notify_one()
    /// [`notify_waiters`]: Notify::notify_waiters()
    pub fn enable(self: Pin<&mut Self>) -> bool {
        self.poll_notified(None).is_ready()
    }

    /// A custom `project` implementation is used in place of `pin-project-lite`
    /// as a custom drop implementation is needed.
    fn project(self: Pin<&mut Self>) -> (&Notify, &mut State, &UnsafeCell<Waiter>) {
        unsafe {
            // Safety: both `notify` and `state` are `Unpin`.

            is_unpin::<&Notify>();
            is_unpin::<AtomicUsize>();

            let me = self.get_unchecked_mut();
            (me.notify, &mut me.state, &me.waiter)
        }
    }

<<<<<<< HEAD
impl<'a, T> Future for WaitNotified<'a, T> {
    type Output = TokioMutexGuard<'a, T>;

    fn poll(mut self: Pin<&mut Self>, cx: &mut Context<'_>) -> Poll<TokioMutexGuard<'a, T>> {
        use WaitState::*;

        loop {
            let state = self.state.take().unwrap();

            match state {
                Locked{lock, mut inner} => {
                    let poll_result = inner.as_mut().poll(cx);

                    if !matches!(inner.as_ref().state, State::Init(_)) {
                        if poll_result.is_ready() {
                            return Poll::Ready(lock);
                        } else {
                            self.state = Some(Waiting {
                                mutex: lock.into_mutex(),
                                inner
                            });
                        }
                    }
                }
                Waiting{mutex, mut inner} => {
                    let poll_result = inner.as_mut().poll(cx);

                    if poll_result.is_ready() {
                        self.state = Some(Locking(Box::pin(mutex.poll_lock())))
                    } else {
                        self.state = Some(Waiting{
                            mutex, inner
                        });
                        return Poll::Pending;
                    }

                }
                Locking(mut lock_fut) => {
                    if let Poll::Ready(result) = lock_fut.as_mut().poll(cx) {
                        return Poll::Ready(result)
                    } else {
                        self.state = Some(Locking(lock_fut));
                        return Poll::Pending;
                    }
                }
            }
        }
    }
}

impl Future for Notified<'_> {
    type Output = ();

    fn poll(self: Pin<&mut Self>, cx: &mut Context<'_>) -> Poll<()> {
=======
    fn poll_notified(self: Pin<&mut Self>, waker: Option<&Waker>) -> Poll<()> {
>>>>>>> 2bad98f8
        use State::*;

        let (notify, state, waiter) = self.project();

        loop {
            match *state {
                Init(initial_notify_waiters_calls) => {
                    let curr = notify.state.load(SeqCst);

                    // Optimistically try acquiring a pending notification
                    let res = notify.state.compare_exchange(
                        set_state(curr, NOTIFIED),
                        set_state(curr, EMPTY),
                        SeqCst,
                        SeqCst,
                    );

                    if res.is_ok() {
                        // Acquired the notification
                        *state = Done;
                        return Poll::Ready(());
                    }

                    // Clone the waker before locking, a waker clone can be
                    // triggering arbitrary code.
                    let waker = waker.cloned();

                    // Acquire the lock and attempt to transition to the waiting
                    // state.
                    let mut waiters = notify.waiters.lock();

                    // Reload the state with the lock held
                    let mut curr = notify.state.load(SeqCst);

                    // if notify_waiters has been called after the future
                    // was created, then we are done
                    if get_num_notify_waiters_calls(curr) != initial_notify_waiters_calls {
                        *state = Done;
                        return Poll::Ready(());
                    }

                    // Transition the state to WAITING.
                    loop {
                        match get_state(curr) {
                            EMPTY => {
                                // Transition to WAITING
                                let res = notify.state.compare_exchange(
                                    set_state(curr, EMPTY),
                                    set_state(curr, WAITING),
                                    SeqCst,
                                    SeqCst,
                                );

                                if let Err(actual) = res {
                                    assert_eq!(get_state(actual), NOTIFIED);
                                    curr = actual;
                                } else {
                                    break;
                                }
                            }
                            WAITING => break,
                            NOTIFIED => {
                                // Try consuming the notification
                                let res = notify.state.compare_exchange(
                                    set_state(curr, NOTIFIED),
                                    set_state(curr, EMPTY),
                                    SeqCst,
                                    SeqCst,
                                );

                                match res {
                                    Ok(_) => {
                                        // Acquired the notification
                                        *state = Done;
                                        return Poll::Ready(());
                                    }
                                    Err(actual) => {
                                        assert_eq!(get_state(actual), EMPTY);
                                        curr = actual;
                                    }
                                }
                            }
                            _ => unreachable!(),
                        }
                    }

                    if waker.is_some() {
                        // Safety: called while locked.
                        unsafe {
                            (*waiter.get()).waker = waker;
                        }
                    }

                    // Insert the waiter into the linked list
                    //
                    // safety: pointers from `UnsafeCell` are never null.
                    waiters.push_front(unsafe { NonNull::new_unchecked(waiter.get()) });

                    *state = Waiting;

                    return Poll::Pending;
                }
                Waiting => {
                    // Currently in the "Waiting" state, implying the caller has
                    // a waiter stored in the waiter list (guarded by
                    // `notify.waiters`). In order to access the waker fields,
                    // we must hold the lock.

                    let waiters = notify.waiters.lock();

                    // Safety: called while locked
                    let w = unsafe { &mut *waiter.get() };

                    if w.notified.is_some() {
                        // Our waker has been notified. Reset the fields and
                        // remove it from the list.
                        w.waker = None;
                        w.notified = None;

                        *state = Done;
                    } else {
                        // Update the waker, if necessary.
                        if let Some(waker) = waker {
                            if !w.waker.as_ref().unwrap().will_wake(waker) {
                                w.waker = Some(waker.clone());
                            }
                        }

                        return Poll::Pending;
                    }

                    // Explicit drop of the lock to indicate the scope that the
                    // lock is held. Because holding the lock is required to
                    // ensure safe access to fields not held within the lock, it
                    // is helpful to visualize the scope of the critical
                    // section.
                    drop(waiters);
                }
                Done => {
                    return Poll::Ready(());
                }
            }
        }
    }
}

impl Future for Notified<'_> {
    type Output = ();

    fn poll(self: Pin<&mut Self>, cx: &mut Context<'_>) -> Poll<()> {
        self.poll_notified(Some(cx.waker()))
    }
}

impl Drop for Notified<'_> {
    fn drop(&mut self) {
        use State::*;

        // Safety: The type only transitions to a "Waiting" state when pinned.
        let (notify, state, waiter) = unsafe { Pin::new_unchecked(self).project() };

        // This is where we ensure safety. The `Notified` value is being
        // dropped, which means we must ensure that the waiter entry is no
        // longer stored in the linked list.
        if let Waiting = *state {
            let mut waiters = notify.waiters.lock();
            let mut notify_state = notify.state.load(SeqCst);

            // remove the entry from the list (if not already removed)
            //
            // safety: the waiter is only added to `waiters` by virtue of it
            // being the only `LinkedList` available to the type.
            unsafe { waiters.remove(NonNull::new_unchecked(waiter.get())) };

            if waiters.is_empty() {
                if let WAITING = get_state(notify_state) {
                    notify_state = set_state(notify_state, EMPTY);
                    notify.state.store(notify_state, SeqCst);
                }
            }

            // See if the node was notified but not received. In this case, if
            // the notification was triggered via `notify_one`, it must be sent
            // to the next waiter.
            //
            // Safety: with the entry removed from the linked list, there can be
            // no concurrent access to the entry
            if let Some(NotificationType::OneWaiter) = unsafe { (*waiter.get()).notified } {
                if let Some(waker) = notify_locked(&mut waiters, &notify.state, notify_state) {
                    drop(waiters);
                    waker.wake();
                }
            }
        }
    }
}

/// # Safety
///
/// `Waiter` is forced to be !Unpin.
unsafe impl linked_list::Link for Waiter {
    type Handle = NonNull<Waiter>;
    type Target = Waiter;

    fn as_raw(handle: &NonNull<Waiter>) -> NonNull<Waiter> {
        *handle
    }

    unsafe fn from_raw(ptr: NonNull<Waiter>) -> NonNull<Waiter> {
        ptr
    }

    unsafe fn pointers(target: NonNull<Waiter>) -> NonNull<linked_list::Pointers<Waiter>> {
        target.cast()
    }
}

fn is_unpin<T: Unpin>() {}<|MERGE_RESOLUTION|>--- conflicted
+++ resolved
@@ -779,64 +779,7 @@
         }
     }
 
-<<<<<<< HEAD
-impl<'a, T> Future for WaitNotified<'a, T> {
-    type Output = TokioMutexGuard<'a, T>;
-
-    fn poll(mut self: Pin<&mut Self>, cx: &mut Context<'_>) -> Poll<TokioMutexGuard<'a, T>> {
-        use WaitState::*;
-
-        loop {
-            let state = self.state.take().unwrap();
-
-            match state {
-                Locked{lock, mut inner} => {
-                    let poll_result = inner.as_mut().poll(cx);
-
-                    if !matches!(inner.as_ref().state, State::Init(_)) {
-                        if poll_result.is_ready() {
-                            return Poll::Ready(lock);
-                        } else {
-                            self.state = Some(Waiting {
-                                mutex: lock.into_mutex(),
-                                inner
-                            });
-                        }
-                    }
-                }
-                Waiting{mutex, mut inner} => {
-                    let poll_result = inner.as_mut().poll(cx);
-
-                    if poll_result.is_ready() {
-                        self.state = Some(Locking(Box::pin(mutex.poll_lock())))
-                    } else {
-                        self.state = Some(Waiting{
-                            mutex, inner
-                        });
-                        return Poll::Pending;
-                    }
-
-                }
-                Locking(mut lock_fut) => {
-                    if let Poll::Ready(result) = lock_fut.as_mut().poll(cx) {
-                        return Poll::Ready(result)
-                    } else {
-                        self.state = Some(Locking(lock_fut));
-                        return Poll::Pending;
-                    }
-                }
-            }
-        }
-    }
-}
-
-impl Future for Notified<'_> {
-    type Output = ();
-
-    fn poll(self: Pin<&mut Self>, cx: &mut Context<'_>) -> Poll<()> {
-=======
     fn poll_notified(self: Pin<&mut Self>, waker: Option<&Waker>) -> Poll<()> {
->>>>>>> 2bad98f8
         use State::*;
 
         let (notify, state, waiter) = self.project();
@@ -983,6 +926,56 @@
     }
 }
 
+impl<'a, T> Future for WaitNotified<'a, T> {
+    type Output = TokioMutexGuard<'a, T>;
+
+    fn poll(mut self: Pin<&mut Self>, cx: &mut Context<'_>) -> Poll<TokioMutexGuard<'a, T>> {
+        use WaitState::*;
+
+        loop {
+            let state = self.state.take().unwrap();
+
+            match state {
+                Locked{lock, mut inner} => {
+                    let poll_result = inner.as_mut().poll(cx);
+
+                    if !matches!(inner.as_ref().state, State::Init(_)) {
+                        if poll_result.is_ready() {
+                            return Poll::Ready(lock);
+                        } else {
+                            self.state = Some(Waiting {
+                                mutex: lock.into_mutex(),
+                                inner
+                            });
+                        }
+                    }
+                }
+                Waiting{mutex, mut inner} => {
+                    let poll_result = inner.as_mut().poll(cx);
+
+                    if poll_result.is_ready() {
+                        self.state = Some(Locking(Box::pin(mutex.poll_lock())))
+                    } else {
+                        self.state = Some(Waiting{
+                            mutex, inner
+                        });
+                        return Poll::Pending;
+                    }
+
+                }
+                Locking(mut lock_fut) => {
+                    if let Poll::Ready(result) = lock_fut.as_mut().poll(cx) {
+                        return Poll::Ready(result)
+                    } else {
+                        self.state = Some(Locking(lock_fut));
+                        return Poll::Pending;
+                    }
+                }
+            }
+        }
+    }
+}
+
 impl Future for Notified<'_> {
     type Output = ();
 
