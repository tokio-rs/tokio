use crate::sync::batch_semaphore::{Semaphore, TryAcquireError};
use crate::sync::mutex::TryLockError;
use std::cell::UnsafeCell;
use std::fmt;
use std::marker;
use std::mem;
use std::ops;

#[cfg(not(loom))]
const MAX_READS: usize = 32;

#[cfg(loom)]
const MAX_READS: usize = 10;

/// An asynchronous reader-writer lock.
///
/// This type of lock allows a number of readers or at most one writer at any
/// point in time. The write portion of this lock typically allows modification
/// of the underlying data (exclusive access) and the read portion of this lock
/// typically allows for read-only access (shared access).
///
/// In comparison, a [`Mutex`] does not distinguish between readers or writers
/// that acquire the lock, therefore causing any tasks waiting for the lock to
/// become available to yield. An `RwLock` will allow any number of readers to
/// acquire the lock as long as a writer is not holding the lock.
///
/// The priority policy of Tokio's read-write lock is _fair_ (or
/// [_write-preferring_]), in order to ensure that readers cannot starve
/// writers. Fairness is ensured using a first-in, first-out queue for the tasks
/// awaiting the lock; if a task that wishes to acquire the write lock is at the
/// head of the queue, read locks will not be given out until the write lock has
/// been released. This is in contrast to the Rust standard library's
/// `std::sync::RwLock`, where the priority policy is dependent on the
/// operating system's implementation.
///
/// The type parameter `T` represents the data that this lock protects. It is
/// required that `T` satisfies [`Send`] to be shared across threads. The RAII guards
/// returned from the locking methods implement [`Deref`](trait@std::ops::Deref)
/// (and [`DerefMut`](trait@std::ops::DerefMut)
/// for the `write` methods) to allow access to the content of the lock.
///
/// # Examples
///
/// ```
/// use tokio::sync::RwLock;
///
/// #[tokio::main]
/// async fn main() {
///     let lock = RwLock::new(5);
///
///     // many reader locks can be held at once
///     {
///         let r1 = lock.read().await;
///         let r2 = lock.read().await;
///         assert_eq!(*r1, 5);
///         assert_eq!(*r2, 5);
///     } // read locks are dropped at this point
///
///     // only one write lock may be held, however
///     {
///         let mut w = lock.write().await;
///         *w += 1;
///         assert_eq!(*w, 6);
///     } // write lock is dropped here
/// }
/// ```
///
/// [`Mutex`]: struct@super::Mutex
/// [`RwLock`]: struct@RwLock
/// [`RwLockReadGuard`]: struct@RwLockReadGuard
/// [`RwLockWriteGuard`]: struct@RwLockWriteGuard
/// [`Send`]: trait@std::marker::Send
/// [_write-preferring_]: https://en.wikipedia.org/wiki/Readers%E2%80%93writer_lock#Priority_policies
#[derive(Debug)]
pub struct RwLock<T: ?Sized> {
    //semaphore to coordinate read and write access to T
    s: Semaphore,

    //inner data T
    c: UnsafeCell<T>,
}

/// RAII structure used to release the shared read access of a lock when
/// dropped.
///
/// This structure is created by the [`read`] method on
/// [`RwLock`].
///
/// [`read`]: method@RwLock::read
/// [`RwLock`]: struct@RwLock
pub struct RwLockReadGuard<'a, T: ?Sized> {
    s: &'a Semaphore,
    data: *const T,
    marker: marker::PhantomData<&'a T>,
}

impl<'a, T> RwLockReadGuard<'a, T> {
    /// Make a new `RwLockReadGuard` for a component of the locked data.
    ///
    /// This operation cannot fail as the `RwLockReadGuard` passed in already
    /// locked the data.
    ///
    /// This is an associated function that needs to be
    /// used as `RwLockReadGuard::map(...)`. A method would interfere with
    /// methods of the same name on the contents of the locked data.
    ///
    /// This is an asynchronous version of [`RwLockReadGuard::map`] from the
    /// [`parking_lot` crate].
    ///
    /// [`RwLockReadGuard::map`]: https://docs.rs/lock_api/latest/lock_api/struct.RwLockReadGuard.html#method.map
    /// [`parking_lot` crate]: https://crates.io/crates/parking_lot
    ///
    /// # Examples
    ///
    /// ```
    /// use tokio::sync::{RwLock, RwLockReadGuard};
    ///
    /// #[derive(Debug, Clone, Copy, PartialEq, Eq)]
    /// struct Foo(u32);
    ///
    /// # #[tokio::main]
    /// # async fn main() {
    /// let lock = RwLock::new(Foo(1));
    ///
    /// let guard = lock.read().await;
    /// let guard = RwLockReadGuard::map(guard, |f| &f.0);
    ///
    /// assert_eq!(1, *guard);
    /// # }
    /// ```
    #[inline]
    pub fn map<F, U: ?Sized>(this: Self, f: F) -> RwLockReadGuard<'a, U>
    where
        F: FnOnce(&T) -> &U,
    {
        let data = f(&*this) as *const U;
        let s = this.s;
        // NB: Forget to avoid drop impl from being called.
        mem::forget(this);
        RwLockReadGuard {
            s,
            data,
            marker: marker::PhantomData,
        }
    }

    /// Attempts to make a new [`RwLockReadGuard`] for a component of the
    /// locked data. The original guard is returned if the closure returns
    /// `None`.
    ///
    /// This operation cannot fail as the `RwLockReadGuard` passed in already
    /// locked the data.
    ///
    /// This is an associated function that needs to be used as
    /// `RwLockReadGuard::try_map(..)`. A method would interfere with methods of the
    /// same name on the contents of the locked data.
    ///
    /// This is an asynchronous version of [`RwLockReadGuard::try_map`] from the
    /// [`parking_lot` crate].
    ///
    /// [`RwLockReadGuard::try_map`]: https://docs.rs/lock_api/latest/lock_api/struct.RwLockReadGuard.html#method.try_map
    /// [`parking_lot` crate]: https://crates.io/crates/parking_lot
    ///
    /// # Examples
    ///
    /// ```
    /// use tokio::sync::{RwLock, RwLockReadGuard};
    ///
    /// #[derive(Debug, Clone, Copy, PartialEq, Eq)]
    /// struct Foo(u32);
    ///
    /// # #[tokio::main]
    /// # async fn main() {
    /// let lock = RwLock::new(Foo(1));
    ///
    /// let guard = lock.read().await;
    /// let guard = RwLockReadGuard::try_map(guard, |f| Some(&f.0)).expect("should not fail");
    ///
    /// assert_eq!(1, *guard);
    /// # }
    /// ```
    #[inline]
    pub fn try_map<F, U: ?Sized>(this: Self, f: F) -> Result<RwLockReadGuard<'a, U>, Self>
    where
        F: FnOnce(&T) -> Option<&U>,
    {
        let data = match f(&*this) {
            Some(data) => data as *const U,
            None => return Err(this),
        };
        let s = this.s;
        // NB: Forget to avoid drop impl from being called.
        mem::forget(this);
        Ok(RwLockReadGuard {
            s,
            data,
            marker: marker::PhantomData,
        })
    }
}

impl<'a, T: ?Sized> fmt::Debug for RwLockReadGuard<'a, T>
where
    T: fmt::Debug,
{
    fn fmt(&self, f: &mut fmt::Formatter<'_>) -> fmt::Result {
        fmt::Debug::fmt(&**self, f)
    }
}

impl<'a, T: ?Sized> fmt::Display for RwLockReadGuard<'a, T>
where
    T: fmt::Display,
{
    fn fmt(&self, f: &mut fmt::Formatter<'_>) -> fmt::Result {
        fmt::Display::fmt(&**self, f)
    }
}

impl<'a, T: ?Sized> Drop for RwLockReadGuard<'a, T> {
    fn drop(&mut self) {
        self.s.release(1);
    }
}

/// RAII structure used to release the exclusive write access of a lock when
/// dropped.
///
/// This structure is created by the [`write`] and method
/// on [`RwLock`].
///
/// [`write`]: method@RwLock::write
/// [`RwLock`]: struct@RwLock
pub struct RwLockWriteGuard<'a, T: ?Sized> {
    s: &'a Semaphore,
    data: *mut T,
    marker: marker::PhantomData<&'a mut T>,
}

impl<'a, T: ?Sized> RwLockWriteGuard<'a, T> {
    /// Atomically downgrades a write lock into a read lock without allowing
    /// any writers to take exclusive access of the lock in the meantime.
    ///
    /// **Note:** This won't *necessarily* allow any additional readers to acquire
    /// locks, since [`RwLock`] is fair and it is possible that a writer is next
    /// in line.
    ///
    /// Returns an RAII guard which will drop this read access of the `RwLock`
    /// when dropped.
    ///
    /// # Examples
    ///
    /// ```
    /// # use tokio::sync::RwLock;
    /// # use std::sync::Arc;
    /// #
    /// # #[tokio::main]
    /// # async fn main() {
    /// let lock = Arc::new(RwLock::new(1));
    ///
    /// let n = lock.write().await;
    ///   
    /// let cloned_lock = lock.clone();
    /// let handle = tokio::spawn(async move {
    ///     *cloned_lock.write().await = 2;
    /// });
    ///
    /// let n = n.downgrade();
    /// assert_eq!(*n, 1, "downgrade is atomic");
    ///
    /// drop(n);
    /// handle.await.unwrap();
    /// assert_eq!(*lock.read().await, 2, "second writer obtained write lock");
    /// # }
    /// ```
    ///
    /// [`RwLock`]: struct@RwLock
    pub fn downgrade(self) -> RwLockReadGuard<'a, T> {
        let RwLockWriteGuard { s, data, .. } = self;

        // Release all but one of the permits held by the write guard
        s.release(MAX_READS - 1);
        // NB: Forget to avoid drop impl from being called.
        mem::forget(self);
        RwLockReadGuard {
            s,
            data,
            marker: marker::PhantomData,
        }
    }
}

impl<'a, T: ?Sized> fmt::Debug for RwLockWriteGuard<'a, T>
where
    T: fmt::Debug,
{
    fn fmt(&self, f: &mut fmt::Formatter<'_>) -> fmt::Result {
        fmt::Debug::fmt(&**self, f)
    }
}

impl<'a, T: ?Sized> fmt::Display for RwLockWriteGuard<'a, T>
where
    T: fmt::Display,
{
    fn fmt(&self, f: &mut fmt::Formatter<'_>) -> fmt::Result {
        fmt::Display::fmt(&**self, f)
    }
}

impl<'a, T: ?Sized> Drop for RwLockWriteGuard<'a, T> {
    fn drop(&mut self) {
        self.s.release(MAX_READS);
    }
}

#[test]
#[cfg(not(loom))]
fn bounds() {
    fn check_send<T: Send>() {}
    fn check_sync<T: Sync>() {}
    fn check_unpin<T: Unpin>() {}
    // This has to take a value, since the async fn's return type is unnameable.
    fn check_send_sync_val<T: Send + Sync>(_t: T) {}

    check_send::<RwLock<u32>>();
    check_sync::<RwLock<u32>>();
    check_unpin::<RwLock<u32>>();

    check_send::<RwLockReadGuard<'_, u32>>();
    check_sync::<RwLockReadGuard<'_, u32>>();
    check_unpin::<RwLockReadGuard<'_, u32>>();

    check_send::<RwLockWriteGuard<'_, u32>>();
    check_sync::<RwLockWriteGuard<'_, u32>>();
    check_unpin::<RwLockWriteGuard<'_, u32>>();

    let rwlock = RwLock::new(0);
    check_send_sync_val(rwlock.read());
    check_send_sync_val(rwlock.write());
}

// As long as T: Send + Sync, it's fine to send and share RwLock<T> between threads.
// If T were not Send, sending and sharing a RwLock<T> would be bad, since you can access T through
// RwLock<T>.
unsafe impl<T> Send for RwLock<T> where T: ?Sized + Send {}
unsafe impl<T> Sync for RwLock<T> where T: ?Sized + Send + Sync {}
// NB: These impls need to be explicit since we're storing a raw pointer.
// Safety: Stores a raw pointer to `T`, so if `T` is `Sync`, the lock guard over
// `T` is `Send`.
unsafe impl<T> Send for RwLockReadGuard<'_, T> where T: ?Sized + Sync {}
unsafe impl<T> Sync for RwLockReadGuard<'_, T> where T: ?Sized + Send + Sync {}
unsafe impl<T> Sync for RwLockWriteGuard<'_, T> where T: ?Sized + Send + Sync {}
// Safety: Stores a raw pointer to `T`, so if `T` is `Sync`, the lock guard over
// `T` is `Send` - but since this is also provides mutable access, we need to
// make sure that `T` is `Send` since its value can be sent across thread
// boundaries.
unsafe impl<T> Send for RwLockWriteGuard<'_, T> where T: ?Sized + Send + Sync {}

impl<T: ?Sized> RwLock<T> {
    /// Creates a new instance of an `RwLock<T>` which is unlocked.
    ///
    /// # Examples
    ///
    /// ```
    /// use tokio::sync::RwLock;
    ///
    /// let lock = RwLock::new(5);
    /// ```
    pub fn new(value: T) -> RwLock<T>
    where
        T: Sized,
    {
        RwLock {
            c: UnsafeCell::new(value),
            s: Semaphore::new(MAX_READS),
        }
    }

    /// Creates a new instance of an `RwLock<T>` which is unlocked.
    ///
    /// # Examples
    ///
    /// ```
    /// use tokio::sync::RwLock;
    ///
    /// static LOCK: RwLock<i32> = RwLock::const_new(5);
    /// ```
    #[cfg(all(feature = "parking_lot", not(all(loom, test))))]
    #[cfg_attr(docsrs, doc(cfg(feature = "parking_lot")))]
    pub const fn const_new(value: T) -> RwLock<T>
    where
        T: Sized,
    {
        RwLock {
            c: UnsafeCell::new(value),
            s: Semaphore::const_new(MAX_READS),
        }
    }

    /// Locks this `RwLock` with shared read access, causing the current task
    /// to yield until the lock has been acquired.
    ///
    /// The calling task will yield until there are no writers which hold the
    /// lock. There may be other readers inside the lock when the task resumes.
    ///
    /// Note that under the priority policy of [`RwLock`], read locks are not
    /// granted until prior write locks, to prevent starvation. Therefore
    /// deadlock may occur if a read lock is held by the current task, a write
    /// lock attempt is made, and then a subsequent read lock attempt is made
    /// by the current task.
    ///
    /// Returns an RAII guard which will drop this read access of the `RwLock`
    /// when dropped.
    ///
    /// # Examples
    ///
    /// ```
    /// use std::sync::Arc;
    /// use tokio::sync::RwLock;
    ///
    /// #[tokio::main]
    /// async fn main() {
    ///     let lock = Arc::new(RwLock::new(1));
    ///     let c_lock = lock.clone();
    ///
    ///     let n = lock.read().await;
    ///     assert_eq!(*n, 1);
    ///
    ///     tokio::spawn(async move {
    ///         // While main has an active read lock, we acquire one too.
    ///         let r = c_lock.read().await;
    ///         assert_eq!(*r, 1);
    ///     }).await.expect("The spawned task has panicked");
    ///
    ///     // Drop the guard after the spawned task finishes.
    ///     drop(n);
    ///}
    /// ```
    ///
    pub async fn read(&self) -> RwLockReadGuard<'_, T> {
        self.s.acquire(1).await.unwrap_or_else(|_| {
            // The semaphore was closed. but, we never explicitly close it, and we have a
            // handle to it through the Arc, which means that this can never happen.
            unreachable!()
        });
        RwLockReadGuard {
            s: &self.s,
            data: self.c.get(),
            marker: marker::PhantomData,
        }
    }

<<<<<<< HEAD
    /// Locks this `RwLock` with exclusive write access, causing the current
    /// task to yield until the lock has been acquired.
=======
    /// Attempts to acquire this `RwLock` with shared read access.
    ///
    /// If the access couldn't be acquired immediately, returns [`TryLockError`].
    /// Otherwise, an RAII guard is returned which will release read access
    /// when dropped.
    ///
    /// [`TryLockError`]: TryLockError
    ///
    /// # Examples
    ///
    /// ```
    /// use std::sync::Arc;
    /// use tokio::sync::RwLock;
    ///
    /// #[tokio::main]
    /// async fn main() {
    ///     let lock = Arc::new(RwLock::new(1));
    ///     let c_lock = lock.clone();
    ///
    ///     let v = lock.try_read().unwrap();
    ///     assert_eq!(*v, 1);
    ///
    ///     tokio::spawn(async move {
    ///         // While main has an active read lock, we acquire one too.
    ///         let n = c_lock.read().await;
    ///         assert_eq!(*n, 1);
    ///     }).await.expect("The spawned task has panicked");
    ///
    ///     // Drop the guard when spawned task finishes.
    ///     drop(v);
    /// }
    /// ```
    pub fn try_read(&self) -> Result<RwLockReadGuard<'_, T>, TryLockError> {
        match self.s.try_acquire(1) {
            Ok(permit) => permit,
            Err(TryAcquireError::NoPermits) => return Err(TryLockError(())),
            Err(TryAcquireError::Closed) => unreachable!(),
        }

        Ok(RwLockReadGuard {
            s: &self.s,
            data: self.c.get(),
            marker: marker::PhantomData,
        })
    }

    /// Locks this rwlock with exclusive write access, causing the current task
    /// to yield until the lock has been acquired.
>>>>>>> f413b63c
    ///
    /// The calling task will yield while other writers or readers
    /// currently have access to the lock.
    ///
    /// Returns an RAII guard which will drop the write access of this `RwLock`
    /// when dropped.
    ///
    /// # Examples
    ///
    /// ```
    /// use tokio::sync::RwLock;
    ///
    /// #[tokio::main]
    /// async fn main() {
    ///   let lock = RwLock::new(1);
    ///
    ///   let mut n = lock.write().await;
    ///   *n = 2;
    ///}
    /// ```
    pub async fn write(&self) -> RwLockWriteGuard<'_, T> {
        self.s.acquire(MAX_READS as u32).await.unwrap_or_else(|_| {
            // The semaphore was closed. but, we never explicitly close it, and we have a
            // handle to it through the Arc, which means that this can never happen.
            unreachable!()
        });
        RwLockWriteGuard {
            s: &self.s,
            data: self.c.get(),
            marker: marker::PhantomData,
        }
    }

    /// Attempts to acquire this `RwLock` with exclusive write access.
    ///
    /// If the access couldn't be acquired immediately, returns [`TryLockError`].
    /// Otherwise, an RAII guard is returned which will release write access
    /// when dropped.
    ///
    /// [`TryLockError`]: TryLockError
    ///
    /// # Examples
    ///
    /// ```
    /// use tokio::sync::RwLock;
    ///
    /// #[tokio::main]
    /// async fn main() {
    ///     let rw = RwLock::new(1);
    ///
    ///     let v = rw.read().await;
    ///     assert_eq!(*v, 1);
    ///
    ///     assert!(rw.try_write().is_err());
    /// }
    /// ```
    pub fn try_write(&self) -> Result<RwLockWriteGuard<'_, T>, TryLockError> {
        match self.s.try_acquire(MAX_READS as u32) {
            Ok(permit) => permit,
            Err(TryAcquireError::NoPermits) => return Err(TryLockError(())),
            Err(TryAcquireError::Closed) => unreachable!(),
        }

        Ok(RwLockWriteGuard {
            s: &self.s,
            data: self.c.get(),
            marker: marker::PhantomData,
        })
    }

    /// Returns a mutable reference to the underlying data.
    ///
    /// Since this call borrows the `RwLock` mutably, no actual locking needs to
    /// take place -- the mutable borrow statically guarantees no locks exist.
    ///
    /// # Examples
    ///
    /// ```
    /// use tokio::sync::RwLock;
    ///
    /// fn main() {
    ///     let mut lock = RwLock::new(1);
    ///
    ///     let n = lock.get_mut();
    ///     *n = 2;
    /// }
    /// ```
    pub fn get_mut(&mut self) -> &mut T {
        unsafe {
            // Safety: This is https://github.com/rust-lang/rust/pull/76936
            &mut *self.c.get()
        }
    }

    /// Consumes the lock, returning the underlying data.
    pub fn into_inner(self) -> T
    where
        T: Sized,
    {
        self.c.into_inner()
    }
}

impl<T: ?Sized> ops::Deref for RwLockReadGuard<'_, T> {
    type Target = T;

    fn deref(&self) -> &T {
        unsafe { &*self.data }
    }
}

impl<T: ?Sized> ops::Deref for RwLockWriteGuard<'_, T> {
    type Target = T;

    fn deref(&self) -> &T {
        unsafe { &*self.data }
    }
}

impl<T: ?Sized> ops::DerefMut for RwLockWriteGuard<'_, T> {
    fn deref_mut(&mut self) -> &mut T {
        unsafe { &mut *self.data }
    }
}

impl<T> From<T> for RwLock<T> {
    fn from(s: T) -> Self {
        Self::new(s)
    }
}

impl<T: ?Sized> Default for RwLock<T>
where
    T: Default,
{
    fn default() -> Self {
        Self::new(T::default())
    }
}<|MERGE_RESOLUTION|>--- conflicted
+++ resolved
@@ -451,10 +451,6 @@
         }
     }
 
-<<<<<<< HEAD
-    /// Locks this `RwLock` with exclusive write access, causing the current
-    /// task to yield until the lock has been acquired.
-=======
     /// Attempts to acquire this `RwLock` with shared read access.
     ///
     /// If the access couldn't be acquired immediately, returns [`TryLockError`].
@@ -501,9 +497,8 @@
         })
     }
 
-    /// Locks this rwlock with exclusive write access, causing the current task
-    /// to yield until the lock has been acquired.
->>>>>>> f413b63c
+    /// Locks this `RwLock` with exclusive write access, causing the current
+    /// task to yield until the lock has been acquired.
     ///
     /// The calling task will yield while other writers or readers
     /// currently have access to the lock.
