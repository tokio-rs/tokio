--- conflicted
+++ resolved
@@ -84,243 +84,6 @@
     c: UnsafeCell<T>,
 }
 
-<<<<<<< HEAD
-=======
-/// RAII structure used to release the shared read access of a lock when
-/// dropped.
-///
-/// This structure is created by the [`read`] method on
-/// [`RwLock`].
-///
-/// [`read`]: method@RwLock::read
-/// [`RwLock`]: struct@RwLock
-pub struct RwLockReadGuard<'a, T: ?Sized> {
-    s: &'a Semaphore,
-    data: *const T,
-    marker: marker::PhantomData<&'a T>,
-}
-
-impl<'a, T> RwLockReadGuard<'a, T> {
-    /// Make a new `RwLockReadGuard` for a component of the locked data.
-    ///
-    /// This operation cannot fail as the `RwLockReadGuard` passed in already
-    /// locked the data.
-    ///
-    /// This is an associated function that needs to be
-    /// used as `RwLockReadGuard::map(...)`. A method would interfere with
-    /// methods of the same name on the contents of the locked data.
-    ///
-    /// This is an asynchronous version of [`RwLockReadGuard::map`] from the
-    /// [`parking_lot` crate].
-    ///
-    /// [`RwLockReadGuard::map`]: https://docs.rs/lock_api/latest/lock_api/struct.RwLockReadGuard.html#method.map
-    /// [`parking_lot` crate]: https://crates.io/crates/parking_lot
-    ///
-    /// # Examples
-    ///
-    /// ```
-    /// use tokio::sync::{RwLock, RwLockReadGuard};
-    ///
-    /// #[derive(Debug, Clone, Copy, PartialEq, Eq)]
-    /// struct Foo(u32);
-    ///
-    /// # #[tokio::main]
-    /// # async fn main() {
-    /// let lock = RwLock::new(Foo(1));
-    ///
-    /// let guard = lock.read().await;
-    /// let guard = RwLockReadGuard::map(guard, |f| &f.0);
-    ///
-    /// assert_eq!(1, *guard);
-    /// # }
-    /// ```
-    #[inline]
-    pub fn map<F, U: ?Sized>(this: Self, f: F) -> RwLockReadGuard<'a, U>
-    where
-        F: FnOnce(&T) -> &U,
-    {
-        let data = f(&*this) as *const U;
-        let s = this.s;
-        // NB: Forget to avoid drop impl from being called.
-        mem::forget(this);
-        RwLockReadGuard {
-            s,
-            data,
-            marker: marker::PhantomData,
-        }
-    }
-
-    /// Attempts to make a new [`RwLockReadGuard`] for a component of the
-    /// locked data. The original guard is returned if the closure returns
-    /// `None`.
-    ///
-    /// This operation cannot fail as the `RwLockReadGuard` passed in already
-    /// locked the data.
-    ///
-    /// This is an associated function that needs to be used as
-    /// `RwLockReadGuard::try_map(..)`. A method would interfere with methods of the
-    /// same name on the contents of the locked data.
-    ///
-    /// This is an asynchronous version of [`RwLockReadGuard::try_map`] from the
-    /// [`parking_lot` crate].
-    ///
-    /// [`RwLockReadGuard::try_map`]: https://docs.rs/lock_api/latest/lock_api/struct.RwLockReadGuard.html#method.try_map
-    /// [`parking_lot` crate]: https://crates.io/crates/parking_lot
-    ///
-    /// # Examples
-    ///
-    /// ```
-    /// use tokio::sync::{RwLock, RwLockReadGuard};
-    ///
-    /// #[derive(Debug, Clone, Copy, PartialEq, Eq)]
-    /// struct Foo(u32);
-    ///
-    /// # #[tokio::main]
-    /// # async fn main() {
-    /// let lock = RwLock::new(Foo(1));
-    ///
-    /// let guard = lock.read().await;
-    /// let guard = RwLockReadGuard::try_map(guard, |f| Some(&f.0)).expect("should not fail");
-    ///
-    /// assert_eq!(1, *guard);
-    /// # }
-    /// ```
-    #[inline]
-    pub fn try_map<F, U: ?Sized>(this: Self, f: F) -> Result<RwLockReadGuard<'a, U>, Self>
-    where
-        F: FnOnce(&T) -> Option<&U>,
-    {
-        let data = match f(&*this) {
-            Some(data) => data as *const U,
-            None => return Err(this),
-        };
-        let s = this.s;
-        // NB: Forget to avoid drop impl from being called.
-        mem::forget(this);
-        Ok(RwLockReadGuard {
-            s,
-            data,
-            marker: marker::PhantomData,
-        })
-    }
-}
-
-impl<'a, T: ?Sized> fmt::Debug for RwLockReadGuard<'a, T>
-where
-    T: fmt::Debug,
-{
-    fn fmt(&self, f: &mut fmt::Formatter<'_>) -> fmt::Result {
-        fmt::Debug::fmt(&**self, f)
-    }
-}
-
-impl<'a, T: ?Sized> fmt::Display for RwLockReadGuard<'a, T>
-where
-    T: fmt::Display,
-{
-    fn fmt(&self, f: &mut fmt::Formatter<'_>) -> fmt::Result {
-        fmt::Display::fmt(&**self, f)
-    }
-}
-
-impl<'a, T: ?Sized> Drop for RwLockReadGuard<'a, T> {
-    fn drop(&mut self) {
-        self.s.release(1);
-    }
-}
-
-/// RAII structure used to release the exclusive write access of a lock when
-/// dropped.
-///
-/// This structure is created by the [`write`] and method
-/// on [`RwLock`].
-///
-/// [`write`]: method@RwLock::write
-/// [`RwLock`]: struct@RwLock
-pub struct RwLockWriteGuard<'a, T: ?Sized> {
-    s: &'a Semaphore,
-    data: *mut T,
-    marker: marker::PhantomData<&'a mut T>,
-}
-
-impl<'a, T: ?Sized> RwLockWriteGuard<'a, T> {
-    /// Atomically downgrades a write lock into a read lock without allowing
-    /// any writers to take exclusive access of the lock in the meantime.
-    ///
-    /// **Note:** This won't *necessarily* allow any additional readers to acquire
-    /// locks, since [`RwLock`] is fair and it is possible that a writer is next
-    /// in line.
-    ///
-    /// Returns an RAII guard which will drop this read access of the `RwLock`
-    /// when dropped.
-    ///
-    /// # Examples
-    ///
-    /// ```
-    /// # use tokio::sync::RwLock;
-    /// # use std::sync::Arc;
-    /// #
-    /// # #[tokio::main]
-    /// # async fn main() {
-    /// let lock = Arc::new(RwLock::new(1));
-    ///
-    /// let n = lock.write().await;
-    ///   
-    /// let cloned_lock = lock.clone();
-    /// let handle = tokio::spawn(async move {
-    ///     *cloned_lock.write().await = 2;
-    /// });
-    ///
-    /// let n = n.downgrade();
-    /// assert_eq!(*n, 1, "downgrade is atomic");
-    ///
-    /// drop(n);
-    /// handle.await.unwrap();
-    /// assert_eq!(*lock.read().await, 2, "second writer obtained write lock");
-    /// # }
-    /// ```
-    ///
-    /// [`RwLock`]: struct@RwLock
-    pub fn downgrade(self) -> RwLockReadGuard<'a, T> {
-        let RwLockWriteGuard { s, data, .. } = self;
-
-        // Release all but one of the permits held by the write guard
-        s.release(MAX_READS - 1);
-        // NB: Forget to avoid drop impl from being called.
-        mem::forget(self);
-        RwLockReadGuard {
-            s,
-            data,
-            marker: marker::PhantomData,
-        }
-    }
-}
-
-impl<'a, T: ?Sized> fmt::Debug for RwLockWriteGuard<'a, T>
-where
-    T: fmt::Debug,
-{
-    fn fmt(&self, f: &mut fmt::Formatter<'_>) -> fmt::Result {
-        fmt::Debug::fmt(&**self, f)
-    }
-}
-
-impl<'a, T: ?Sized> fmt::Display for RwLockWriteGuard<'a, T>
-where
-    T: fmt::Display,
-{
-    fn fmt(&self, f: &mut fmt::Formatter<'_>) -> fmt::Result {
-        fmt::Display::fmt(&**self, f)
-    }
-}
-
-impl<'a, T: ?Sized> Drop for RwLockWriteGuard<'a, T> {
-    fn drop(&mut self) {
-        self.s.release(MAX_READS);
-    }
-}
-
->>>>>>> e8278294
 #[test]
 #[cfg(not(loom))]
 fn bounds() {
@@ -446,7 +209,6 @@
     ///     drop(n);
     ///}
     /// ```
-    ///
     pub async fn read(&self) -> RwLockReadGuard<'_, T> {
         self.s.acquire(1).await.unwrap_or_else(|_| {
             // The semaphore was closed. but, we never explicitly close it, and we have a
@@ -509,8 +271,8 @@
     /// Locks this `RwLock` with exclusive write access, causing the current
     /// task to yield until the lock has been acquired.
     ///
-    /// The calling task will yield while other writers or readers
-    /// currently have access to the lock.
+    /// The calling task will yield while other writers or readers currently
+    /// have access to the lock.
     ///
     /// Returns an RAII guard which will drop the write access of this `RwLock`
     /// when dropped.
