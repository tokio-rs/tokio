#![cfg_attr(not(feature = "sync"), allow(dead_code, unreachable_pub))]

//! A multi-producer, multi-consumer channel that only retains the *last* sent
//! value.
//!
//! This channel is useful for watching for changes to a value from multiple
//! points in the code base, for example, changes to configuration values.
//!
//! # Usage
//!
//! [`channel`] returns a [`Sender`] / [`Receiver`] pair. These are the producer
//! and consumer halves of the channel. The channel is created with an initial
//! value.
//!
//! Each [`Receiver`] independently tracks the last value *seen* by its caller.
//!
//! To access the **current** value stored in the channel and mark it as *seen*
//! by a given [`Receiver`], use [`Receiver::borrow_and_update()`].
//!
//! To access the current value **without** marking it as *seen*, use
//! [`Receiver::borrow()`]. (If the value has already been marked *seen*,
//! [`Receiver::borrow()`] is equivalent to [`Receiver::borrow_and_update()`].)
//!
//! For more information on when to use these methods, see
//! [here](#borrow_and_update-versus-borrow).
//!
//! ## Change notifications
//!
//! The [`Receiver`] half provides an asynchronous [`changed`] method. This
//! method is ready when a new, *unseen* value is sent via the [`Sender`] half.
//!
//! * [`Receiver::changed()`] returns:
//!     * `Ok(())` on receiving a new value.
//!     * `Err(`[`RecvError`](error::RecvError)`)` if the
//!       channel has been closed __AND__ the current value is *seen*.
//! * If the current value is *unseen* when calling [`changed`], then
//!   [`changed`] will return immediately. If the current value is *seen*, then
//!   it will sleep until either a new message is sent via the [`Sender`] half,
//!   or the [`Sender`] is dropped.
//! * On completion, the [`changed`] method marks the new value as *seen*.
//! * At creation, the initial value is considered *seen*. In other words,
//!   [`Receiver::changed()`] will not return until a subsequent value is sent.
//! * New [`Receiver`] instances can be created with [`Sender::subscribe()`].
//!   The current value at the time the [`Receiver`] is created is considered
//!   *seen*.
//!
//! ## [`changed`] versus [`has_changed`]
//!
//! The [`Receiver`] half provides two methods for checking for changes
//! in the channel, [`has_changed`] and [`changed`].
//!
//! * [`has_changed`] is a *synchronous* method that checks whether the current
//!   value is seen or not and returns a boolean. This method does __not__ mark the
//!   value as seen.
//!
//! * [`changed`] is an *asynchronous* method that will return once an unseen
//!   value is in the channel. This method does mark the value as seen.
//!
//! Note there are two behavioral differences on when these two methods return
//! an error.
//!
//! - [`has_changed`] errors if and only if the channel is closed.
//! - [`changed`] errors if the channel has been closed __AND__
//!   the current value is seen.
//!
//! See the example below that shows how these methods have different fallibility.
//!
//! ## [`borrow_and_update`] versus [`borrow`]
//!
//! If the receiver intends to await notifications from [`changed`] in a loop,
//! [`Receiver::borrow_and_update()`] should be preferred over
//! [`Receiver::borrow()`].  This avoids a potential race where a new value is
//! sent between [`changed`] being ready and the value being read. (If
//! [`Receiver::borrow()`] is used, the loop may run twice with the same value.)
//!
//! If the receiver is only interested in the current value, and does not intend
//! to wait for changes, then [`Receiver::borrow()`] can be used. It may be more
//! convenient to use [`borrow`](Receiver::borrow) since it's an `&self`
//! method---[`borrow_and_update`](Receiver::borrow_and_update) requires `&mut
//! self`.
//!
//! # Examples
//!
//! The following example prints `hello! world! `.
//!
//! ```
//! use tokio::sync::watch;
//! use tokio::time::{Duration, sleep};
//!
//! # async fn dox() -> Result<(), Box<dyn std::error::Error>> {
//! let (tx, mut rx) = watch::channel("hello");
//!
//! tokio::spawn(async move {
//!     // Use the equivalent of a "do-while" loop so the initial value is
//!     // processed before awaiting the `changed()` future.
//!     loop {
//!         println!("{}! ", *rx.borrow_and_update());
//!         if rx.changed().await.is_err() {
//!             break;
//!         }
//!     }
//! });
//!
//! sleep(Duration::from_millis(100)).await;
//! tx.send("world")?;
//! # Ok(())
//! # }
//! ```
//!
//! Difference on fallibility of [`changed`] versus [`has_changed`].
//! ```
//! use tokio::sync::watch;
//!
//! #[tokio::main]
//! async fn main() {
//!     let (tx, mut rx) = watch::channel("hello");
//!     tx.send("goodbye").unwrap();
//!     drop(tx);
//!
//!     // `has_changed` does not mark the value as seen and errors
//!     // since the channel is closed.
//!     assert!(rx.has_changed().is_err());
//!
//!     // `changed` returns Ok since the value is not already marked as seen
//!     // even if the channel is closed.
//!     assert!(rx.changed().await.is_ok());
//!
//!     // The `changed` call above marks the value as seen.
//!     // The next `changed` call now returns an error as the channel is closed
//!     // AND the current value is seen.
//!     assert!(rx.changed().await.is_err());
//! }
//! ```
//!
//! # Closing
//!
//! [`Sender::is_closed`] and [`Sender::closed`] allow the producer to detect
//! when all [`Receiver`] handles have been dropped. This indicates that there
//! is no further interest in the values being produced and work can be stopped.
//!
//! The value in the channel will not be dropped until all senders and all
//! receivers have been dropped.
//!
//! # Thread safety
//!
//! Both [`Sender`] and [`Receiver`] are thread safe. They can be moved to other
//! threads and can be used in a concurrent environment. Clones of [`Receiver`]
//! handles may be moved to separate threads and also used concurrently.
//!
//! [`Sender`]: crate::sync::watch::Sender
//! [`Receiver`]: crate::sync::watch::Receiver
//! [`changed`]: crate::sync::watch::Receiver::changed
//! [`has_changed`]: crate::sync::watch::Receiver::has_changed
//! [`borrow`]: crate::sync::watch::Receiver::borrow
//! [`borrow_and_update`]: crate::sync::watch::Receiver::borrow_and_update
//! [`Receiver::changed()`]: crate::sync::watch::Receiver::changed
//! [`Receiver::borrow()`]: crate::sync::watch::Receiver::borrow
//! [`Receiver::borrow_and_update()`]:
//!     crate::sync::watch::Receiver::borrow_and_update
//! [`channel`]: crate::sync::watch::channel
//! [`Sender::is_closed`]: crate::sync::watch::Sender::is_closed
//! [`Sender::closed`]: crate::sync::watch::Sender::closed
//! [`Sender::subscribe()`]: crate::sync::watch::Sender::subscribe

use crate::sync::notify::Notify;
use crate::task::coop::cooperative;

use crate::loom::sync::atomic::AtomicUsize;
use crate::loom::sync::atomic::Ordering::{AcqRel, Relaxed};
use crate::loom::sync::{Arc, RwLock, RwLockReadGuard};
use std::fmt;
use std::mem;
use std::ops;
use std::panic;

/// Receives values from the associated [`Sender`](struct@Sender).
///
/// Instances are created by the [`channel`](fn@channel) function.
///
/// To turn this receiver into a `Stream`, you can use the [`WatchStream`]
/// wrapper.
///
/// [`WatchStream`]: https://docs.rs/tokio-stream/0.1/tokio_stream/wrappers/struct.WatchStream.html
#[derive(Debug)]
pub struct Receiver<T> {
    /// Pointer to the shared state
    shared: Arc<Shared<T>>,

    /// Last observed version
    version: Version,
}

/// Sends values to the associated [`Receiver`](struct@Receiver).
///
/// Instances are created by the [`channel`](fn@channel) function.
#[derive(Debug)]
pub struct Sender<T> {
    shared: Arc<Shared<T>>,
}

impl<T> Clone for Sender<T> {
    fn clone(&self) -> Self {
        self.shared.ref_count_tx.fetch_add(1, Relaxed);

        Self {
            shared: self.shared.clone(),
        }
    }
}

impl<T: Default> Default for Sender<T> {
    fn default() -> Self {
        Self::new(T::default())
    }
}

/// Returns a reference to the inner value.
///
/// Outstanding borrows hold a read lock on the inner value. This means that
/// long-lived borrows could cause the producer half to block. It is recommended
/// to keep the borrow as short-lived as possible. Additionally, if you are
/// running in an environment that allows `!Send` futures, you must ensure that
/// the returned `Ref` type is never held alive across an `.await` point,
/// otherwise, it can lead to a deadlock.
///
/// The priority policy of the lock is dependent on the underlying lock
/// implementation, and this type does not guarantee that any particular policy
/// will be used. In particular, a producer which is waiting to acquire the lock
/// in `send` might or might not block concurrent calls to `borrow`, e.g.:
///
/// <details><summary>Potential deadlock example</summary>
///
/// ```text
/// // Task 1 (on thread A)    |  // Task 2 (on thread B)
/// let _ref1 = rx.borrow();   |
///                            |  // will block
///                            |  let _ = tx.send(());
/// // may deadlock            |
/// let _ref2 = rx.borrow();   |
/// ```
/// </details>
#[derive(Debug)]
pub struct Ref<'a, T> {
    inner: RwLockReadGuard<'a, T>,
    has_changed: bool,
}

impl<'a, T> Ref<'a, T> {
    /// Indicates if the borrowed value is considered as _changed_ since the last
    /// time it has been marked as seen.
    ///
    /// Unlike [`Receiver::has_changed()`], this method does not fail if the channel is closed.
    ///
    /// When borrowed from the [`Sender`] this function will always return `false`.
    ///
    /// # Examples
    ///
    /// ```
    /// use tokio::sync::watch;
    ///
    /// # #[tokio::main(flavor = "current_thread")]
    /// # async fn main() {
    /// let (tx, mut rx) = watch::channel("hello");
    ///
    /// tx.send("goodbye").unwrap();
    /// // The sender does never consider the value as changed.
    /// assert!(!tx.borrow().has_changed());
    ///
    /// // Drop the sender immediately, just for testing purposes.
    /// drop(tx);
    ///
    /// // Even if the sender has already been dropped...
    /// assert!(rx.has_changed().is_err());
    /// // ...the modified value is still readable and detected as changed.
    /// assert_eq!(*rx.borrow(), "goodbye");
    /// assert!(rx.borrow().has_changed());
    ///
    /// // Read the changed value and mark it as seen.
    /// {
    ///     let received = rx.borrow_and_update();
    ///     assert_eq!(*received, "goodbye");
    ///     assert!(received.has_changed());
    ///     // Release the read lock when leaving this scope.
    /// }
    ///
    /// // Now the value has already been marked as seen and could
    /// // never be modified again (after the sender has been dropped).
    /// assert!(!rx.borrow().has_changed());
    /// # }
    /// ```
    pub fn has_changed(&self) -> bool {
        self.has_changed
    }
}

struct Shared<T> {
    /// The most recent value.
    value: RwLock<T>,

    /// The current version.
    ///
    /// The lowest bit represents a "closed" state. The rest of the bits
    /// represent the current version.
    state: AtomicState,

    /// Tracks the number of `Receiver` instances.
    ref_count_rx: AtomicUsize,

    /// Tracks the number of `Sender` instances.
    ref_count_tx: AtomicUsize,

    /// Notifies waiting receivers that the value changed.
    notify_rx: big_notify::BigNotify,

    /// Notifies any task listening for `Receiver` dropped events.
    notify_tx: Notify,
}

impl<T: fmt::Debug> fmt::Debug for Shared<T> {
    fn fmt(&self, f: &mut fmt::Formatter<'_>) -> fmt::Result {
        let state = self.state.load();
        f.debug_struct("Shared")
            .field("value", &self.value)
            .field("version", &state.version())
            .field("is_closed", &state.is_closed())
            .field("ref_count_rx", &self.ref_count_rx)
            .finish()
    }
}

pub mod error {
    //! Watch error types.

    use std::error::Error;
    use std::fmt;

    /// Error produced when sending a value fails.
    #[derive(PartialEq, Eq, Clone, Copy)]
    pub struct SendError<T>(pub T);

    // ===== impl SendError =====

    impl<T> fmt::Debug for SendError<T> {
        fn fmt(&self, f: &mut fmt::Formatter<'_>) -> fmt::Result {
            f.debug_struct("SendError").finish_non_exhaustive()
        }
    }

    impl<T> fmt::Display for SendError<T> {
        fn fmt(&self, fmt: &mut fmt::Formatter<'_>) -> fmt::Result {
            write!(fmt, "channel closed")
        }
    }

    impl<T> Error for SendError<T> {}

    /// Error produced when receiving a change notification.
    #[derive(Debug, Clone)]
    pub struct RecvError(pub(super) ());

    // ===== impl RecvError =====

    impl fmt::Display for RecvError {
        fn fmt(&self, fmt: &mut fmt::Formatter<'_>) -> fmt::Result {
            write!(fmt, "channel closed")
        }
    }

    impl Error for RecvError {}
}

mod big_notify {
    use super::Notify;
    use crate::sync::notify::Notified;

    // To avoid contention on the lock inside the `Notify`, we store multiple
    // copies of it. Then, we use either circular access or randomness to spread
    // out threads over different `Notify` objects.
    //
    // Some simple benchmarks show that randomness performs slightly better than
    // circular access (probably due to contention on `next`), so we prefer to
    // use randomness when Tokio is compiled with a random number generator.
    //
    // When the random number generator is not available, we fall back to
    // circular access.

    pub(super) struct BigNotify {
        #[cfg(not(all(not(loom), feature = "sync", any(feature = "rt", feature = "macros"))))]
        next: std::sync::atomic::AtomicUsize,
        inner: [Notify; 8],
    }

    impl BigNotify {
        pub(super) fn new() -> Self {
            Self {
                #[cfg(not(all(
                    not(loom),
                    feature = "sync",
                    any(feature = "rt", feature = "macros")
                )))]
                next: std::sync::atomic::AtomicUsize::new(0),
                inner: Default::default(),
            }
        }

        pub(super) fn notify_waiters(&self) {
            for notify in &self.inner {
                notify.notify_waiters();
            }
        }

        /// This function implements the case where randomness is not available.
        #[cfg(not(all(not(loom), feature = "sync", any(feature = "rt", feature = "macros"))))]
        pub(super) fn notified(&self) -> Notified<'_> {
            let i = self.next.fetch_add(1, std::sync::atomic::Ordering::Relaxed) % 8;
            self.inner[i].notified()
        }

        /// This function implements the case where randomness is available.
        #[cfg(all(not(loom), feature = "sync", any(feature = "rt", feature = "macros")))]
        pub(super) fn notified(&self) -> Notified<'_> {
            let i = crate::runtime::context::thread_rng_n(8) as usize;
            self.inner[i].notified()
        }
    }
}

use self::state::{AtomicState, Version};
mod state {
    use crate::loom::sync::atomic::AtomicUsize;
    use crate::loom::sync::atomic::Ordering;

    const CLOSED_BIT: usize = 1;

    // Using 2 as the step size preserves the `CLOSED_BIT`.
    const STEP_SIZE: usize = 2;

    /// The version part of the state. The lowest bit is always zero.
    #[derive(Copy, Clone, Debug, Eq, PartialEq)]
    pub(super) struct Version(usize);

    /// Snapshot of the state. The first bit is used as the CLOSED bit.
    /// The remaining bits are used as the version.
    ///
    /// The CLOSED bit tracks whether all senders have been dropped. Dropping all
    /// receivers does not set it.
    #[derive(Copy, Clone, Debug)]
    pub(super) struct StateSnapshot(usize);

    /// The state stored in an atomic integer.
    ///
    /// The `Sender` uses `Release` ordering for storing a new state
    /// and the `Receiver`s use `Acquire` ordering for loading the
    /// current state. This ensures that written values are seen by
    /// the `Receiver`s for a proper handover.
    #[derive(Debug)]
    pub(super) struct AtomicState(AtomicUsize);

    impl Version {
        /// Decrements the version.
        pub(super) fn decrement(&mut self) {
            // Using a wrapping decrement here is required to ensure that the
            // operation is consistent with `std::sync::atomic::AtomicUsize::fetch_add()`
            // which wraps on overflow.
            self.0 = self.0.wrapping_sub(STEP_SIZE);
        }

        pub(super) const INITIAL: Self = Version(0);
    }

    impl StateSnapshot {
        /// Extract the version from the state.
        pub(super) fn version(self) -> Version {
            Version(self.0 & !CLOSED_BIT)
        }

        /// Is the closed bit set?
        pub(super) fn is_closed(self) -> bool {
            (self.0 & CLOSED_BIT) == CLOSED_BIT
        }
    }

    impl AtomicState {
        /// Create a new `AtomicState` that is not closed and which has the
        /// version set to `Version::INITIAL`.
        pub(super) fn new() -> Self {
            AtomicState(AtomicUsize::new(Version::INITIAL.0))
        }

        /// Load the current value of the state.
        ///
        /// Only used by the receiver and for debugging purposes.
        ///
        /// The receiver side (read-only) uses `Acquire` ordering for a proper handover
        /// of the shared value with the sender side (single writer). The state is always
        /// updated after modifying and before releasing the (exclusive) lock on the
        /// shared value.
        pub(super) fn load(&self) -> StateSnapshot {
            StateSnapshot(self.0.load(Ordering::Acquire))
        }

        /// Increment the version counter.
        pub(super) fn increment_version_while_locked(&self) {
            // Use `Release` ordering to ensure that the shared value
            // has been written before updating the version. The shared
            // value is still protected by an exclusive lock during this
            // method.
            self.0.fetch_add(STEP_SIZE, Ordering::Release);
        }

        /// Set the closed bit in the state.
        pub(super) fn set_closed(&self) {
            self.0.fetch_or(CLOSED_BIT, Ordering::Release);
        }
    }
}

/// Creates a new watch channel, returning the "send" and "receive" handles.
///
/// All values sent by [`Sender`] will become visible to the [`Receiver`] handles.
/// Only the last value sent is made available to the [`Receiver`] half. All
/// intermediate values are dropped.
///
/// # Examples
///
/// The following example prints `hello! world! `.
///
/// ```
/// use tokio::sync::watch;
/// use tokio::time::{Duration, sleep};
///
/// # async fn dox() -> Result<(), Box<dyn std::error::Error>> {
/// let (tx, mut rx) = watch::channel("hello");
///
/// tokio::spawn(async move {
///     // Use the equivalent of a "do-while" loop so the initial value is
///     // processed before awaiting the `changed()` future.
///     loop {
///         println!("{}! ", *rx.borrow_and_update());
///         if rx.changed().await.is_err() {
///             break;
///         }
///     }
/// });
///
/// sleep(Duration::from_millis(100)).await;
/// tx.send("world")?;
/// # Ok(())
/// # }
/// ```
///
/// [`Sender`]: struct@Sender
/// [`Receiver`]: struct@Receiver
pub fn channel<T>(init: T) -> (Sender<T>, Receiver<T>) {
    let shared = Arc::new(Shared {
        value: RwLock::new(init),
        state: AtomicState::new(),
        ref_count_rx: AtomicUsize::new(1),
        ref_count_tx: AtomicUsize::new(1),
        notify_rx: big_notify::BigNotify::new(),
        notify_tx: Notify::new(),
    });

    let tx = Sender {
        shared: shared.clone(),
    };

    let rx = Receiver {
        shared,
        version: Version::INITIAL,
    };

    (tx, rx)
}

impl<T> Receiver<T> {
    fn from_shared(version: Version, shared: Arc<Shared<T>>) -> Self {
        // No synchronization necessary as this is only used as a counter and
        // not memory access.
        shared.ref_count_rx.fetch_add(1, Relaxed);

        Self { shared, version }
    }

    /// Returns a reference to the most recently sent value.
    ///
    /// This method does not mark the returned value as seen, so future calls to
    /// [`changed`] may return immediately even if you have already seen the
    /// value with a call to `borrow`.
    ///
    /// Outstanding borrows hold a read lock on the inner value. This means that
    /// long-lived borrows could cause the producer half to block. It is recommended
    /// to keep the borrow as short-lived as possible. Additionally, if you are
    /// running in an environment that allows `!Send` futures, you must ensure that
    /// the returned `Ref` type is never held alive across an `.await` point,
    /// otherwise, it can lead to a deadlock.
    ///
    /// The priority policy of the lock is dependent on the underlying lock
    /// implementation, and this type does not guarantee that any particular policy
    /// will be used. In particular, a producer which is waiting to acquire the lock
    /// in `send` might or might not block concurrent calls to `borrow`, e.g.:
    ///
    /// <details><summary>Potential deadlock example</summary>
    ///
    /// ```text
    /// // Task 1 (on thread A)    |  // Task 2 (on thread B)
    /// let _ref1 = rx.borrow();   |
    ///                            |  // will block
    ///                            |  let _ = tx.send(());
    /// // may deadlock            |
    /// let _ref2 = rx.borrow();   |
    /// ```
    /// </details>
    ///
    /// For more information on when to use this method versus
    /// [`borrow_and_update`], see [here](self#borrow_and_update-versus-borrow).
    ///
    /// [`changed`]: Receiver::changed
    /// [`borrow_and_update`]: Receiver::borrow_and_update
    ///
    /// # Examples
    ///
    /// ```
    /// use tokio::sync::watch;
    ///
    /// let (_, rx) = watch::channel("hello");
    /// assert_eq!(*rx.borrow(), "hello");
    /// ```
    pub fn borrow(&self) -> Ref<'_, T> {
        let inner = self.shared.value.read();

        // After obtaining a read-lock no concurrent writes could occur
        // and the loaded version matches that of the borrowed reference.
        let new_version = self.shared.state.load().version();
        let has_changed = self.version != new_version;

        Ref { inner, has_changed }
    }

    /// Returns a reference to the most recently sent value and marks that value
    /// as seen.
    ///
    /// This method marks the current value as seen. Subsequent calls to [`changed`]
    /// will not return immediately until the [`Sender`] has modified the shared
    /// value again.
    ///
    /// Outstanding borrows hold a read lock on the inner value. This means that
    /// long-lived borrows could cause the producer half to block. It is recommended
    /// to keep the borrow as short-lived as possible. Additionally, if you are
    /// running in an environment that allows `!Send` futures, you must ensure that
    /// the returned `Ref` type is never held alive across an `.await` point,
    /// otherwise, it can lead to a deadlock.
    ///
    /// The priority policy of the lock is dependent on the underlying lock
    /// implementation, and this type does not guarantee that any particular policy
    /// will be used. In particular, a producer which is waiting to acquire the lock
    /// in `send` might or might not block concurrent calls to `borrow`, e.g.:
    ///
    /// <details><summary>Potential deadlock example</summary>
    ///
    /// ```text
    /// // Task 1 (on thread A)                |  // Task 2 (on thread B)
    /// let _ref1 = rx1.borrow_and_update();   |
    ///                                        |  // will block
    ///                                        |  let _ = tx.send(());
    /// // may deadlock                        |
    /// let _ref2 = rx2.borrow_and_update();   |
    /// ```
    /// </details>
    ///
    /// For more information on when to use this method versus [`borrow`], see
    /// [here](self#borrow_and_update-versus-borrow).
    ///
    /// [`changed`]: Receiver::changed
    /// [`borrow`]: Receiver::borrow
    pub fn borrow_and_update(&mut self) -> Ref<'_, T> {
        let inner = self.shared.value.read();

        // After obtaining a read-lock no concurrent writes could occur
        // and the loaded version matches that of the borrowed reference.
        let new_version = self.shared.state.load().version();
        let has_changed = self.version != new_version;

        // Mark the shared value as seen by updating the version
        self.version = new_version;

        Ref { inner, has_changed }
    }

    /// Checks if this channel contains a message that this receiver has not yet
    /// seen. The current value will not be marked as seen.
    ///
    /// Although this method is called `has_changed`, it does not check
    /// messages for equality, so this call will return true even if the current
    /// message is equal to the previous message.
    ///
    /// # Errors
    ///
    /// Returns a [`RecvError`](error::RecvError) if and only if the channel has been closed.
    ///
    /// # Examples
    ///
    /// ## Basic usage
    ///
    /// ```
    /// use tokio::sync::watch;
    ///
    /// # #[tokio::main(flavor = "current_thread")]
    /// # async fn main() {
    /// let (tx, mut rx) = watch::channel("hello");
    ///
    /// tx.send("goodbye").unwrap();
    ///
    /// assert!(rx.has_changed().unwrap());
    /// assert_eq!(*rx.borrow_and_update(), "goodbye");
    ///
<<<<<<< HEAD
    /// // The value has been marked as seen
    /// assert!(!rx.has_changed().unwrap());
    ///
    /// drop(tx);
    /// // The `tx` handle has been dropped
    /// assert!(rx.has_changed().is_err());
    /// # }
=======
    ///     // The value has been marked as seen
    ///     assert!(!rx.has_changed().unwrap());
    /// }
    /// ```
    ///
    /// ## Closed channel example
    ///
    /// ```
    /// use tokio::sync::watch;
    ///
    /// #[tokio::main]
    /// async fn main() {
    ///     let (tx, rx) = watch::channel("hello");
    ///     tx.send("goodbye").unwrap();
    ///
    ///     drop(tx);
    ///
    ///     // The channel is closed
    ///     assert!(rx.has_changed().is_err());
    /// }
>>>>>>> eb99e476
    /// ```
    pub fn has_changed(&self) -> Result<bool, error::RecvError> {
        // Load the version from the state
        let state = self.shared.state.load();
        if state.is_closed() {
            // All senders have dropped.
            return Err(error::RecvError(()));
        }
        let new_version = state.version();

        Ok(self.version != new_version)
    }

    /// Marks the state as changed.
    ///
    /// After invoking this method [`has_changed()`](Self::has_changed)
    /// returns `true` and [`changed()`](Self::changed) returns
    /// immediately, regardless of whether a new value has been sent.
    ///
    /// This is useful for triggering an initial change notification after
    /// subscribing to synchronize new receivers.
    pub fn mark_changed(&mut self) {
        self.version.decrement();
    }

    /// Marks the state as unchanged.
    ///
    /// The current value will be considered seen by the receiver.
    ///
    /// This is useful if you are not interested in the current value
    /// visible in the receiver.
    pub fn mark_unchanged(&mut self) {
        let current_version = self.shared.state.load().version();
        self.version = current_version;
    }

    /// Waits for a change notification, then marks the current value as seen.
    ///
    /// If the current value in the channel has not yet been marked seen when
    /// this method is called, the method marks that value seen and returns
    /// immediately. If the newest value has already been marked seen, then the
    /// method sleeps until a new message is sent by a [`Sender`] connected to
    /// this `Receiver`, or until all [`Sender`]s are dropped.
    ///
    /// For more information, see
    /// [*Change notifications*](self#change-notifications) in the module-level documentation.
    ///
    /// # Errors
    ///
    /// Returns a [`RecvError`](error::RecvError) if the channel has been closed __AND__
    /// the current value is seen.
    ///
    /// # Cancel safety
    ///
    /// This method is cancel safe. If you use it as the event in a
    /// [`tokio::select!`](crate::select) statement and some other branch
    /// completes first, then it is guaranteed that no values have been marked
    /// seen by this call to `changed`.
    ///
    /// [`Sender`]: struct@Sender
    ///
    /// # Examples
    ///
    /// ```
    /// use tokio::sync::watch;
    ///
    /// # #[tokio::main(flavor = "current_thread")]
    /// # async fn main() {
    /// let (tx, mut rx) = watch::channel("hello");
    ///
    /// tokio::spawn(async move {
    ///     tx.send("goodbye").unwrap();
    /// });
    ///
    /// assert!(rx.changed().await.is_ok());
    /// assert_eq!(*rx.borrow_and_update(), "goodbye");
    ///
    /// // The `tx` handle has been dropped
    /// assert!(rx.changed().await.is_err());
    /// # }
    /// ```
    pub async fn changed(&mut self) -> Result<(), error::RecvError> {
        cooperative(changed_impl(&self.shared, &mut self.version)).await
    }

    /// Waits for a value that satisfies the provided condition.
    ///
    /// This method will call the provided closure whenever something is sent on
    /// the channel. Once the closure returns `true`, this method will return a
    /// reference to the value that was passed to the closure.
    ///
    /// Before `wait_for` starts waiting for changes, it will call the closure
    /// on the current value. If the closure returns `true` when given the
    /// current value, then `wait_for` will immediately return a reference to
    /// the current value. This is the case even if the current value is already
    /// considered seen.
    ///
    /// The watch channel only keeps track of the most recent value, so if
    /// several messages are sent faster than `wait_for` is able to call the
    /// closure, then it may skip some updates. Whenever the closure is called,
    /// it will be called with the most recent value.
    ///
    /// When this function returns, the value that was passed to the closure
    /// when it returned `true` will be considered seen.
    ///
    /// If the channel is closed, then `wait_for` will return a [`RecvError`].
    /// Once this happens, no more messages can ever be sent on the channel.
    /// When an error is returned, it is guaranteed that the closure has been
    /// called on the last value, and that it returned `false` for that value.
    /// (If the closure returned `true`, then the last value would have been
    /// returned instead of the error.)
    ///
    /// Like the [`borrow`] method, the returned borrow holds a read lock on the
    /// inner value. This means that long-lived borrows could cause the producer
    /// half to block. It is recommended to keep the borrow as short-lived as
    /// possible. See the documentation of `borrow` for more information on
    /// this.
    ///
    /// [`borrow`]: Receiver::borrow
    /// [`RecvError`]: error::RecvError
    ///
    /// # Cancel safety
    ///
    /// This method is cancel safe. If you use it as the event in a
    /// [`tokio::select!`](crate::select) statement and some other branch
    /// completes first, then it is guaranteed that the last seen value `val`
    /// (if any) satisfies `f(val) == false`.
    ///
    /// # Panics
    ///
    /// If and only if the closure `f` panics. In that case, no resource owned
    /// or shared by this [`Receiver`] will be poisoned.
    ///
    /// # Examples
    ///
    /// ```
    /// use tokio::sync::watch;
    /// use tokio::time::{sleep, Duration};
    ///
    /// #[tokio::main(flavor = "current_thread", start_paused = true)]
    /// async fn main() {
    ///     let (tx, mut rx) = watch::channel("hello");
    ///
    ///     tokio::spawn(async move {
    ///         sleep(Duration::from_secs(1)).await;
    ///         tx.send("goodbye").unwrap();
    ///     });
    ///
    ///     assert!(rx.wait_for(|val| *val == "goodbye").await.is_ok());
    ///     assert_eq!(*rx.borrow(), "goodbye");
    /// }
    /// ```
    pub async fn wait_for(
        &mut self,
        f: impl FnMut(&T) -> bool,
    ) -> Result<Ref<'_, T>, error::RecvError> {
        cooperative(self.wait_for_inner(f)).await
    }

    async fn wait_for_inner(
        &mut self,
        mut f: impl FnMut(&T) -> bool,
    ) -> Result<Ref<'_, T>, error::RecvError> {
        let mut closed = false;
        loop {
            {
                let inner = self.shared.value.read();

                let new_version = self.shared.state.load().version();
                let has_changed = self.version != new_version;
                self.version = new_version;

                if !closed || has_changed {
                    let result = panic::catch_unwind(panic::AssertUnwindSafe(|| f(&inner)));
                    match result {
                        Ok(true) => {
                            return Ok(Ref { inner, has_changed });
                        }
                        Ok(false) => {
                            // Skip the value.
                        }
                        Err(panicked) => {
                            // Drop the read-lock to avoid poisoning it.
                            drop(inner);
                            // Forward the panic to the caller.
                            panic::resume_unwind(panicked);
                            // Unreachable
                        }
                    };
                }
            }

            if closed {
                return Err(error::RecvError(()));
            }

            // Wait for the value to change.
            closed = changed_impl(&self.shared, &mut self.version).await.is_err();
        }
    }

    /// Returns `true` if receivers belong to the same channel.
    ///
    /// # Examples
    ///
    /// ```
    /// let (tx, rx) = tokio::sync::watch::channel(true);
    /// let rx2 = rx.clone();
    /// assert!(rx.same_channel(&rx2));
    ///
    /// let (tx3, rx3) = tokio::sync::watch::channel(true);
    /// assert!(!rx3.same_channel(&rx2));
    /// ```
    pub fn same_channel(&self, other: &Self) -> bool {
        Arc::ptr_eq(&self.shared, &other.shared)
    }

    cfg_process_driver! {
        pub(crate) fn try_has_changed(&mut self) -> Option<Result<(), error::RecvError>> {
            maybe_changed(&self.shared, &mut self.version)
        }
    }
}

fn maybe_changed<T>(
    shared: &Shared<T>,
    version: &mut Version,
) -> Option<Result<(), error::RecvError>> {
    // Load the version from the state
    let state = shared.state.load();
    let new_version = state.version();

    if *version != new_version {
        // Observe the new version and return
        *version = new_version;
        return Some(Ok(()));
    }

    if state.is_closed() {
        // All senders have been dropped.
        return Some(Err(error::RecvError(())));
    }

    None
}

async fn changed_impl<T>(
    shared: &Shared<T>,
    version: &mut Version,
) -> Result<(), error::RecvError> {
    crate::trace::async_trace_leaf().await;

    loop {
        // In order to avoid a race condition, we first request a notification,
        // **then** check the current value's version. If a new version exists,
        // the notification request is dropped.
        let notified = shared.notify_rx.notified();

        if let Some(ret) = maybe_changed(shared, version) {
            return ret;
        }

        notified.await;
        // loop around again in case the wake-up was spurious
    }
}

impl<T> Clone for Receiver<T> {
    fn clone(&self) -> Self {
        let version = self.version;
        let shared = self.shared.clone();

        Self::from_shared(version, shared)
    }
}

impl<T> Drop for Receiver<T> {
    fn drop(&mut self) {
        // No synchronization necessary as this is only used as a counter and
        // not memory access.
        if 1 == self.shared.ref_count_rx.fetch_sub(1, Relaxed) {
            // This is the last `Receiver` handle, tasks waiting on `Sender::closed()`
            self.shared.notify_tx.notify_waiters();
        }
    }
}

impl<T> Sender<T> {
    /// Creates the sending-half of the [`watch`] channel.
    ///
    /// See documentation of [`watch::channel`] for errors when calling this function.
    /// Beware that attempting to send a value when there are no receivers will
    /// return an error.
    ///
    /// [`watch`]: crate::sync::watch
    /// [`watch::channel`]: crate::sync::watch
    ///
    /// # Examples
    /// ```
    /// let sender = tokio::sync::watch::Sender::new(0u8);
    /// assert!(sender.send(3).is_err());
    /// let _rec = sender.subscribe();
    /// assert!(sender.send(4).is_ok());
    /// ```
    pub fn new(init: T) -> Self {
        let (tx, _) = channel(init);
        tx
    }

    /// Sends a new value via the channel, notifying all receivers.
    ///
    /// This method fails if the channel is closed, which is the case when
    /// every receiver has been dropped. It is possible to reopen the channel
    /// using the [`subscribe`] method. However, when `send` fails, the value
    /// isn't made available for future receivers (but returned with the
    /// [`SendError`]).
    ///
    /// To always make a new value available for future receivers, even if no
    /// receiver currently exists, one of the other send methods
    /// ([`send_if_modified`], [`send_modify`], or [`send_replace`]) can be
    /// used instead.
    ///
    /// [`subscribe`]: Sender::subscribe
    /// [`SendError`]: error::SendError
    /// [`send_if_modified`]: Sender::send_if_modified
    /// [`send_modify`]: Sender::send_modify
    /// [`send_replace`]: Sender::send_replace
    pub fn send(&self, value: T) -> Result<(), error::SendError<T>> {
        // This is pretty much only useful as a hint anyway, so synchronization isn't critical.
        if 0 == self.receiver_count() {
            return Err(error::SendError(value));
        }

        self.send_replace(value);
        Ok(())
    }

    /// Modifies the watched value **unconditionally** in-place,
    /// notifying all receivers.
    ///
    /// This can be useful for modifying the watched value, without
    /// having to allocate a new instance. Additionally, this
    /// method permits sending values even when there are no receivers.
    ///
    /// Prefer to use the more versatile function [`Self::send_if_modified()`]
    /// if the value is only modified conditionally during the mutable borrow
    /// to prevent unneeded change notifications for unmodified values.
    ///
    /// # Panics
    ///
    /// This function panics when the invocation of the `modify` closure panics.
    /// No receivers are notified when panicking. All changes of the watched
    /// value applied by the closure before panicking will be visible in
    /// subsequent calls to `borrow`.
    ///
    /// # Examples
    ///
    /// ```
    /// use tokio::sync::watch;
    ///
    /// struct State {
    ///     counter: usize,
    /// }
    /// let (state_tx, state_rx) = watch::channel(State { counter: 0 });
    /// state_tx.send_modify(|state| state.counter += 1);
    /// assert_eq!(state_rx.borrow().counter, 1);
    /// ```
    pub fn send_modify<F>(&self, modify: F)
    where
        F: FnOnce(&mut T),
    {
        self.send_if_modified(|value| {
            modify(value);
            true
        });
    }

    /// Modifies the watched value **conditionally** in-place,
    /// notifying all receivers only if modified.
    ///
    /// This can be useful for modifying the watched value, without
    /// having to allocate a new instance. Additionally, this
    /// method permits sending values even when there are no receivers.
    ///
    /// The `modify` closure must return `true` if the value has actually
    /// been modified during the mutable borrow. It should only return `false`
    /// if the value is guaranteed to be unmodified despite the mutable
    /// borrow.
    ///
    /// Receivers are only notified if the closure returned `true`. If the
    /// closure has modified the value but returned `false` this results
    /// in a *silent modification*, i.e. the modified value will be visible
    /// in subsequent calls to `borrow`, but receivers will not receive
    /// a change notification.
    ///
    /// Returns the result of the closure, i.e. `true` if the value has
    /// been modified and `false` otherwise.
    ///
    /// # Panics
    ///
    /// This function panics when the invocation of the `modify` closure panics.
    /// No receivers are notified when panicking. All changes of the watched
    /// value applied by the closure before panicking will be visible in
    /// subsequent calls to `borrow`.
    ///
    /// # Examples
    ///
    /// ```
    /// use tokio::sync::watch;
    ///
    /// struct State {
    ///     counter: usize,
    /// }
    /// let (state_tx, mut state_rx) = watch::channel(State { counter: 1 });
    /// let inc_counter_if_odd = |state: &mut State| {
    ///     if state.counter % 2 == 1 {
    ///         state.counter += 1;
    ///         return true;
    ///     }
    ///     false
    /// };
    ///
    /// assert_eq!(state_rx.borrow().counter, 1);
    ///
    /// assert!(!state_rx.has_changed().unwrap());
    /// assert!(state_tx.send_if_modified(inc_counter_if_odd));
    /// assert!(state_rx.has_changed().unwrap());
    /// assert_eq!(state_rx.borrow_and_update().counter, 2);
    ///
    /// assert!(!state_rx.has_changed().unwrap());
    /// assert!(!state_tx.send_if_modified(inc_counter_if_odd));
    /// assert!(!state_rx.has_changed().unwrap());
    /// assert_eq!(state_rx.borrow_and_update().counter, 2);
    /// ```
    pub fn send_if_modified<F>(&self, modify: F) -> bool
    where
        F: FnOnce(&mut T) -> bool,
    {
        {
            // Acquire the write lock and update the value.
            let mut lock = self.shared.value.write();

            // Update the value and catch possible panic inside func.
            let result = panic::catch_unwind(panic::AssertUnwindSafe(|| modify(&mut lock)));
            match result {
                Ok(modified) => {
                    if !modified {
                        // Abort, i.e. don't notify receivers if unmodified
                        return false;
                    }
                    // Continue if modified
                }
                Err(panicked) => {
                    // Drop the lock to avoid poisoning it.
                    drop(lock);
                    // Forward the panic to the caller.
                    panic::resume_unwind(panicked);
                    // Unreachable
                }
            };

            self.shared.state.increment_version_while_locked();

            // Release the write lock.
            //
            // Incrementing the version counter while holding the lock ensures
            // that receivers are able to figure out the version number of the
            // value they are currently looking at.
            drop(lock);
        }

        self.shared.notify_rx.notify_waiters();

        true
    }

    /// Sends a new value via the channel, notifying all receivers and returning
    /// the previous value in the channel.
    ///
    /// This can be useful for reusing the buffers inside a watched value.
    /// Additionally, this method permits sending values even when there are no
    /// receivers.
    ///
    /// # Examples
    ///
    /// ```
    /// use tokio::sync::watch;
    ///
    /// let (tx, _rx) = watch::channel(1);
    /// assert_eq!(tx.send_replace(2), 1);
    /// assert_eq!(tx.send_replace(3), 2);
    /// ```
    pub fn send_replace(&self, mut value: T) -> T {
        // swap old watched value with the new one
        self.send_modify(|old| mem::swap(old, &mut value));

        value
    }

    /// Returns a reference to the most recently sent value
    ///
    /// Outstanding borrows hold a read lock on the inner value. This means that
    /// long-lived borrows could cause the producer half to block. It is recommended
    /// to keep the borrow as short-lived as possible. Additionally, if you are
    /// running in an environment that allows `!Send` futures, you must ensure that
    /// the returned `Ref` type is never held alive across an `.await` point,
    /// otherwise, it can lead to a deadlock.
    ///
    /// # Examples
    ///
    /// ```
    /// use tokio::sync::watch;
    ///
    /// let (tx, _) = watch::channel("hello");
    /// assert_eq!(*tx.borrow(), "hello");
    /// ```
    pub fn borrow(&self) -> Ref<'_, T> {
        let inner = self.shared.value.read();

        // The sender/producer always sees the current version
        let has_changed = false;

        Ref { inner, has_changed }
    }

    /// Checks if the channel has been closed. This happens when all receivers
    /// have dropped.
    ///
    /// # Examples
    ///
    /// ```
    /// let (tx, rx) = tokio::sync::watch::channel(());
    /// assert!(!tx.is_closed());
    ///
    /// drop(rx);
    /// assert!(tx.is_closed());
    /// ```
    pub fn is_closed(&self) -> bool {
        self.receiver_count() == 0
    }

    /// Completes when all receivers have dropped.
    ///
    /// This allows the producer to get notified when interest in the produced
    /// values is canceled and immediately stop doing work. Once a channel is
    /// closed, the only way to reopen it is to call [`Sender::subscribe`] to
    /// get a new receiver.
    ///
    /// If the channel becomes closed for a brief amount of time (e.g., the last
    /// receiver is dropped and then `subscribe` is called), then this call to
    /// `closed` might return, but it is also possible that it does not "notice"
    /// that the channel was closed for a brief amount of time.
    ///
    /// # Cancel safety
    ///
    /// This method is cancel safe.
    ///
    /// # Examples
    ///
    /// ```
    /// use tokio::sync::watch;
    ///
    /// # #[tokio::main(flavor = "current_thread")]
    /// # async fn main() {
    /// let (tx, rx) = watch::channel("hello");
    ///
    /// tokio::spawn(async move {
    ///     // use `rx`
    ///     drop(rx);
    /// });
    ///
    /// // Waits for `rx` to drop
    /// tx.closed().await;
    /// println!("the `rx` handles dropped")
    /// # }
    /// ```
    pub async fn closed(&self) {
        cooperative(async {
            crate::trace::async_trace_leaf().await;

            while self.receiver_count() > 0 {
                let notified = self.shared.notify_tx.notified();

                if self.receiver_count() == 0 {
                    return;
                }

                notified.await;
                // The channel could have been reopened in the meantime by calling
                // `subscribe`, so we loop again.
            }
        })
        .await;
    }

    /// Creates a new [`Receiver`] connected to this `Sender`.
    ///
    /// All messages sent before this call to `subscribe` are initially marked
    /// as seen by the new `Receiver`.
    ///
    /// This method can be called even if there are no other receivers. In this
    /// case, the channel is reopened.
    ///
    /// # Examples
    ///
    /// The new channel will receive messages sent on this `Sender`.
    ///
    /// ```
    /// use tokio::sync::watch;
    ///
    /// # #[tokio::main(flavor = "current_thread")]
    /// # async fn main() {
    /// let (tx, _rx) = watch::channel(0u64);
    ///
    /// tx.send(5).unwrap();
    ///
    /// let rx = tx.subscribe();
    /// assert_eq!(5, *rx.borrow());
    ///
    /// tx.send(10).unwrap();
    /// assert_eq!(10, *rx.borrow());
    /// # }
    /// ```
    ///
    /// The most recent message is considered seen by the channel, so this test
    /// is guaranteed to pass.
    ///
    /// ```
    /// use tokio::sync::watch;
    /// use tokio::time::Duration;
    ///
    /// # #[tokio::main(flavor = "current_thread")]
    /// # async fn main() {
    /// let (tx, _rx) = watch::channel(0u64);
    /// tx.send(5).unwrap();
    /// let mut rx = tx.subscribe();
    ///
    /// tokio::spawn(async move {
    ///     // by spawning and sleeping, the message is sent after `main`
    ///     // hits the call to `changed`.
    ///     # if false {
    ///     tokio::time::sleep(Duration::from_millis(10)).await;
    ///     # }
    ///     tx.send(100).unwrap();
    /// });
    ///
    /// rx.changed().await.unwrap();
    /// assert_eq!(100, *rx.borrow());
    /// # }
    /// ```
    pub fn subscribe(&self) -> Receiver<T> {
        let shared = self.shared.clone();
        let version = shared.state.load().version();

        // The CLOSED bit in the state tracks only whether the sender is
        // dropped, so we do not need to unset it if this reopens the channel.
        Receiver::from_shared(version, shared)
    }

    /// Returns the number of receivers that currently exist.
    ///
    /// # Examples
    ///
    /// ```
    /// use tokio::sync::watch;
    ///
    /// # #[tokio::main(flavor = "current_thread")]
    /// # async fn main() {
    /// let (tx, rx1) = watch::channel("hello");
    ///
    /// assert_eq!(1, tx.receiver_count());
    ///
    /// let mut _rx2 = rx1.clone();
    ///
    /// assert_eq!(2, tx.receiver_count());
    /// # }
    /// ```
    pub fn receiver_count(&self) -> usize {
        self.shared.ref_count_rx.load(Relaxed)
    }

    /// Returns the number of senders that currently exist.
    ///
    /// # Examples
    ///
    /// ```
    /// use tokio::sync::watch;
    ///
    /// # #[tokio::main(flavor = "current_thread")]
    /// # async fn main() {
    /// let (tx1, rx) = watch::channel("hello");
    ///
    /// assert_eq!(1, tx1.sender_count());
    ///
    /// let tx2 = tx1.clone();
    ///
    /// assert_eq!(2, tx1.sender_count());
    /// assert_eq!(2, tx2.sender_count());
    /// # }
    /// ```
    pub fn sender_count(&self) -> usize {
        self.shared.ref_count_tx.load(Relaxed)
    }

    /// Returns `true` if senders belong to the same channel.
    ///
    /// # Examples
    ///
    /// ```
    /// let (tx, rx) = tokio::sync::watch::channel(true);
    /// let tx2 = tx.clone();
    /// assert!(tx.same_channel(&tx2));
    ///
    /// let (tx3, rx3) = tokio::sync::watch::channel(true);
    /// assert!(!tx3.same_channel(&tx2));
    /// ```
    pub fn same_channel(&self, other: &Self) -> bool {
        Arc::ptr_eq(&self.shared, &other.shared)
    }
}

impl<T> Drop for Sender<T> {
    fn drop(&mut self) {
        if self.shared.ref_count_tx.fetch_sub(1, AcqRel) == 1 {
            self.shared.state.set_closed();
            self.shared.notify_rx.notify_waiters();
        }
    }
}

// ===== impl Ref =====

impl<T> ops::Deref for Ref<'_, T> {
    type Target = T;

    fn deref(&self) -> &T {
        self.inner.deref()
    }
}

#[cfg(all(test, loom))]
mod tests {
    use futures::future::FutureExt;
    use loom::thread;

    // test for https://github.com/tokio-rs/tokio/issues/3168
    #[test]
    fn watch_spurious_wakeup() {
        loom::model(|| {
            let (send, mut recv) = crate::sync::watch::channel(0i32);

            send.send(1).unwrap();

            let send_thread = thread::spawn(move || {
                send.send(2).unwrap();
                send
            });

            recv.changed().now_or_never();

            let send = send_thread.join().unwrap();
            let recv_thread = thread::spawn(move || {
                recv.changed().now_or_never();
                recv.changed().now_or_never();
                recv
            });

            send.send(3).unwrap();

            let mut recv = recv_thread.join().unwrap();
            let send_thread = thread::spawn(move || {
                send.send(2).unwrap();
            });

            recv.changed().now_or_never();

            send_thread.join().unwrap();
        });
    }

    #[test]
    fn watch_borrow() {
        loom::model(|| {
            let (send, mut recv) = crate::sync::watch::channel(0i32);

            assert!(send.borrow().eq(&0));
            assert!(recv.borrow().eq(&0));

            send.send(1).unwrap();
            assert!(send.borrow().eq(&1));

            let send_thread = thread::spawn(move || {
                send.send(2).unwrap();
                send
            });

            recv.changed().now_or_never();

            let send = send_thread.join().unwrap();
            let recv_thread = thread::spawn(move || {
                recv.changed().now_or_never();
                recv.changed().now_or_never();
                recv
            });

            send.send(3).unwrap();

            let recv = recv_thread.join().unwrap();
            assert!(recv.borrow().eq(&3));
            assert!(send.borrow().eq(&3));

            send.send(2).unwrap();

            thread::spawn(move || {
                assert!(recv.borrow().eq(&2));
            });
            assert!(send.borrow().eq(&2));
        });
    }
}<|MERGE_RESOLUTION|>--- conflicted
+++ resolved
@@ -111,25 +111,25 @@
 //! ```
 //! use tokio::sync::watch;
 //!
-//! #[tokio::main]
-//! async fn main() {
-//!     let (tx, mut rx) = watch::channel("hello");
-//!     tx.send("goodbye").unwrap();
-//!     drop(tx);
-//!
-//!     // `has_changed` does not mark the value as seen and errors
-//!     // since the channel is closed.
-//!     assert!(rx.has_changed().is_err());
-//!
-//!     // `changed` returns Ok since the value is not already marked as seen
-//!     // even if the channel is closed.
-//!     assert!(rx.changed().await.is_ok());
-//!
-//!     // The `changed` call above marks the value as seen.
-//!     // The next `changed` call now returns an error as the channel is closed
-//!     // AND the current value is seen.
-//!     assert!(rx.changed().await.is_err());
-//! }
+//! #[tokio::main(flavor = "current_thread")]
+//! # async fn main() {
+//! let (tx, mut rx) = watch::channel("hello");
+//! tx.send("goodbye").unwrap();
+//! drop(tx);
+//!
+//! // `has_changed` does not mark the value as seen and errors
+//! // since the channel is closed.
+//! assert!(rx.has_changed().is_err());
+//!
+//! // `changed` returns Ok since the value is not already marked as seen
+//! // even if the channel is closed.
+//! assert!(rx.changed().await.is_ok());
+//!
+//! // The `changed` call above marks the value as seen.
+//! // The next `changed` call now returns an error as the channel is closed
+//! // AND the current value is seen.
+//! assert!(rx.changed().await.is_err());
+//! # }
 //! ```
 //!
 //! # Closing
@@ -714,36 +714,26 @@
     /// assert!(rx.has_changed().unwrap());
     /// assert_eq!(*rx.borrow_and_update(), "goodbye");
     ///
-<<<<<<< HEAD
     /// // The value has been marked as seen
     /// assert!(!rx.has_changed().unwrap());
+    /// # }
+    /// ```
+    ///
+    /// ## Closed channel example
+    ///
+    /// ```
+    /// use tokio::sync::watch;
+    ///
+    /// # #[tokio::main(flavor = "current_thread")]
+    /// # async fn main() {
+    /// let (tx, rx) = watch::channel("hello");
+    /// tx.send("goodbye").unwrap();
     ///
     /// drop(tx);
-    /// // The `tx` handle has been dropped
+    ///
+    /// // The channel is closed
     /// assert!(rx.has_changed().is_err());
     /// # }
-=======
-    ///     // The value has been marked as seen
-    ///     assert!(!rx.has_changed().unwrap());
-    /// }
-    /// ```
-    ///
-    /// ## Closed channel example
-    ///
-    /// ```
-    /// use tokio::sync::watch;
-    ///
-    /// #[tokio::main]
-    /// async fn main() {
-    ///     let (tx, rx) = watch::channel("hello");
-    ///     tx.send("goodbye").unwrap();
-    ///
-    ///     drop(tx);
-    ///
-    ///     // The channel is closed
-    ///     assert!(rx.has_changed().is_err());
-    /// }
->>>>>>> eb99e476
     /// ```
     pub fn has_changed(&self) -> Result<bool, error::RecvError> {
         // Load the version from the state
