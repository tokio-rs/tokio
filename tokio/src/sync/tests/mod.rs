#[cfg(not(loom))]
mod atomic_waker;

#[cfg(loom)]
mod loom_atomic_waker;

#[cfg(loom)]
mod loom_list;

#[cfg(loom)]
mod loom_mpsc;

#[cfg(loom)]
mod loom_oneshot;
<<<<<<< HEAD
mod loom_rwlock;
=======

#[cfg(loom)]
>>>>>>> 13b6e993
mod loom_semaphore;<|MERGE_RESOLUTION|>--- conflicted
+++ resolved
@@ -12,10 +12,9 @@
 
 #[cfg(loom)]
 mod loom_oneshot;
-<<<<<<< HEAD
-mod loom_rwlock;
-=======
 
 #[cfg(loom)]
->>>>>>> 13b6e993
+mod loom_rwlock;
+
+#[cfg(loom)]
 mod loom_semaphore;