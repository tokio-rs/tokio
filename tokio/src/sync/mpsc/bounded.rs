use crate::sync::mpsc::chan;
use crate::sync::mpsc::error::{ClosedError, SendError, TryRecvError, TrySendError};
use crate::sync::semaphore_ll as semaphore;

cfg_time! {
    use crate::sync::mpsc::error::SendTimeoutError;
    use crate::time::Duration;
}

use std::fmt;
use std::task::{Context, Poll};

/// Send values to the associated `Receiver`.
///
/// Instances are created by the [`channel`](channel) function.
pub struct Sender<T> {
    chan: chan::Tx<T, Semaphore>,
}

impl<T> Clone for Sender<T> {
    fn clone(&self) -> Self {
        Sender {
            chan: self.chan.clone(),
        }
    }
}

impl<T> fmt::Debug for Sender<T> {
    fn fmt(&self, fmt: &mut fmt::Formatter<'_>) -> fmt::Result {
        fmt.debug_struct("Sender")
            .field("chan", &self.chan)
            .finish()
    }
}

/// Receive values from the associated `Sender`.
///
/// Instances are created by the [`channel`](channel) function.
pub struct Receiver<T> {
    /// The channel receiver
    chan: chan::Rx<T, Semaphore>,
}

impl<T> fmt::Debug for Receiver<T> {
    fn fmt(&self, fmt: &mut fmt::Formatter<'_>) -> fmt::Result {
        fmt.debug_struct("Receiver")
            .field("chan", &self.chan)
            .finish()
    }
}

/// Creates a bounded mpsc channel for communicating between asynchronous tasks,
/// returning the sender/receiver halves.
///
/// All data sent on `Sender` will become available on `Receiver` in the same
/// order as it was sent.
///
/// The `Sender` can be cloned to `send` to the same channel from multiple code
/// locations. Only one `Receiver` is supported.
///
/// If the `Receiver` is disconnected while trying to `send`, the `send` method
/// will return a `SendError`. Similarly, if `Sender` is disconnected while
/// trying to `recv`, the `recv` method will return a `RecvError`.
///
/// # Examples
///
/// ```rust
/// use tokio::sync::mpsc;
///
/// #[tokio::main]
/// async fn main() {
///     let (mut tx, mut rx) = mpsc::channel(100);
///
///     tokio::spawn(async move {
///         for i in 0..10 {
///             if let Err(_) = tx.send(i).await {
///                 println!("receiver dropped");
///                 return;
///             }
///         }
///     });
///
///     while let Some(i) = rx.recv().await {
///         println!("got = {}", i);
///     }
/// }
/// ```
pub fn channel<T>(buffer: usize) -> (Sender<T>, Receiver<T>) {
    assert!(buffer > 0, "mpsc bounded channel requires buffer > 0");
    let semaphore = (semaphore::Semaphore::new(buffer), buffer);
    let (tx, rx) = chan::channel(semaphore);

    let tx = Sender::new(tx);
    let rx = Receiver::new(rx);

    (tx, rx)
}

/// Channel semaphore is a tuple of the semaphore implementation and a `usize`
/// representing the channel bound.
type Semaphore = (semaphore::Semaphore, usize);

impl<T> Receiver<T> {
    pub(crate) fn new(chan: chan::Rx<T, Semaphore>) -> Receiver<T> {
        Receiver { chan }
    }

    /// Receives the next value for this receiver.
    ///
    /// `None` is returned when all `Sender` halves have dropped, indicating
    /// that no further values can be sent on the channel.
    ///
    /// # Examples
    ///
    /// ```
    /// use tokio::sync::mpsc;
    ///
    /// #[tokio::main]
    /// async fn main() {
    ///     let (mut tx, mut rx) = mpsc::channel(100);
    ///
    ///     tokio::spawn(async move {
    ///         tx.send("hello").await.unwrap();
    ///     });
    ///
    ///     assert_eq!(Some("hello"), rx.recv().await);
    ///     assert_eq!(None, rx.recv().await);
    /// }
    /// ```
    ///
    /// Values are buffered:
    ///
    /// ```
    /// use tokio::sync::mpsc;
    ///
    /// #[tokio::main]
    /// async fn main() {
    ///     let (mut tx, mut rx) = mpsc::channel(100);
    ///
    ///     tx.send("hello").await.unwrap();
    ///     tx.send("world").await.unwrap();
    ///
    ///     assert_eq!(Some("hello"), rx.recv().await);
    ///     assert_eq!(Some("world"), rx.recv().await);
    /// }
    /// ```
    pub async fn recv(&mut self) -> Option<T> {
        use crate::future::poll_fn;

        poll_fn(|cx| self.poll_recv(cx)).await
    }

    #[doc(hidden)] // TODO: document
    pub fn poll_recv(&mut self, cx: &mut Context<'_>) -> Poll<Option<T>> {
        self.chan.recv(cx)
    }

    /// Attempts to return a pending value on this receiver without blocking.
    ///
    /// This method will never block the caller in order to wait for data to
    /// become available. Instead, this will always return immediately with
    /// a possible option of pending data on the channel.
    ///
    /// This is useful for a flavor of "optimistic check" before deciding to
    /// block on a receiver.
    ///
    /// Compared with recv, this function has two failure cases instead of
    /// one (one for disconnection, one for an empty buffer).
    pub fn try_recv(&mut self) -> Result<T, TryRecvError> {
        self.chan.try_recv()
    }

    /// Closes the receiving half of a channel, without dropping it.
    ///
    /// This prevents any further messages from being sent on the channel while
    /// still enabling the receiver to drain messages that are buffered.
    pub fn close(&mut self) {
        self.chan.close();
    }
}

impl<T> Unpin for Receiver<T> {}

cfg_stream! {
    impl<T> crate::stream::Stream for Receiver<T> {
        type Item = T;

        fn poll_next(mut self: std::pin::Pin<&mut Self>, cx: &mut Context<'_>) -> Poll<Option<T>> {
            self.poll_recv(cx)
        }
    }
}

impl<T> Sender<T> {
    pub(crate) fn new(chan: chan::Tx<T, Semaphore>) -> Sender<T> {
        Sender { chan }
    }

    /// Sends a value, waiting until there is capacity.
    ///
    /// A successful send occurs when it is determined that the other end of the
    /// channel has not hung up already. An unsuccessful send would be one where
    /// the corresponding receiver has already been closed. Note that a return
    /// value of `Err` means that the data will never be received, but a return
    /// value of `Ok` does not mean that the data will be received. It is
    /// possible for the corresponding receiver to hang up immediately after
    /// this function returns `Ok`.
    ///
    /// # Errors
    ///
    /// If the receive half of the channel is closed, either due to [`close`]
    /// being called or the [`Receiver`] handle dropping, the function returns
    /// an error. The error includes the value passed to `send`.
    ///
    /// [`close`]: Receiver::close
    /// [`Receiver`]: Receiver
    ///
    /// # Examples
    ///
    /// In the following example, each call to `send` will block until the
    /// previously sent value was received.
    ///
    /// ```rust
    /// use tokio::sync::mpsc;
    ///
    /// #[tokio::main]
    /// async fn main() {
    ///     let (mut tx, mut rx) = mpsc::channel(1);
    ///
    ///     tokio::spawn(async move {
    ///         for i in 0..10 {
    ///             if let Err(_) = tx.send(i).await {
    ///                 println!("receiver dropped");
    ///                 return;
    ///             }
    ///         }
    ///     });
    ///
    ///     while let Some(i) = rx.recv().await {
    ///         println!("got = {}", i);
    ///     }
    /// }
    /// ```
    pub async fn send(&mut self, value: T) -> Result<(), SendError<T>> {
        use crate::future::poll_fn;

        if poll_fn(|cx| self.poll_ready(cx)).await.is_err() {
            return Err(SendError(value));
        }

        match self.try_send(value) {
            Ok(()) => Ok(()),
            Err(TrySendError::Full(_)) => unreachable!(),
            Err(TrySendError::Closed(value)) => Err(SendError(value)),
        }
    }

    /// Attempts to immediately send a message on this `Sender`
    ///
    /// This method differs from [`send`] by returning immediately if the channel's
    /// buffer is full or no receiver is waiting to acquire some data. Compared
    /// with [`send`], this function has two failure cases instead of one (one for
    /// disconnection, one for a full buffer).
    ///
    /// This function may be paired with [`poll_ready`] in order to wait for
    /// channel capacity before trying to send a value.
    ///
    /// # Errors
    ///
    /// If the channel capacity has been reached, i.e., the channel has `n`
    /// buffered values where `n` is the argument passed to [`channel`], then an
    /// error is returned.
    ///
    /// If the receive half of the channel is closed, either due to [`close`]
    /// being called or the [`Receiver`] handle dropping, the function returns
    /// an error. The error includes the value passed to `send`.
    ///
    /// [`send`]: Sender::send
    /// [`poll_ready`]: Sender::poll_ready
    /// [`channel`]: channel
    /// [`close`]: Receiver::close
    ///
    /// # Examples
    ///
    /// ```
    /// use tokio::sync::mpsc;
    ///
    /// #[tokio::main]
    /// async fn main() {
    ///     // Create a channel with buffer size 1
    ///     let (mut tx1, mut rx) = mpsc::channel(1);
    ///     let mut tx2 = tx1.clone();
    ///
    ///     tokio::spawn(async move {
    ///         tx1.send(1).await.unwrap();
    ///         tx1.send(2).await.unwrap();
    ///         // task waits until the receiver receives a value.
    ///     });
    ///
    ///     tokio::spawn(async move {
    ///         // This will return an error and send
    ///         // no message if the buffer is full
    ///         let _ = tx2.try_send(3);
    ///     });
    ///
    ///     let mut msg;
    ///     msg = rx.recv().await.unwrap();
    ///     println!("message {} received", msg);
    ///
    ///     msg = rx.recv().await.unwrap();
    ///     println!("message {} received", msg);
    ///
    ///     // Third message may have never been sent
    ///     match rx.recv().await {
    ///         Some(msg) => println!("message {} received", msg),
    ///         None => println!("the third message was never sent"),
    ///     }
    /// }
    /// ```
    pub fn try_send(&mut self, message: T) -> Result<(), TrySendError<T>> {
        self.chan.try_send(message)?;
        Ok(())
    }

    /// Sends a value, waiting until there is capacity, but only for a limited time.
    ///
    /// Shares the same success and error conditions as [`send`], adding one more
    /// condition for an unsuccessful send, which is when the provided timeout has
    /// elapsed, and there is no capacity available.
    ///
    /// [`send`]: Sender::send
    ///
    /// # Errors
    ///
<<<<<<< HEAD
    /// If the receive half of the channel is closed, either due to [`close`] being
    /// called or the [`Receiver`] handle dropping, or if the timeout specified
    /// elapses before the capacity is available the function returns an error.
    /// The error includes the value passed to `send_timeout`.
=======
    /// If the receive half of the channel is closed, either due to [`close`]
    /// being called or the [`Receiver`] having been dropped,
    /// the function returns an error. The error includes the value passed to `send`.
>>>>>>> d65bf380
    ///
    /// [`close`]: Receiver::close
    /// [`Receiver`]: Receiver
    ///
    /// # Examples
    ///
    /// In the following example, each call to `send_timeout` will block until the
    /// previously sent value was received, unless the timeout has elapsed.
    ///
    /// ```rust
    /// use tokio::sync::mpsc;
    /// use tokio::time::{delay_for, Duration};
    ///
    /// #[tokio::main]
    /// async fn main() {
    ///     let (mut tx, mut rx) = mpsc::channel(1);
    ///
    ///     tokio::spawn(async move {
    ///         for i in 0..10 {
    ///             if let Err(e) = tx.send_timeout(i, Duration::from_millis(100)).await {
    ///                 println!("send error: #{:?}", e);
    ///                 return;
    ///             }
    ///         }
    ///     });
    ///
    ///     while let Some(i) = rx.recv().await {
    ///         println!("got = {}", i);
    ///         delay_for(Duration::from_millis(200)).await;
    ///     }
    /// }
    /// ```
    #[cfg(feature = "time")]
    #[cfg_attr(docsrs, doc(cfg(feature = "time")))]
    pub async fn send_timeout(
        &mut self,
        value: T,
        timeout: Duration,
    ) -> Result<(), SendTimeoutError<T>> {
        use crate::future::poll_fn;

        match crate::time::timeout(timeout, poll_fn(|cx| self.poll_ready(cx))).await {
            Err(_) => {
                return Err(SendTimeoutError::Timeout(value));
            }
            Ok(Err(_)) => {
                return Err(SendTimeoutError::Closed(value));
            }
            Ok(_) => {}
        }

        match self.try_send(value) {
            Ok(()) => Ok(()),
            Err(TrySendError::Full(_)) => unreachable!(),
            Err(TrySendError::Closed(value)) => Err(SendTimeoutError::Closed(value)),
        }
    }

    /// Returns `Poll::Ready(Ok(()))` when the channel is able to accept another item.
    ///
    /// If the channel is full, then `Poll::Pending` is returned and the task is notified when a
    /// slot becomes available.
    ///
    /// Once `poll_ready` returns `Poll::Ready(Ok(()))`, a call to `try_send` will succeed unless
    /// the channel has since been closed. To provide this guarantee, the channel reserves one slot
    /// in the channel for the coming send. This reserved slot is not available to other `Sender`
    /// instances, so you need to be careful to not end up with deadlocks by blocking after calling
    /// `poll_ready` but before sending an element.
    ///
    /// If, after `poll_ready` succeeds, you decide you do not wish to send an item after all, you
    /// can use [`disarm`](Sender::disarm) to release the reserved slot.
    ///
    /// Until an item is sent or [`disarm`](Sender::disarm) is called, repeated calls to
    /// `poll_ready` will return either `Poll::Ready(Ok(()))` or `Poll::Ready(Err(_))` if channel
    /// is closed.
    pub fn poll_ready(&mut self, cx: &mut Context<'_>) -> Poll<Result<(), ClosedError>> {
        self.chan.poll_ready(cx).map_err(|_| ClosedError::new())
    }

    /// Undo a successful call to `poll_ready`.
    ///
    /// Once a call to `poll_ready` returns `Poll::Ready(Ok(()))`, it holds up one slot in the
    /// channel to make room for the coming send. `disarm` allows you to give up that slot if you
    /// decide you do not wish to send an item after all. After calling `disarm`, you must call
    /// `poll_ready` until it returns `Poll::Ready(Ok(()))` before attempting to send again.
    ///
    /// Returns `false` if no slot is reserved for this sender (usually because `poll_ready` was
    /// not previously called, or did not succeed).
    ///
    /// # Motivation
    ///
    /// Since `poll_ready` takes up one of the finite number of slots in a bounded channel, callers
    /// need to send an item shortly after `poll_ready` succeeds. If they do not, idle senders may
    /// take up all the slots of the channel, and prevent active senders from getting any requests
    /// through. Consider this code that forwards from one channel to another:
    ///
    /// ```rust,ignore
    /// loop {
    ///   ready!(tx.poll_ready(cx))?;
    ///   if let Some(item) = ready!(rx.poll_recv(cx)) {
    ///     tx.try_send(item)?;
    ///   } else {
    ///     break;
    ///   }
    /// }
    /// ```
    ///
    /// If many such forwarders exist, and they all forward into a single (cloned) `Sender`, then
    /// any number of forwarders may be waiting for `rx.poll_recv` at the same time. While they do,
    /// they are effectively each reducing the channel's capacity by 1. If enough of these
    /// forwarders are idle, forwarders whose `rx` _do_ have elements will be unable to find a spot
    /// for them through `poll_ready`, and the system will deadlock.
    ///
    /// `disarm` solves this problem by allowing you to give up the reserved slot if you find that
    /// you have to block. We can then fix the code above by writing:
    ///
    /// ```rust,ignore
    /// loop {
    ///   ready!(tx.poll_ready(cx))?;
    ///   let item = rx.poll_recv(cx);
    ///   if let Poll::Ready(Ok(_)) = item {
    ///     // we're going to send the item below, so don't disarm
    ///   } else {
    ///     // give up our send slot, we won't need it for a while
    ///     tx.disarm();
    ///   }
    ///   if let Some(item) = ready!(item) {
    ///     tx.try_send(item)?;
    ///   } else {
    ///     break;
    ///   }
    /// }
    /// ```
    pub fn disarm(&mut self) -> bool {
        if self.chan.is_ready() {
            self.chan.disarm();
            true
        } else {
            false
        }
    }
}<|MERGE_RESOLUTION|>--- conflicted
+++ resolved
@@ -332,16 +332,9 @@
     ///
     /// # Errors
     ///
-<<<<<<< HEAD
-    /// If the receive half of the channel is closed, either due to [`close`] being
-    /// called or the [`Receiver`] handle dropping, or if the timeout specified
-    /// elapses before the capacity is available the function returns an error.
-    /// The error includes the value passed to `send_timeout`.
-=======
     /// If the receive half of the channel is closed, either due to [`close`]
     /// being called or the [`Receiver`] having been dropped,
     /// the function returns an error. The error includes the value passed to `send`.
->>>>>>> d65bf380
     ///
     /// [`close`]: Receiver::close
     /// [`Receiver`]: Receiver
