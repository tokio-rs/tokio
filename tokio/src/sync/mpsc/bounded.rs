--- conflicted
+++ resolved
@@ -149,8 +149,6 @@
         self.chan.recv(cx)
     }
 
-<<<<<<< HEAD
-=======
     /// Blocking receive to call outside of asynchronous contexts.
     ///
     /// # Panics
@@ -185,7 +183,6 @@
         enter_handle.block_on(self.recv()).unwrap()
     }
 
->>>>>>> 2e05399f
     /// Attempts to return a pending value on this receiver without blocking.
     ///
     /// This method will never block the caller in order to wait for data to
@@ -252,44 +249,6 @@
 }
 
 impl<T> Unpin for Receiver<T> {}
-
-cfg_rt_core! {
-    impl<T> Receiver<T> {
-        /// Blocking receive to call outside of asynchronous contexts.
-        ///
-        /// # Panics
-        ///
-        /// This function panics if called within an asynchronous execution
-        /// context.
-        ///
-        /// # Examples
-        ///
-        /// ```
-        /// use std::thread;
-        /// use tokio::runtime::Runtime;
-        /// use tokio::sync::mpsc;
-        ///
-        /// fn main() {
-        ///     let (mut tx, mut rx) = mpsc::channel::<u8>(10);
-        ///
-        ///     let sync_code = thread::spawn(move || {
-        ///         assert_eq!(Some(10), rx.blocking_recv());
-        ///     });
-        ///
-        ///     Runtime::new_multi_thread()
-        ///         .unwrap()
-        ///         .block_on(async move {
-        ///             let _ = tx.send(10).await;
-        ///         });
-        ///     sync_code.join().unwrap()
-        /// }
-        /// ```
-        pub fn blocking_recv(&mut self) -> Option<T> {
-            let mut enter_handle = crate::runtime::enter::enter(false);
-            enter_handle.block_on(self.recv()).unwrap()
-        }
-    }
-}
 
 cfg_stream! {
     impl<T> crate::stream::Stream for Receiver<T> {
@@ -532,9 +491,6 @@
         Ok(())
     }
 
-<<<<<<< HEAD
-    /// Returns `Poll::Ready(Ok(()))` when the channel is able to accept another item.
-=======
     /// Blocking send to call outside of asynchronous contexts.
     ///
     /// # Panics
@@ -570,7 +526,6 @@
     /// Checks if the channel has been closed. This happens when the
     /// [`Receiver`] is dropped, or when the [`Receiver::close`] method is
     /// called.
->>>>>>> 2e05399f
     ///
     /// [`Receiver`]: crate::sync::mpsc::Receiver
     /// [`Receiver::close`]: crate::sync::mpsc::Receiver::close
@@ -714,46 +669,10 @@
     }
 }
 
-<<<<<<< HEAD
-cfg_rt_core! {
-    impl<T> Sender<T> {
-        /// Blocking send to call outside of asynchronous contexts.
-        ///
-        /// # Panics
-        ///
-        /// This function panics if called within an asynchronous execution
-        /// context.
-        ///
-        /// # Examples
-        ///
-        /// ```
-        /// use std::thread;
-        /// use tokio::runtime::Runtime;
-        /// use tokio::sync::mpsc;
-        ///
-        /// fn main() {
-        ///     let (mut tx, mut rx) = mpsc::channel::<u8>(1);
-        ///
-        ///     let sync_code = thread::spawn(move || {
-        ///         tx.blocking_send(10).unwrap();
-        ///     });
-        ///
-        ///     Runtime::new_multi_thread().unwrap().block_on(async move {
-        ///         assert_eq!(Some(10), rx.recv().await);
-        ///     });
-        ///     sync_code.join().unwrap()
-        /// }
-        /// ```
-        pub fn blocking_send(&mut self, value: T) -> Result<(), SendError<T>> {
-            let mut enter_handle = crate::runtime::enter::enter(false);
-            enter_handle.block_on(self.send(value)).unwrap()
-        }
-=======
 impl<T> fmt::Debug for Permit<'_, T> {
     fn fmt(&self, fmt: &mut fmt::Formatter<'_>) -> fmt::Result {
         fmt.debug_struct("Permit")
             .field("chan", &self.chan)
             .finish()
->>>>>>> 2e05399f
     }
 }