use crate::loom::sync::atomic::AtomicUsize;
use crate::sync::mpsc::chan;
use crate::sync::mpsc::error::SendError;

use std::fmt;
use std::task::{Context, Poll};

/// Send values to the associated `UnboundedReceiver`.
///
/// Instances are created by the
/// [`unbounded_channel`](unbounded_channel) function.
pub struct UnboundedSender<T> {
    chan: chan::Tx<T, Semaphore>,
}

impl<T> Clone for UnboundedSender<T> {
    fn clone(&self) -> Self {
        UnboundedSender {
            chan: self.chan.clone(),
        }
    }
}

impl<T> fmt::Debug for UnboundedSender<T> {
    fn fmt(&self, fmt: &mut fmt::Formatter<'_>) -> fmt::Result {
        fmt.debug_struct("UnboundedSender")
            .field("chan", &self.chan)
            .finish()
    }
}

/// Receive values from the associated `UnboundedSender`.
///
/// Instances are created by the
/// [`unbounded_channel`](unbounded_channel) function.
pub struct UnboundedReceiver<T> {
    /// The channel receiver
    chan: chan::Rx<T, Semaphore>,
}

impl<T> fmt::Debug for UnboundedReceiver<T> {
    fn fmt(&self, fmt: &mut fmt::Formatter<'_>) -> fmt::Result {
        fmt.debug_struct("UnboundedReceiver")
            .field("chan", &self.chan)
            .finish()
    }
}

/// Creates an unbounded mpsc channel for communicating between asynchronous
/// tasks without backpressure.
///
/// A `send` on this channel will always succeed as long as the receive half has
/// not been closed. If the receiver falls behind, messages will be arbitrarily
/// buffered.
///
/// **Note** that the amount of available system memory is an implicit bound to
/// the channel. Using an `unbounded` channel has the ability of causing the
/// process to run out of memory. In this case, the process will be aborted.
pub fn unbounded_channel<T>() -> (UnboundedSender<T>, UnboundedReceiver<T>) {
    let (tx, rx) = chan::channel(AtomicUsize::new(0));

    let tx = UnboundedSender::new(tx);
    let rx = UnboundedReceiver::new(rx);

    (tx, rx)
}

/// No capacity
type Semaphore = AtomicUsize;

impl<T> UnboundedReceiver<T> {
    pub(crate) fn new(chan: chan::Rx<T, Semaphore>) -> UnboundedReceiver<T> {
        UnboundedReceiver { chan }
    }

    fn poll_recv(&mut self, cx: &mut Context<'_>) -> Poll<Option<T>> {
        self.chan.recv(cx)
    }

    /// Receives the next value for this receiver.
    ///
    /// `None` is returned when all `Sender` halves have dropped, indicating
    /// that no further values can be sent on the channel.
    ///
    /// # Examples
    ///
    /// ```
    /// use tokio::sync::mpsc;
    ///
    /// #[tokio::main]
    /// async fn main() {
    ///     let (tx, mut rx) = mpsc::unbounded_channel();
    ///
    ///     tokio::spawn(async move {
    ///         tx.send("hello").unwrap();
    ///     });
    ///
    ///     assert_eq!(Some("hello"), rx.recv().await);
    ///     assert_eq!(None, rx.recv().await);
    /// }
    /// ```
    ///
    /// Values are buffered:
    ///
    /// ```
    /// use tokio::sync::mpsc;
    ///
    /// #[tokio::main]
    /// async fn main() {
    ///     let (tx, mut rx) = mpsc::unbounded_channel();
    ///
    ///     tx.send("hello").unwrap();
    ///     tx.send("world").unwrap();
    ///
    ///     assert_eq!(Some("hello"), rx.recv().await);
    ///     assert_eq!(Some("world"), rx.recv().await);
    /// }
    /// ```
    pub async fn recv(&mut self) -> Option<T> {
        use crate::future::poll_fn;

        poll_fn(|cx| self.poll_recv(cx)).await
    }

<<<<<<< HEAD
=======
    /// Blocking receive to call outside of asynchronous contexts.
    ///
    /// # Panics
    ///
    /// This function panics if called within an asynchronous execution
    /// context.
    ///
    /// # Examples
    ///
    /// ```
    /// use std::thread;
    /// use tokio::sync::mpsc;
    ///
    /// #[tokio::main]
    /// async fn main() {
    ///     let (tx, mut rx) = mpsc::unbounded_channel::<u8>();
    ///
    ///     let sync_code = thread::spawn(move || {
    ///         assert_eq!(Some(10), rx.blocking_recv());
    ///     });
    ///
    ///     let _ = tx.send(10);
    ///     sync_code.join().unwrap();
    /// }
    /// ```
    #[cfg(feature = "sync")]
    pub fn blocking_recv(&mut self) -> Option<T> {
        crate::future::block_on(self.recv())
    }

    /// Attempts to return a pending value on this receiver without blocking.
    ///
    /// This method will never block the caller in order to wait for data to
    /// become available. Instead, this will always return immediately with
    /// a possible option of pending data on the channel.
    ///
    /// This is useful for a flavor of "optimistic check" before deciding to
    /// block on a receiver.
    ///
    /// Compared with recv, this function has two failure cases instead of
    /// one (one for disconnection, one for an empty buffer).
    pub fn try_recv(&mut self) -> Result<T, TryRecvError> {
        self.chan.try_recv()
    }

>>>>>>> 1f862d2e
    /// Closes the receiving half of a channel, without dropping it.
    ///
    /// This prevents any further messages from being sent on the channel while
    /// still enabling the receiver to drain messages that are buffered.
    pub fn close(&mut self) {
        self.chan.close();
    }
}

#[cfg(feature = "stream")]
impl<T> crate::stream::Stream for UnboundedReceiver<T> {
    type Item = T;

    fn poll_next(mut self: std::pin::Pin<&mut Self>, cx: &mut Context<'_>) -> Poll<Option<T>> {
        self.poll_recv(cx)
    }
}

impl<T> UnboundedSender<T> {
    pub(crate) fn new(chan: chan::Tx<T, Semaphore>) -> UnboundedSender<T> {
        UnboundedSender { chan }
    }

    /// Attempts to send a message on this `UnboundedSender` without blocking.
    ///
    /// This method is not marked async because sending a message to an unbounded channel
    /// never requires any form of waiting. Because of this, the `send` method can be
    /// used in both synchronous and asynchronous code without problems.
    ///
    /// If the receive half of the channel is closed, either due to [`close`]
    /// being called or the [`UnboundedReceiver`] having been dropped, this
    /// function returns an error. The error includes the value passed to `send`.
    ///
    /// [`close`]: UnboundedReceiver::close
    /// [`UnboundedReceiver`]: UnboundedReceiver
    pub fn send(&self, message: T) -> Result<(), SendError<T>> {
        if !self.inc_num_messages() {
            return Err(SendError(message));
        }

        self.chan.send(message);
        Ok(())
    }

    fn inc_num_messages(&self) -> bool {
        use std::process;
        use std::sync::atomic::Ordering::{AcqRel, Acquire};

        let mut curr = self.chan.semaphore().load(Acquire);

        loop {
            if curr & 1 == 1 {
                return false;
            }

            if curr == usize::MAX ^ 1 {
                // Overflowed the ref count. There is no safe way to recover, so
                // abort the process. In practice, this should never happen.
                process::abort()
            }

            match self
                .chan
                .semaphore()
                .compare_exchange(curr, curr + 2, AcqRel, Acquire)
            {
                Ok(_) => return true,
                Err(actual) => {
                    curr = actual;
                }
            }
        }
    }

    /// Completes when the receiver has dropped.
    ///
    /// This allows the producers to get notified when interest in the produced
    /// values is canceled and immediately stop doing work.
    ///
    /// # Examples
    ///
    /// ```
    /// use tokio::sync::mpsc;
    ///
    /// #[tokio::main]
    /// async fn main() {
    ///     let (tx1, rx) = mpsc::unbounded_channel::<()>();
    ///     let tx2 = tx1.clone();
    ///     let tx3 = tx1.clone();
    ///     let tx4 = tx1.clone();
    ///     let tx5 = tx1.clone();
    ///     tokio::spawn(async move {
    ///         drop(rx);
    ///     });
    ///
    ///     futures::join!(
    ///         tx1.closed(),
    ///         tx2.closed(),
    ///         tx3.closed(),
    ///         tx4.closed(),
    ///         tx5.closed()
    ///     );
    ////     println!("Receiver dropped");
    /// }
    /// ```
    pub async fn closed(&self) {
        self.chan.closed().await
    }
    /// Checks if the channel has been closed. This happens when the
    /// [`UnboundedReceiver`] is dropped, or when the
    /// [`UnboundedReceiver::close`] method is called.
    ///
    /// [`UnboundedReceiver`]: crate::sync::mpsc::UnboundedReceiver
    /// [`UnboundedReceiver::close`]: crate::sync::mpsc::UnboundedReceiver::close
    ///
    /// ```
    /// let (tx, rx) = tokio::sync::mpsc::unbounded_channel::<()>();
    /// assert!(!tx.is_closed());
    ///
    /// let tx2 = tx.clone();
    /// assert!(!tx2.is_closed());
    ///
    /// drop(rx);
    /// assert!(tx.is_closed());
    /// assert!(tx2.is_closed());
    /// ```
    pub fn is_closed(&self) -> bool {
        self.chan.is_closed()
    }
}<|MERGE_RESOLUTION|>--- conflicted
+++ resolved
@@ -122,8 +122,6 @@
         poll_fn(|cx| self.poll_recv(cx)).await
     }
 
-<<<<<<< HEAD
-=======
     /// Blocking receive to call outside of asynchronous contexts.
     ///
     /// # Panics
@@ -154,22 +152,6 @@
         crate::future::block_on(self.recv())
     }
 
-    /// Attempts to return a pending value on this receiver without blocking.
-    ///
-    /// This method will never block the caller in order to wait for data to
-    /// become available. Instead, this will always return immediately with
-    /// a possible option of pending data on the channel.
-    ///
-    /// This is useful for a flavor of "optimistic check" before deciding to
-    /// block on a receiver.
-    ///
-    /// Compared with recv, this function has two failure cases instead of
-    /// one (one for disconnection, one for an empty buffer).
-    pub fn try_recv(&mut self) -> Result<T, TryRecvError> {
-        self.chan.try_recv()
-    }
-
->>>>>>> 1f862d2e
     /// Closes the receiving half of a channel, without dropping it.
     ///
     /// This prevents any further messages from being sent on the channel while
