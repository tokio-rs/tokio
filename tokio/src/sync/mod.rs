--- conflicted
+++ resolved
@@ -456,12 +456,6 @@
 }
 
 cfg_not_sync! {
-<<<<<<< HEAD
-    cfg_rt_core! {
-        mod notify;
-        pub(crate) use notify::Notify;
-    }
-=======
     #[cfg(any(feature = "fs", feature = "signal", all(unix, feature = "process")))]
     pub(crate) mod batch_semaphore;
 
@@ -472,7 +466,6 @@
 
     mod notify;
     pub(crate) use notify::Notify;
->>>>>>> 2e05399f
 
     cfg_atomic_waker_impl! {
         mod task;
