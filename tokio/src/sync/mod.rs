--- conflicted
+++ resolved
@@ -35,17 +35,6 @@
 }
 
 cfg_not_sync! {
-<<<<<<< HEAD
-    cfg_atomic_waker! {
-        mod task;
-        pub(crate) use task::AtomicWaker;
-    }
-
-    cfg_rt_threaded! {
-        pub(crate) mod oneshot;
-    }
-
-=======
     cfg_resource_drivers! {
         mod task;
         pub(crate) use task::AtomicWaker;
@@ -57,7 +46,6 @@
             feature = "signal"))]
     pub(crate) mod oneshot;
 
->>>>>>> abfa857f
     cfg_signal! {
         pub(crate) mod mpsc;
         pub(crate) mod semaphore;
