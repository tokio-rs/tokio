//! TCP/UDP/Unix bindings for `tokio`.
//!
//! This module contains the TCP/UDP/Unix networking types, similar to the standard
//! library, which can be used to implement networking protocols.
//!
//! # Organization
//!
//! * [`TcpListener`] and [`TcpStream`] provide functionality for communication over TCP
//! * [`UdpSocket`] provides functionality for communication over UDP
//! * [`UnixListener`] and [`UnixStream`] provide functionality for communication over a
//! Unix Domain Stream Socket **(available on Unix only)**
//! * [`UnixDatagram`] and [`UnixDatagramFramed`] provide functionality for communication
//! over Unix Domain Datagram Socket **(available on Unix only)**

//!
//! [`TcpListener`]: struct.TcpListener.html
//! [`TcpStream`]: struct.TcpStream.html
//! [`UdpSocket`]: struct.UdpSocket.html
//! [`UnixListener`]: struct.UnixListener.html
//! [`UnixStream`]: struct.UnixStream.html
//! [`UnixDatagram`]: struct.UnixDatagram.html
//! [`UnixDatagramFramed`]: struct.UnixDatagramFramed.html

#[cfg(feature = "tcp")]
pub mod tcp {
    //! TCP bindings for `tokio`.
    //!
    //! Connecting to an address, via TCP, can be done using [`TcpStream`]'s
    //! [`connect`] method, which returns [`ConnectFuture`]. `ConnectFuture`
    //! implements a future which returns a `TcpStream`.
    //!
    //! To listen on an address [`TcpListener`] can be used. `TcpListener`'s
    //! [`incoming`][incoming_method] method can be used to accept new connections.
    //! It return the [`Incoming`] struct, which implements a stream which returns
    //! `TcpStream`s.
    //!
    //! [`TcpStream`]: struct.TcpStream.html
    //! [`connect`]: struct.TcpStream.html#method.connect
    //! [`ConnectFuture`]: struct.ConnectFuture.html
    //! [`TcpListener`]: struct.TcpListener.html
    //! [incoming_method]: struct.TcpListener.html#method.incoming
    //! [`Incoming`]: struct.Incoming.html
    pub use tokio_tcp::{split, TcpListener, TcpStream};
}
#[cfg(feature = "tcp")]
pub use self::tcp::{TcpListener, TcpStream};

#[cfg(feature = "udp")]
pub mod udp {
    //! UDP bindings for `tokio`.
    //!
    //! The main struct for UDP is the [`UdpSocket`], which represents a UDP socket.
    //! Reading and writing to it can be done using futures, which return the
    //! [`Recv`], [`Send`], [`RecvFrom`], [`SendTo`] structs respectively.
    //!
    //! [`UdpSocket`]: struct.UdpSocket.html
    //! [`Recv`]: struct.Recv.html
    //! [`Send`]: struct.Send.html
    //! [`RecvFrom`]: struct.RecvFrom.html
    //! [`SendTo`]: struct.SendTo.html
<<<<<<< HEAD
    pub use tokio_udp::{split, Recv, RecvFrom, Send, SendTo, UdpFramed, UdpSocket};
=======
    pub use tokio_udp::{split, UdpSocket};
>>>>>>> fb9809c0
}
#[cfg(feature = "udp")]
pub use self::udp::{UdpFramed, UdpSocket};

#[cfg(all(unix, feature = "uds"))]
pub mod unix {
    //! Unix domain socket bindings for `tokio` (only available on unix systems).

    pub use tokio_uds::{split, UCred, UnixDatagram, UnixListener, UnixStream};
}
#[cfg(all(unix, feature = "uds"))]
pub use self::unix::{UnixDatagram, UnixListener, UnixStream};<|MERGE_RESOLUTION|>--- conflicted
+++ resolved
@@ -58,11 +58,7 @@
     //! [`Send`]: struct.Send.html
     //! [`RecvFrom`]: struct.RecvFrom.html
     //! [`SendTo`]: struct.SendTo.html
-<<<<<<< HEAD
-    pub use tokio_udp::{split, Recv, RecvFrom, Send, SendTo, UdpFramed, UdpSocket};
-=======
-    pub use tokio_udp::{split, UdpSocket};
->>>>>>> fb9809c0
+    pub use tokio_udp::{split, UdpFramed, UdpSocket};
 }
 #[cfg(feature = "udp")]
 pub use self::udp::{UdpFramed, UdpSocket};
