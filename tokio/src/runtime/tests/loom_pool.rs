/// Full runtime loom tests. These are heavy tests and take significant time to
/// run on CI.
///
/// Use `LOOM_MAX_PREEMPTIONS=1` to do a "quick" run as a smoke test.
///
/// In order to speed up the C
use crate::future::poll_fn;
use crate::runtime::tests::loom_oneshot as oneshot;
use crate::runtime::{self, Runtime};
use crate::{spawn, task};
use tokio_test::assert_ok;

use loom::sync::atomic::{AtomicBool, AtomicUsize};
use loom::sync::Arc;

use pin_project_lite::pin_project;
use std::future::Future;
use std::pin::Pin;
use std::sync::atomic::Ordering::{Relaxed, SeqCst};
use std::task::{Context, Poll};

mod atomic_take {
    use loom::sync::atomic::AtomicBool;
    use std::mem::MaybeUninit;
    use std::sync::atomic::Ordering::SeqCst;

    pub(super) struct AtomicTake<T> {
        inner: MaybeUninit<T>,
        taken: AtomicBool,
    }

    impl<T> AtomicTake<T> {
        pub(super) fn new(value: T) -> Self {
            Self {
                inner: MaybeUninit::new(value),
                taken: AtomicBool::new(false),
            }
        }

        pub(super) fn take(&self) -> Option<T> {
            // safety: Only one thread will see the boolean change from false
            // to true, so that thread is able to take the value.
            match self.taken.fetch_or(true, SeqCst) {
                false => unsafe { Some(std::ptr::read(self.inner.as_ptr())) },
                true => None,
            }
        }
    }

    impl<T> Drop for AtomicTake<T> {
        fn drop(&mut self) {
            drop(self.take());
        }
    }
}

#[derive(Clone)]
struct AtomicOneshot<T> {
    value: std::sync::Arc<atomic_take::AtomicTake<oneshot::Sender<T>>>,
}
impl<T> AtomicOneshot<T> {
    fn new(sender: oneshot::Sender<T>) -> Self {
        Self {
            value: std::sync::Arc::new(atomic_take::AtomicTake::new(sender)),
        }
    }

    fn assert_send(&self, value: T) {
        self.value.take().unwrap().send(value);
    }
}

/// Tests are divided into groups to make the runs faster on CI.
mod group_a {
    use super::*;

    #[test]
    fn racy_shutdown() {
        loom::model(|| {
            let pool = mk_pool(1);

            // here's the case we want to exercise:
            //
            // a worker that still has tasks in its local queue gets sent to the blocking pool (due to
            // block_in_place). the blocking pool is shut down, so drops the worker. the worker's
            // shutdown method never gets run.
            //
            // we do this by spawning two tasks on one worker, the first of which does block_in_place,
            // and then immediately drop the pool.

            pool.spawn(track(async {
                crate::task::block_in_place(|| {});
            }));
            pool.spawn(track(async {}));
            drop(pool);
        });
    }

    #[test]
    fn pool_multi_spawn() {
        loom::model(|| {
            let pool = mk_pool(2);
            let c1 = Arc::new(AtomicUsize::new(0));

            let (tx, rx) = oneshot::channel();
            let tx1 = AtomicOneshot::new(tx);

            // Spawn a task
            let c2 = c1.clone();
            let tx2 = tx1.clone();
            pool.spawn(track(async move {
                spawn(track(async move {
                    if 1 == c1.fetch_add(1, Relaxed) {
                        tx1.assert_send(());
                    }
                }));
            }));

            // Spawn a second task
            pool.spawn(track(async move {
                spawn(track(async move {
                    if 1 == c2.fetch_add(1, Relaxed) {
                        tx2.assert_send(());
                    }
                }));
            }));

            rx.recv();
        });
    }

    fn only_blocking_inner(first_pending: bool) {
        loom::model(move || {
            let pool = mk_pool(1);
            let (block_tx, block_rx) = oneshot::channel();

            pool.spawn(track(async move {
                crate::task::block_in_place(move || {
                    block_tx.send(());
                });
                if first_pending {
                    task::yield_now().await
                }
            }));

            block_rx.recv();
            drop(pool);
        });
    }

    #[test]
    fn only_blocking_without_pending() {
        only_blocking_inner(false)
    }

    #[test]
    fn only_blocking_with_pending() {
        only_blocking_inner(true)
    }
}

mod group_b {
    use super::*;

    fn blocking_and_regular_inner(first_pending: bool) {
        const NUM: usize = 3;
        loom::model(move || {
            let pool = mk_pool(1);
            let cnt = Arc::new(AtomicUsize::new(0));

            let (block_tx, block_rx) = oneshot::channel();
            let (done_tx, done_rx) = oneshot::channel();
            let done_tx = AtomicOneshot::new(done_tx);

            pool.spawn(track(async move {
                crate::task::block_in_place(move || {
                    block_tx.send(());
                });
                if first_pending {
                    task::yield_now().await
                }
            }));

            for _ in 0..NUM {
                let cnt = cnt.clone();
                let done_tx = done_tx.clone();

                pool.spawn(track(async move {
                    if NUM == cnt.fetch_add(1, Relaxed) + 1 {
                        done_tx.assert_send(());
                    }
                }));
            }

            done_rx.recv();
            block_rx.recv();

            drop(pool);
        });
    }

    #[test]
    fn blocking_and_regular() {
        blocking_and_regular_inner(false);
    }

    #[test]
    fn blocking_and_regular_with_pending() {
        blocking_and_regular_inner(true);
    }

    #[test]
    fn join_output() {
        loom::model(|| {
            let rt = mk_pool(1);

            rt.block_on(async {
                let t = crate::spawn(track(async { "hello" }));

                let out = assert_ok!(t.await);
                assert_eq!("hello", out.into_inner());
            });
        });
    }

    #[test]
    fn poll_drop_handle_then_drop() {
        loom::model(|| {
            let rt = mk_pool(1);

            rt.block_on(async move {
                let mut t = crate::spawn(track(async { "hello" }));

                poll_fn(|cx| {
                    let _ = Pin::new(&mut t).poll(cx);
                    Poll::Ready(())
                })
                .await;
            });
        })
    }

    #[test]
    fn complete_block_on_under_load() {
        loom::model(|| {
            let pool = mk_pool(1);

            pool.block_on(async {
                // Trigger a re-schedule
                crate::spawn(track(async {
                    for _ in 0..2 {
                        task::yield_now().await;
                    }
                }));

                gated2(true).await
            });
        });
    }

    #[test]
    fn shutdown_with_notification() {
        use crate::sync::oneshot;

        loom::model(|| {
            let rt = mk_pool(2);
            let (done_tx, done_rx) = oneshot::channel::<()>();

            rt.spawn(track(async move {
                let (tx, rx) = oneshot::channel::<()>();

                crate::spawn(async move {
                    crate::task::spawn_blocking(move || {
                        let _ = tx.send(());
                    });

                    let _ = done_rx.await;
                });

                let _ = rx.await;

                let _ = done_tx.send(());
            }));
        });
    }
}

mod group_c {
    use super::*;

    #[test]
    fn pool_shutdown() {
        loom::model(|| {
            let pool = mk_pool(2);

            pool.spawn(track(async move {
                gated2(true).await;
            }));

            pool.spawn(track(async move {
                gated2(false).await;
            }));

            drop(pool);
        });
    }
}

mod group_d {
    use super::*;

    #[test]
    fn pool_multi_notify() {
        loom::model(|| {
            let pool = mk_pool(2);

            let c1 = Arc::new(AtomicUsize::new(0));

            let (done_tx, done_rx) = oneshot::channel();
            let done_tx1 = AtomicOneshot::new(done_tx);
            let done_tx2 = done_tx1.clone();

            // Spawn a task
            let c2 = c1.clone();
            pool.spawn(track(async move {
                multi_gated().await;

                if 1 == c1.fetch_add(1, Relaxed) {
                    done_tx1.assert_send(());
                }
            }));

            // Spawn a second task
            pool.spawn(track(async move {
                multi_gated().await;

                if 1 == c2.fetch_add(1, Relaxed) {
                    done_tx2.assert_send(());
                }
            }));

            done_rx.recv();
        });
    }
}

fn mk_pool(num_threads: usize) -> Runtime {
    runtime::Builder::new_multi_thread()
        .worker_threads(num_threads)
<<<<<<< HEAD
        // Set the intervals to avoid tuning logic
=======
>>>>>>> 98c8c38e
        .event_interval(2)
        .build()
        .unwrap()
}

fn gated2(thread: bool) -> impl Future<Output = &'static str> {
    use loom::thread;
    use std::sync::Arc;

    let gate = Arc::new(AtomicBool::new(false));
    let mut fired = false;

    poll_fn(move |cx| {
        if !fired {
            let gate = gate.clone();
            let waker = cx.waker().clone();

            if thread {
                thread::spawn(move || {
                    gate.store(true, SeqCst);
                    waker.wake_by_ref();
                });
            } else {
                spawn(track(async move {
                    gate.store(true, SeqCst);
                    waker.wake_by_ref();
                }));
            }

            fired = true;

            return Poll::Pending;
        }

        if gate.load(SeqCst) {
            Poll::Ready("hello world")
        } else {
            Poll::Pending
        }
    })
}

async fn multi_gated() {
    struct Gate {
        waker: loom::future::AtomicWaker,
        count: AtomicUsize,
    }

    let gate = Arc::new(Gate {
        waker: loom::future::AtomicWaker::new(),
        count: AtomicUsize::new(0),
    });

    {
        let gate = gate.clone();
        spawn(track(async move {
            for i in 1..3 {
                gate.count.store(i, SeqCst);
                gate.waker.wake();
            }
        }));
    }

    poll_fn(move |cx| {
        if gate.count.load(SeqCst) < 2 {
            gate.waker.register_by_ref(cx.waker());
            Poll::Pending
        } else {
            Poll::Ready(())
        }
    })
    .await;
}

fn track<T: Future>(f: T) -> Track<T> {
    Track {
        inner: f,
        arc: Arc::new(()),
    }
}

pin_project! {
    struct Track<T> {
        #[pin]
        inner: T,
        // Arc is used to hook into loom's leak tracking.
        arc: Arc<()>,
    }
}

impl<T> Track<T> {
    fn into_inner(self) -> T {
        self.inner
    }
}

impl<T: Future> Future for Track<T> {
    type Output = Track<T::Output>;

    fn poll(self: Pin<&mut Self>, cx: &mut Context<'_>) -> Poll<Self::Output> {
        let me = self.project();

        Poll::Ready(Track {
            inner: ready!(me.inner.poll(cx)),
            arc: me.arc.clone(),
        })
    }
}<|MERGE_RESOLUTION|>--- conflicted
+++ resolved
@@ -347,10 +347,7 @@
 fn mk_pool(num_threads: usize) -> Runtime {
     runtime::Builder::new_multi_thread()
         .worker_threads(num_threads)
-<<<<<<< HEAD
         // Set the intervals to avoid tuning logic
-=======
->>>>>>> 98c8c38e
         .event_interval(2)
         .build()
         .unwrap()
