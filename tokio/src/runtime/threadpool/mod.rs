mod builder;
mod shutdown;
mod task_executor;

#[cfg(feature = "async-await-preview")]
mod async_await;

pub use self::builder::Builder;
pub use self::shutdown::Shutdown;
pub use self::task_executor::TaskExecutor;

use crate::reactor::{Handle, Reactor};
use futures;
use futures::future::Future;
use tokio_executor::enter;
use tokio_threadpool as threadpool;
use std::io;
use std::sync::Mutex;

/// Handle to the Tokio runtime.
///
/// The Tokio runtime includes a reactor as well as an executor for running
/// tasks.
///
/// Instances of `Runtime` can be created using [`new`] or [`Builder`]. However,
/// most users will use [`tokio::run`], which uses a `Runtime` internally.
///
/// See [module level][mod] documentation for more details.
///
/// [mod]: index.html
/// [`new`]: #method.new
/// [`Builder`]: struct.Builder.html
/// [`tokio::run`]: fn.run.html
#[derive(Debug)]
pub struct Runtime {
    inner: Option<Inner>,
}

#[derive(Debug)]
struct Inner {
    /// A handle to the reactor in the background thread.
    reactor_handle: Handle,

    // TODO: This should go away in 0.2
    reactor: Mutex<Option<Reactor>>,

    /// Task execution pool.
    pool: threadpool::ThreadPool,
}

// ===== impl Runtime =====

/// Start the Tokio runtime using the supplied future to bootstrap execution.
///
/// This function is used to bootstrap the execution of a Tokio application. It
/// does the following:
///
/// * Start the Tokio runtime using a default configuration.
/// * Spawn the given future onto the thread pool.
/// * Block the current thread until the runtime shuts down.
///
/// Note that the function will not return immediately once `future` has
/// completed. Instead it waits for the entire runtime to become idle.
///
/// See the [module level][mod] documentation for more details.
///
/// # Examples
///
/// ```rust
/// # use futures::{Future, Stream};
/// use tokio::net::TcpListener;
///
/// # fn process<T>(_: T) -> Box<dyn Future<Item = (), Error = ()> + Send> {
/// # unimplemented!();
/// # }
/// # fn dox() {
/// # let addr = "127.0.0.1:8080".parse().unwrap();
/// let listener = TcpListener::bind(&addr).unwrap();
///
/// let server = listener.incoming()
///     .map_err(|e| println!("error = {:?}", e))
///     .for_each(|socket| {
///         tokio::spawn(process(socket))
///     });
///
/// tokio::run(server);
/// # }
/// # pub fn main() {}
/// ```
///
/// # Panics
///
/// This function panics if called from the context of an executor.
///
/// [mod]: ../index.html
pub fn run<F>(future: F)
where F: Future<Item = (), Error = ()> + Send + 'static,
{
    // Check enter before creating a new Runtime...
    let mut entered = enter().expect("nested tokio::run");
    let runtime = Runtime::new().expect("failed to start new Runtime");
    runtime.spawn(future);
    entered
        .block_on(runtime.shutdown_on_idle())
        .expect("shutdown cannot error")
}

impl Runtime {
    /// Create a new runtime instance with default configuration values.
    ///
    /// This results in a reactor, thread pool, and timer being initialized. The
    /// thread pool will not spawn any worker threads until it needs to, i.e.
    /// tasks are scheduled to run.
    ///
    /// Most users will not need to call this function directly, instead they
    /// will use [`tokio::run`](fn.run.html).
    ///
    /// See [module level][mod] documentation for more details.
    ///
    /// # Examples
    ///
    /// Creating a new `Runtime` with default configuration values.
    ///
    /// ```
    /// use tokio::runtime::Runtime;
    /// use tokio::prelude::*;
    ///
    /// let rt = Runtime::new()
    ///     .unwrap();
    ///
    /// // Use the runtime...
    ///
    /// // Shutdown the runtime
    /// rt.shutdown_now()
    ///     .wait().unwrap();
    /// ```
    ///
    /// [mod]: index.html
    pub fn new() -> io::Result<Self> {
        Builder::new().build()
    }

    #[deprecated(since = "0.1.5", note = "use `reactor` instead")]
    #[doc(hidden)]
    pub fn handle(&self) -> &Handle {
        #[allow(deprecated)]
        self.reactor()
    }

    /// Return a reference to the reactor handle for this runtime instance.
    ///
    /// The returned handle reference can be cloned in order to get an owned
    /// value of the handle. This handle can be used to initialize I/O resources
    /// (like TCP or UDP sockets) that will not be used on the runtime.
    ///
    /// # Examples
    ///
    /// ```
    /// use tokio::runtime::Runtime;
    ///
    /// let rt = Runtime::new()
    ///     .unwrap();
    ///
    /// let reactor_handle = rt.reactor().clone();
    ///
    /// // use `reactor_handle`
    /// ```
    #[deprecated(since = "0.1.11", note = "there is now a reactor per worker thread")]
    pub fn reactor(&self) -> &Handle {
        let mut reactor = self.inner().reactor.lock().unwrap();
        if let Some(reactor) = reactor.take() {
            if let Ok(background) = reactor.background() {
                background.forget();
            }
        }

        &self.inner().reactor_handle
    }

    /// Return a handle to the runtime's executor.
    ///
    /// The returned handle can be used to spawn tasks that run on this runtime.
    ///
    /// # Examples
    ///
    /// ```
    /// use tokio::runtime::Runtime;
    ///
    /// let rt = Runtime::new()
    ///     .unwrap();
    ///
    /// let executor_handle = rt.executor();
    ///
    /// // use `executor_handle`
    /// ```
    pub fn executor(&self) -> TaskExecutor {
        let inner = self.inner().pool.sender().clone();
        TaskExecutor { inner }
    }

    /// Spawn a future onto the Tokio runtime.
    ///
    /// This spawns the given future onto the runtime's executor, usually a
    /// thread pool. The thread pool is then responsible for polling the future
    /// until it completes.
    ///
    /// See [module level][mod] documentation for more details.
    ///
    /// [mod]: index.html
    ///
    /// # Examples
    ///
    /// ```rust
    /// # use futures::{future, Future, Stream};
    /// use tokio::runtime::Runtime;
    ///
    /// # fn dox() {
    /// // Create the runtime
    /// let rt = Runtime::new().unwrap();
    ///
    /// // Spawn a future onto the runtime
    /// rt.spawn(future::lazy(|| {
    ///     println!("now running on a worker thread");
    ///     Ok(())
    /// }));
    /// # }
    /// # pub fn main() {}
    /// ```
    ///
    /// # Panics
    ///
    /// This function panics if the spawn fails. Failure occurs if the executor
    /// is currently at capacity and is unable to spawn a new future.
    pub fn spawn<F>(&self, future: F) -> &Self
    where F: Future<Item = (), Error = ()> + Send + 'static,
    {
<<<<<<< HEAD
        self.inner().pool.sender().spawn(future).unwrap();
=======
        self.inner_mut().pool.spawn(future);
>>>>>>> 5c0b5627
        self
    }

    /// Run a future to completion on the Tokio runtime.
    ///
    /// This runs the given future on the runtime, blocking until it is
    /// complete, and yielding its resolved result. Any tasks or timers which
    /// the future spawns internally will be executed on the runtime.
    ///
    /// This method should not be called from an asynchronous context.
    ///
    /// # Panics
    ///
    /// This function panics if the executor is at capacity, if the provided
    /// future panics, or if called within an asynchronous execution context.
    pub fn block_on<F, R, E>(&self, future: F) -> Result<R, E>
    where
        F: Send + 'static + Future<Item = R, Error = E>,
        R: Send + 'static,
        E: Send + 'static,
    {
        let mut entered = enter().expect("nested block_on");
        let (tx, rx) = futures::sync::oneshot::channel();
        self.spawn(future.then(move |r| tx.send(r).map_err(|_| unreachable!())));
        entered.block_on(rx).unwrap()
    }

    /// Run a future to completion on the Tokio runtime, then wait for all
    /// background futures to complete too.
    ///
    /// This runs the given future on the runtime, blocking until it is
    /// complete, waiting for background futures to complete, and yielding
    /// its resolved result. Any tasks or timers which the future spawns
    /// internally will be executed on the runtime and waited for completion.
    ///
    /// This method should not be called from an asynchronous context.
    ///
    /// # Panics
    ///
    /// This function panics if the executor is at capacity, if the provided
    /// future panics, or if called within an asynchronous execution context.
    pub fn block_on_all<F, R, E>(self, future: F) -> Result<R, E>
    where
        F: Send + 'static + Future<Item = R, Error = E>,
        R: Send + 'static,
        E: Send + 'static,
    {
        let mut entered = enter().expect("nested block_on_all");
        let (tx, rx) = futures::sync::oneshot::channel();
        self.spawn(future.then(move |r| tx.send(r).map_err(|_| unreachable!())));
        let block = rx
            .map_err(|_| unreachable!())
            .and_then(move |r| {
                self.shutdown_on_idle()
                    .map(move |()| r)
            });
        entered.block_on(block).unwrap()
    }

    /// Signals the runtime to shutdown once it becomes idle.
    ///
    /// Returns a future that completes once the shutdown operation has
    /// completed.
    ///
    /// This function can be used to perform a graceful shutdown of the runtime.
    ///
    /// The runtime enters an idle state once **all** of the following occur.
    ///
    /// * The thread pool has no tasks to execute, i.e., all tasks that were
    ///   spawned have completed.
    /// * The reactor is not managing any I/O resources.
    ///
    /// See [module level][mod] documentation for more details.
    ///
    /// # Examples
    ///
    /// ```
    /// use tokio::runtime::Runtime;
    /// use tokio::prelude::*;
    ///
    /// let rt = Runtime::new()
    ///     .unwrap();
    ///
    /// // Use the runtime...
    ///
    /// // Shutdown the runtime
    /// rt.shutdown_on_idle()
    ///     .wait().unwrap();
    /// ```
    ///
    /// [mod]: index.html
    pub fn shutdown_on_idle(mut self) -> Shutdown {
        let inner = self.inner.take().unwrap();
        let inner = inner.pool.shutdown_on_idle();
        Shutdown { inner }
    }

    /// Signals the runtime to shutdown immediately.
    ///
    /// Returns a future that completes once the shutdown operation has
    /// completed.
    ///
    /// This function will forcibly shutdown the runtime, causing any
    /// in-progress work to become canceled. The shutdown steps are:
    ///
    /// * Drain any scheduled work queues.
    /// * Drop any futures that have not yet completed.
    /// * Drop the reactor.
    ///
    /// Once the reactor has dropped, any outstanding I/O resources bound to
    /// that reactor will no longer function. Calling any method on them will
    /// result in an error.
    ///
    /// See [module level][mod] documentation for more details.
    ///
    /// # Examples
    ///
    /// ```
    /// use tokio::runtime::Runtime;
    /// use tokio::prelude::*;
    ///
    /// let rt = Runtime::new()
    ///     .unwrap();
    ///
    /// // Use the runtime...
    ///
    /// // Shutdown the runtime
    /// rt.shutdown_now()
    ///     .wait().unwrap();
    /// ```
    ///
    /// [mod]: index.html
    pub fn shutdown_now(mut self) -> Shutdown {
        let inner = self.inner.take().unwrap();
        Shutdown::shutdown_now(inner)
    }

    fn inner(&self) -> &Inner {
        self.inner.as_ref().unwrap()
    }
}

impl Drop for Runtime {
    fn drop(&mut self) {
        if let Some(inner) = self.inner.take() {
            let shutdown = Shutdown::shutdown_now(inner);
            let _ = shutdown.wait();
        }
    }
}<|MERGE_RESOLUTION|>--- conflicted
+++ resolved
@@ -234,11 +234,7 @@
     pub fn spawn<F>(&self, future: F) -> &Self
     where F: Future<Item = (), Error = ()> + Send + 'static,
     {
-<<<<<<< HEAD
-        self.inner().pool.sender().spawn(future).unwrap();
-=======
-        self.inner_mut().pool.spawn(future);
->>>>>>> 5c0b5627
+        self.inner().pool.spawn(future);
         self
     }
 
