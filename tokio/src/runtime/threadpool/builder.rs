--- conflicted
+++ resolved
@@ -5,13 +5,8 @@
 use tokio_executor::thread_pool;
 use tokio_net::driver::{self, Reactor};
 
-<<<<<<< HEAD
-=======
-use std::{fmt, io};
->>>>>>> 99940aee
 use std::sync::{Arc, Mutex};
 use std::{fmt, io};
-use tracing_core as trace;
 
 /// Builds Tokio Runtime with custom configuration values.
 ///
