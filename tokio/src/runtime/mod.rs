--- conflicted
+++ resolved
@@ -332,17 +332,10 @@
     /// [runtime builder]: crate::runtime::Builder
     pub fn new() -> io::Result<Self> {
         #[cfg(feature = "rt-threaded")]
-<<<<<<< HEAD
-        let ret = Builder::new().threaded_scheduler().build();
-
-        #[cfg(all(not(feature = "rt-threaded"), feature = "rt-core"))]
-        let ret = Builder::new().basic_scheduler().build();
-=======
         let ret = Builder::new().threaded_scheduler().enable_all().build();
 
         #[cfg(all(not(feature = "rt-threaded"), feature = "rt-core"))]
         let ret = Builder::new().basic_scheduler().enable_all().build();
->>>>>>> abfa857f
 
         #[cfg(not(feature = "rt-core"))]
         let ret = Builder::new().enable_all().build();
