//! The Tokio runtime.
//!
//! Unlike other Rust programs, asynchronous applications require runtime
//! support. In particular, the following runtime services are necessary:
//!
//! * An **I/O event loop**, called the driver, which drives I/O resources and
//!   dispatches I/O events to tasks that depend on them.
//! * A **scheduler** to execute [tasks] that use these I/O resources.
//! * A **timer** for scheduling work to run after a set period of time.
//!
//! Tokio's [`Runtime`] bundles all of these services as a single type, allowing
//! them to be started, shut down, and configured together. However, often it is
//! not required to configure a [`Runtime`] manually, and user may just use the
//! [`tokio::main`] attribute macro, which creates a [`Runtime`] under the hood.
//!
//! # Usage
//!
//! When no fine tuning is required, the [`tokio::main`] attribute macro can be
//! used.
//!
//! ```no_run
//! use tokio::net::TcpListener;
//! use tokio::prelude::*;
//!
//! #[tokio::main]
//! async fn main() -> Result<(), Box<dyn std::error::Error>> {
//!     let listener = TcpListener::bind("127.0.0.1:8080").await?;
//!
//!     loop {
//!         let (mut socket, _) = listener.accept().await?;
//!
//!         tokio::spawn(async move {
//!             let mut buf = [0; 1024];
//!
//!             // In a loop, read data from the socket and write the data back.
//!             loop {
//!                 let n = match socket.read(&mut buf).await {
//!                     // socket closed
//!                     Ok(n) if n == 0 => return,
//!                     Ok(n) => n,
//!                     Err(e) => {
//!                         println!("failed to read from socket; err = {:?}", e);
//!                         return;
//!                     }
//!                 };
//!
//!                 // Write the data back
//!                 if let Err(e) = socket.write_all(&buf[0..n]).await {
//!                     println!("failed to write to socket; err = {:?}", e);
//!                     return;
//!                 }
//!             }
//!         });
//!     }
//! }
//! ```
//!
//! From within the context of the runtime, additional tasks are spawned using
//! the [`tokio::spawn`] function. Futures spawned using this function will be
//! executed on the same thread pool used by the [`Runtime`].
//!
//! A [`Runtime`] instance can also be used directly.
//!
//! ```no_run
//! use tokio::net::TcpListener;
//! use tokio::prelude::*;
//! use tokio::runtime::Runtime;
//!
//! fn main() -> Result<(), Box<dyn std::error::Error>> {
//!     // Create the runtime
//!     let rt  = Runtime::new()?;
//!
//!     // Spawn the root task
//!     rt.block_on(async {
//!         let listener = TcpListener::bind("127.0.0.1:8080").await?;
//!
//!         loop {
//!             let (mut socket, _) = listener.accept().await?;
//!
//!             tokio::spawn(async move {
//!                 let mut buf = [0; 1024];
//!
//!                 // In a loop, read data from the socket and write the data back.
//!                 loop {
//!                     let n = match socket.read(&mut buf).await {
//!                         // socket closed
//!                         Ok(n) if n == 0 => return,
//!                         Ok(n) => n,
//!                         Err(e) => {
//!                             println!("failed to read from socket; err = {:?}", e);
//!                             return;
//!                         }
//!                     };
//!
//!                     // Write the data back
//!                     if let Err(e) = socket.write_all(&buf[0..n]).await {
//!                         println!("failed to write to socket; err = {:?}", e);
//!                         return;
//!                     }
//!                 }
//!             });
//!         }
//!     })
//! }
//! ```
//!
//! ## Runtime Configurations
//!
//! Tokio provides multiple task scheduling strategies, suitable for different
//! applications. The [runtime builder] or `#[tokio::main]` attribute may be
//! used to select which scheduler to use.
//!
//! #### Multi-Thread Scheduler
//!
//! The multi-thread scheduler executes futures on a _thread pool_, using a
//! work-stealing strategy. By default, it will start a worker thread for each
//! CPU core available on the system. This tends to be the ideal configurations
//! for most applications. The multi-thread scheduler requires the `rt-multi-thread`
//! feature flag, and is selected by default:
//! ```
//! use tokio::runtime;
//!
//! # fn main() -> Result<(), Box<dyn std::error::Error>> {
//! let threaded_rt = runtime::Runtime::new()?;
//! # Ok(()) }
//! ```
//!
//! Most applications should use the multi-thread scheduler, except in some
//! niche use-cases, such as when running only a single thread is required.
//!
//! #### Current-Thread Scheduler
//!
//! The current-thread scheduler provides a _single-threaded_ future executor.
//! All tasks will be created and executed on the current thread. This requires
//! the `rt-core` feature flag.
//! ```
//! use tokio::runtime;
//!
//! # fn main() -> Result<(), Box<dyn std::error::Error>> {
//! let basic_rt = runtime::Builder::new_current_thread()
//!     .build()?;
//! # Ok(()) }
//! ```
//!
//! #### Resource drivers
//!
//! When configuring a runtime by hand, no resource drivers are enabled by
//! default. In this case, attempting to use networking types or time types will
//! fail. In order to enable these types, the resource drivers must be enabled.
//! This is done with [`Builder::enable_io`] and [`Builder::enable_time`]. As a
//! shorthand, [`Builder::enable_all`] enables both resource drivers.
//!
//! ## Lifetime of spawned threads
//!
//! The runtime may spawn threads depending on its configuration and usage. The
//! multi-thread scheduler spawns threads to schedule tasks and for `spawn_blocking`
//! calls.
//!
//! While the `Runtime` is active, threads may shutdown after periods of being
//! idle. Once `Runtime` is dropped, all runtime threads are forcibly shutdown.
//! Any tasks that have not yet completed will be dropped.
//!
//! [tasks]: crate::task
//! [`Runtime`]: Runtime
//! [`tokio::spawn`]: crate::spawn
//! [`tokio::main`]: ../attr.main.html
//! [runtime builder]: crate::runtime::Builder
//! [`Runtime::new`]: crate::runtime::Runtime::new
//! [`Builder::basic_scheduler`]: crate::runtime::Builder::basic_scheduler
//! [`Builder::threaded_scheduler`]: crate::runtime::Builder::threaded_scheduler
//! [`Builder::enable_io`]: crate::runtime::Builder::enable_io
//! [`Builder::enable_time`]: crate::runtime::Builder::enable_time
//! [`Builder::enable_all`]: crate::runtime::Builder::enable_all

// At the top due to macros
#[cfg(test)]
#[macro_use]
mod tests;

pub(crate) mod enter;

pub(crate) mod task;

cfg_rt! {
    mod basic_scheduler;
    use basic_scheduler::BasicScheduler;

    mod blocking;
    use blocking::BlockingPool;
    pub(crate) use blocking::spawn_blocking;

    mod builder;
    pub use self::builder::Builder;

    pub(crate) mod context;
    pub(crate) mod driver;

    use self::enter::enter;

    mod handle;
    use handle::Handle;

    mod spawner;
    use self::spawner::Spawner;
}

cfg_rt_multi_thread! {
    mod park;
    use park::Parker;
}

cfg_rt_multi_thread! {
    mod queue;

    pub(crate) mod thread_pool;
    use self::thread_pool::ThreadPool;
}

cfg_rt! {
    use crate::task::JoinHandle;

    use std::future::Future;
    use std::time::Duration;

    /// The Tokio runtime.
    ///
    /// The runtime provides an I/O driver, task scheduler, [timer], and
    /// blocking pool, necessary for running asynchronous tasks.
    ///
    /// Instances of `Runtime` can be created using [`new`], or [`Builder`].
    /// However, most users will use the `#[tokio::main]` annotation on their
    /// entry point instead.
    ///
    /// See [module level][mod] documentation for more details.
    ///
    /// # Shutdown
    ///
    /// Shutting down the runtime is done by dropping the value. The current
    /// thread will block until the shut down operation has completed.
    ///
    /// * Drain any scheduled work queues.
    /// * Drop any futures that have not yet completed.
    /// * Drop the reactor.
    ///
    /// Once the reactor has dropped, any outstanding I/O resources bound to
    /// that reactor will no longer function. Calling any method on them will
    /// result in an error.
    ///
    /// # Sharing
    ///
    /// The Tokio runtime implements `Sync` and `Send` to allow you to wrap it
    /// in a `Arc`. Most fn take `&self` to allow you to call them concurrently
    /// accross multiple threads.
    ///
    /// Calls to `shutdown` and `shutdown_timeout` require exclusive ownership of
    /// the runtime type and this can be achieved via `Arc::try_unwrap` when only
    /// one strong count reference is left over.
    ///
    /// [timer]: crate::time
    /// [mod]: index.html
    /// [`new`]: method@Self::new
    /// [`Builder`]: struct@Builder
    #[derive(Debug)]
    pub struct Runtime {
        /// Task executor
        kind: Kind,

        /// Handle to runtime, also contains driver handles
        handle: Handle,

        /// Blocking pool handle, used to signal shutdown
        blocking_pool: BlockingPool,
    }

    /// Runtime context guard.
    ///
    /// Returned by [`Runtime::enter`], the context guard exits the runtime
    /// context on drop.
    #[derive(Debug)]
    pub struct EnterGuard<'a> {
        rt: &'a Runtime,
        guard: context::EnterGuard,
    }

    /// The runtime executor is either a thread-pool or a current-thread executor.
    #[derive(Debug)]
    enum Kind {
        /// Execute all tasks on the current-thread.
        #[cfg(feature = "rt")]
        CurrentThread(BasicScheduler<driver::Driver>),

        /// Execute tasks across multiple threads.
        #[cfg(feature = "rt-multi-thread")]
        ThreadPool(ThreadPool),
    }

    /// After thread starts / before thread stops
    type Callback = std::sync::Arc<dyn Fn() + Send + Sync>;

    impl Runtime {
        /// Create a new runtime instance with default configuration values.
        ///
        /// This results in the multi threaded scheduler, I/O driver, and time driver being
        /// initialized.
        ///
        /// Most applications will not need to call this function directly. Instead,
        /// they will use the  [`#[tokio::main]` attribute][main]. When a more complex
        /// configuration is necessary, the [runtime builder] may be used.
        ///
        /// See [module level][mod] documentation for more details.
        ///
        /// # Examples
        ///
        /// Creating a new `Runtime` with default configuration values.
        ///
        /// ```
        /// use tokio::runtime::Runtime;
        ///
        /// let rt = Runtime::new()
        ///     .unwrap();
        ///
        /// // Use the runtime...
        /// ```
        ///
        /// [mod]: index.html
        /// [main]: ../attr.main.html
        /// [threaded scheduler]: index.html#threaded-scheduler
        /// [basic scheduler]: index.html#basic-scheduler
        /// [runtime builder]: crate::runtime::Builder
        #[cfg(feature = "rt-multi-thread")]
        #[cfg_attr(docsrs, doc(cfg(feature = "rt-multi-thread")))]
        pub fn new() -> std::io::Result<Runtime> {
            Builder::new_multi_thread().enable_all().build()
        }

        /// Spawn a future onto the Tokio runtime.
        ///
        /// This spawns the given future onto the runtime's executor, usually a
        /// thread pool. The thread pool is then responsible for polling the future
        /// until it completes.
        ///
        /// See [module level][mod] documentation for more details.
        ///
        /// [mod]: index.html
        ///
        /// # Examples
        ///
        /// ```
        /// use tokio::runtime::Runtime;
        ///
        /// # fn dox() {
        /// // Create the runtime
        /// let rt = Runtime::new().unwrap();
        ///
        /// // Spawn a future onto the runtime
        /// rt.spawn(async {
        ///     println!("now running on a worker thread");
        /// });
        /// # }
        /// ```
        #[cfg(feature = "rt")]
        pub fn spawn<F>(&self, future: F) -> JoinHandle<F::Output>
        where
            F: Future + Send + 'static,
            F::Output: Send + 'static,
        {
            match &self.kind {
                #[cfg(feature = "rt-multi-thread")]
                Kind::ThreadPool(exec) => exec.spawn(future),
                Kind::CurrentThread(exec) => exec.spawn(future),
            }
        }

        /// Run a future to completion on the Tokio runtime. This is the
        /// runtime's entry point.
        ///
        /// This runs the given future on the runtime, blocking until it is
        /// complete, and yielding its resolved result. Any tasks or timers
        /// which the future spawns internally will be executed on the runtime.
        ///
<<<<<<< HEAD
        /// # Multi thread scheduler
        ///
        /// When the multi thread scheduler is used this will allow futures
        /// to run within the io driver and timer context of the overall runtime.
        ///
        /// # Current thread scheduler
=======
        /// When this runtime is configured with `core_threads = 0`, only the
        /// first call to `block_on` will run the IO and timer drivers. Calls to
        /// other methods _before_ the first `block_on` completes will just hook
        /// into the driver running on the thread that first called `block_on`.
        /// This means that the driver may be passed from thread to thread by
        /// the user between calls to `block_on`.
>>>>>>> 22fa8832
        ///
        /// When the current thread scheduler is enabled `block_on`
        /// can be called concurrently from multiple threads. The first call
        /// will take ownership of the io and timer drivers. This means
        /// other threads which do not own the drivers will hook into that one.
        /// When the first `block_on` completes, other threads will be able to
        /// "steal" the driver to allow continued execution of their futures.
        ///
        /// # Panics
        ///
<<<<<<< HEAD
        /// This function panics if the provided future panics, or if not called within an
        /// asynchronous execution context.
=======
        /// This function panics if the provided future panics, or if called
        /// within an asynchronous execution context.
>>>>>>> 22fa8832
        ///
        /// # Examples
        ///
        /// ```no_run
        /// use tokio::runtime::Runtime;
        ///
        /// // Create the runtime
        /// let rt  = Runtime::new().unwrap();
        ///
        /// // Execute the future, blocking the current thread until completion
        /// rt.block_on(async {
        ///     println!("hello");
        /// });
        /// ```
        ///
        /// [handle]: fn@Handle::block_on
        pub fn block_on<F: Future>(&self, future: F) -> F::Output {
<<<<<<< HEAD
            self.handle.enter(|| match &self.kind {
=======
            let _enter = self.enter();

            match &self.kind {
                #[cfg(feature = "rt")]
>>>>>>> 22fa8832
                Kind::CurrentThread(exec) => exec.block_on(future),
                #[cfg(feature = "rt-multi-thread")]
                Kind::ThreadPool(exec) => exec.block_on(future),
            }
        }

        /// Enter the runtime context.
        ///
        /// This allows you to construct types that must have an executor
        /// available on creation such as [`Sleep`] or [`TcpStream`]. It will
        /// also allow you to call methods such as [`tokio::spawn`].
        ///
        /// [`Sleep`]: struct@crate::time::Sleep
        /// [`TcpStream`]: struct@crate::net::TcpStream
        /// [`tokio::spawn`]: fn@crate::spawn
        ///
        /// # Example
        ///
        /// ```
        /// use tokio::runtime::Runtime;
        ///
        /// fn function_that_spawns(msg: String) {
        ///     // Had we not used `rt.enter` below, this would panic.
        ///     tokio::spawn(async move {
        ///         println!("{}", msg);
        ///     });
        /// }
        ///
        /// fn main() {
        ///     let rt = Runtime::new().unwrap();
        ///
        ///     let s = "Hello World!".to_string();
        ///
        ///     // By entering the context, we tie `tokio::spawn` to this executor.
        ///     let _guard = rt.enter();
        ///     function_that_spawns(s);
        /// }
        /// ```
        pub fn enter(&self) -> EnterGuard<'_> {
            EnterGuard {
                rt: self,
                guard: context::enter(self.handle.clone()),
            }
        }

        /// Shutdown the runtime, waiting for at most `duration` for all spawned
        /// task to shutdown.
        ///
        /// Usually, dropping a `Runtime` handle is sufficient as tasks are able to
        /// shutdown in a timely fashion. However, dropping a `Runtime` will wait
        /// indefinitely for all tasks to terminate, and there are cases where a long
        /// blocking task has been spawned, which can block dropping `Runtime`.
        ///
        /// In this case, calling `shutdown_timeout` with an explicit wait timeout
        /// can work. The `shutdown_timeout` will signal all tasks to shutdown and
        /// will wait for at most `duration` for all spawned tasks to terminate. If
        /// `timeout` elapses before all tasks are dropped, the function returns and
        /// outstanding tasks are potentially leaked.
        ///
        /// # Examples
        ///
        /// ```
        /// use tokio::runtime::Runtime;
        /// use tokio::task;
        ///
        /// use std::thread;
        /// use std::time::Duration;
        ///
        /// fn main() {
        ///    let runtime = Runtime::new().unwrap();
        ///
        ///    runtime.block_on(async move {
        ///        task::spawn_blocking(move || {
        ///            thread::sleep(Duration::from_secs(10_000));
        ///        });
        ///    });
        ///
        ///    runtime.shutdown_timeout(Duration::from_millis(100));
        /// }
        /// ```
        pub fn shutdown_timeout(mut self, duration: Duration) {
            // Wakeup and shutdown all the worker threads
            self.handle.spawner.shutdown();
            self.blocking_pool.shutdown(Some(duration));
        }

        /// Shutdown the runtime, without waiting for any spawned tasks to shutdown.
        ///
        /// This can be useful if you want to drop a runtime from within another runtime.
        /// Normally, dropping a runtime will block indefinitely for spawned blocking tasks
        /// to complete, which would normally not be permitted within an asynchronous context.
        /// By calling `shutdown_background()`, you can drop the runtime from such a context.
        ///
        /// Note however, that because we do not wait for any blocking tasks to complete, this
        /// may result in a resource leak (in that any blocking tasks are still running until they
        /// return.
        ///
        /// This function is equivalent to calling `shutdown_timeout(Duration::of_nanos(0))`.
        ///
        /// ```
        /// use tokio::runtime::Runtime;
        ///
        /// fn main() {
        ///    let runtime = Runtime::new().unwrap();
        ///
        ///    runtime.block_on(async move {
        ///        let inner_runtime = Runtime::new().unwrap();
        ///        // ...
        ///        inner_runtime.shutdown_background();
        ///    });
        /// }
        /// ```
        pub fn shutdown_background(self) {
            self.shutdown_timeout(Duration::from_nanos(0))
        }
    }
}<|MERGE_RESOLUTION|>--- conflicted
+++ resolved
@@ -378,21 +378,12 @@
         /// complete, and yielding its resolved result. Any tasks or timers
         /// which the future spawns internally will be executed on the runtime.
         ///
-<<<<<<< HEAD
         /// # Multi thread scheduler
         ///
         /// When the multi thread scheduler is used this will allow futures
         /// to run within the io driver and timer context of the overall runtime.
         ///
         /// # Current thread scheduler
-=======
-        /// When this runtime is configured with `core_threads = 0`, only the
-        /// first call to `block_on` will run the IO and timer drivers. Calls to
-        /// other methods _before_ the first `block_on` completes will just hook
-        /// into the driver running on the thread that first called `block_on`.
-        /// This means that the driver may be passed from thread to thread by
-        /// the user between calls to `block_on`.
->>>>>>> 22fa8832
         ///
         /// When the current thread scheduler is enabled `block_on`
         /// can be called concurrently from multiple threads. The first call
@@ -403,13 +394,8 @@
         ///
         /// # Panics
         ///
-<<<<<<< HEAD
         /// This function panics if the provided future panics, or if not called within an
         /// asynchronous execution context.
-=======
-        /// This function panics if the provided future panics, or if called
-        /// within an asynchronous execution context.
->>>>>>> 22fa8832
         ///
         /// # Examples
         ///
@@ -427,14 +413,10 @@
         ///
         /// [handle]: fn@Handle::block_on
         pub fn block_on<F: Future>(&self, future: F) -> F::Output {
-<<<<<<< HEAD
-            self.handle.enter(|| match &self.kind {
-=======
             let _enter = self.enter();
 
             match &self.kind {
                 #[cfg(feature = "rt")]
->>>>>>> 22fa8832
                 Kind::CurrentThread(exec) => exec.block_on(future),
                 #[cfg(feature = "rt-multi-thread")]
                 Kind::ThreadPool(exec) => exec.block_on(future),
