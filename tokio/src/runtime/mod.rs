//! The Tokio runtime.
//!
//! Unlike other Rust programs, asynchronous applications require
//! runtime support. In particular, the following runtime services are
//! necessary:
//!
//! * An **I/O event loop**, called the driver, which drives I/O resources and
//!   dispatches I/O events to tasks that depend on them.
//! * A **scheduler** to execute [tasks] that use these I/O resources.
//! * A **timer** for scheduling work to run after a set period of time.
//!
//! Tokio's [`Runtime`] bundles all of these services as a single type, allowing
//! them to be started, shut down, and configured together. However, often
//! it is not required to configure a [`Runtime`] manually, and user may just
//! use the [`tokio::main`] attribute macro, which creates a [`Runtime`] under
//! the hood.
//!
//! # Usage
//!
//! When no fine tuning is required, the [`tokio::main`] attribute macro can be used.
//!
//! ```no_run
//! use tokio::net::TcpListener;
//! use tokio::prelude::*;
//!
//! #[tokio::main]
//! async fn main() -> Result<(), Box<dyn std::error::Error>> {
//!     let mut listener = TcpListener::bind("127.0.0.1:8080").await?;
//!
//!     loop {
//!         let (mut socket, _) = listener.accept().await?;
//!
//!         tokio::spawn(async move {
//!             let mut buf = [0; 1024];
//!
//!             // In a loop, read data from the socket and write the data back.
//!             loop {
//!                 let n = match socket.read(&mut buf).await {
//!                     // socket closed
//!                     Ok(n) if n == 0 => return,
//!                     Ok(n) => n,
//!                     Err(e) => {
//!                         println!("failed to read from socket; err = {:?}", e);
//!                         return;
//!                     }
//!                 };
//!
//!                 // Write the data back
//!                 if let Err(e) = socket.write_all(&buf[0..n]).await {
//!                     println!("failed to write to socket; err = {:?}", e);
//!                     return;
//!                 }
//!             }
//!         });
//!     }
//! }
//! ```
//!
//! From within the context of the runtime, additional tasks are spawned using
//! the [`tokio::spawn`] function. Futures spawned using this function will be
//! executed on the same thread pool used by the [`Runtime`].
//!
//! A [`Runtime`] instance can also be used directly.
//!
//! ```no_run
//! use tokio::net::TcpListener;
//! use tokio::prelude::*;
//! use tokio::runtime::Runtime;
//!
//! fn main() -> Result<(), Box<dyn std::error::Error>> {
//!     // Create the runtime
//!     let rt  = Runtime::new()?;
//!
//!     // Spawn the root task
//!     rt.block_on(async {
//!         let mut listener = TcpListener::bind("127.0.0.1:8080").await?;
//!
//!         loop {
//!             let (mut socket, _) = listener.accept().await?;
//!
//!             tokio::spawn(async move {
//!                 let mut buf = [0; 1024];
//!
//!                 // In a loop, read data from the socket and write the data back.
//!                 loop {
//!                     let n = match socket.read(&mut buf).await {
//!                         // socket closed
//!                         Ok(n) if n == 0 => return,
//!                         Ok(n) => n,
//!                         Err(e) => {
//!                             println!("failed to read from socket; err = {:?}", e);
//!                             return;
//!                         }
//!                     };
//!
//!                     // Write the data back
//!                     if let Err(e) = socket.write_all(&buf[0..n]).await {
//!                         println!("failed to write to socket; err = {:?}", e);
//!                         return;
//!                     }
//!                 }
//!             });
//!         }
//!     })
//! }
//! ```
//!
//! ## Runtime Configurations
//!
//! Tokio provides multiple task scheduling strategies, suitable for different
//! applications. The [runtime builder] or `#[tokio::main]` attribute may be
//! used to select which scheduler to use.
//!
//! #### Basic Scheduler
//!
//! The basic scheduler provides a _single-threaded_ future executor. All tasks
//! will be created and executed on the current thread. The basic scheduler
//! requires the `rt-core` feature flag, and can be selected using the
//! [`Builder::basic_scheduler`] method:
//! ```
//! use tokio::runtime;
//!
//! # fn main() -> Result<(), Box<dyn std::error::Error>> {
//! let basic_rt = runtime::Builder::new()
//!     .basic_scheduler()
//!     .build()?;
//! # Ok(()) }
//! ```
//!
//! If the `rt-core` feature is enabled and `rt-threaded` is not,
//! [`Runtime::new`] will return a basic scheduler runtime by default.
//!
//! #### Threaded Scheduler
//!
//! The threaded scheduler executes futures on a _thread pool_, using a
//! work-stealing strategy. By default, it will start a worker thread for each
//! CPU core available on the system. This tends to be the ideal configurations
//! for most applications. The threaded scheduler requires the `rt-threaded` feature
//! flag, and can be selected using the  [`Builder::threaded_scheduler`] method:
//! ```
//! use tokio::runtime;
//!
//! # fn main() -> Result<(), Box<dyn std::error::Error>> {
//! let threaded_rt = runtime::Builder::new()
//!     .threaded_scheduler()
//!     .build()?;
//! # Ok(()) }
//! ```
//!
//! If the `rt-threaded` feature flag is enabled, [`Runtime::new`] will return a
//! threaded scheduler runtime by default.
//!
//! Most applications should use the threaded scheduler, except in some niche
//! use-cases, such as when running only a single thread is required.
//!
//! #### Resource drivers
//!
//! When configuring a runtime by hand, no resource drivers are enabled by
//! default. In this case, attempting to use networking types or time types will
//! fail. In order to enable these types, the resource drivers must be enabled.
//! This is done with [`Builder::enable_io`] and [`Builder::enable_time`]. As a
//! shorthand, [`Builder::enable_all`] enables both resource drivers.
//!
//! ## Lifetime of spawned threads
//!
//! The runtime may spawn threads depending on its configuration and usage. The
//! threaded scheduler spawns threads to schedule tasks and calls to
//! `spawn_blocking` spawn threads to run blocking operations.
//!
//! While the `Runtime` is active, threads may shutdown after periods of being
//! idle. Once `Runtime` is dropped, all runtime threads are forcibly shutdown.
//! Any tasks that have not yet completed will be dropped.
//!
//! [tasks]: crate::task
//! [`Runtime`]: Runtime
//! [`tokio::spawn`]: crate::spawn
//! [`tokio::main`]: ../attr.main.html
//! [runtime builder]: crate::runtime::Builder
//! [`Runtime::new`]: crate::runtime::Runtime::new
//! [`Builder::basic_scheduler`]: crate::runtime::Builder::basic_scheduler
//! [`Builder::threaded_scheduler`]: crate::runtime::Builder::threaded_scheduler
//! [`Builder::enable_io`]: crate::runtime::Builder::enable_io
//! [`Builder::enable_time`]: crate::runtime::Builder::enable_time
//! [`Builder::enable_all`]: crate::runtime::Builder::enable_all

// At the top due to macros
#[cfg(test)]
#[macro_use]
mod tests;

pub(crate) mod context;

cfg_rt_core! {
    mod basic_scheduler;
    use basic_scheduler::BasicScheduler;

    pub(crate) mod task;
}

mod blocking;
use blocking::BlockingPool;

cfg_blocking_impl! {
    #[allow(unused_imports)]
    pub(crate) use blocking::{spawn_blocking, try_spawn_blocking};
}

mod builder;
pub use self::builder::Builder;

pub(crate) mod driver;

pub(crate) mod enter;
use self::enter::enter;

mod handle;
use handle::Handle;

mod io {
    /// Re-exported for convenience.
    pub(crate) use std::io::Result;
}

cfg_rt_threaded! {
    mod park;
    use park::Parker;
}

mod shell;
use self::shell::Shell;

mod spawner;
use self::spawner::Spawner;

cfg_rt_threaded! {
    mod queue;

    pub(crate) mod thread_pool;
    use self::thread_pool::ThreadPool;
}

cfg_rt_core! {
    use crate::task::JoinHandle;
}

use crate::loom::sync::Mutex;
use std::future::Future;
use std::time::Duration;

/// The Tokio runtime.
///
/// The runtime provides an I/O driver, task scheduler, [timer], and blocking
/// pool, necessary for running asynchronous tasks.
///
/// Instances of `Runtime` can be created using [`new`] or [`Builder`]. However,
/// most users will use the `#[tokio::main]` annotation on their entry point instead.
///
/// See [module level][mod] documentation for more details.
///
/// # Shutdown
///
/// Shutting down the runtime is done by dropping the value. The current thread
/// will block until the shut down operation has completed.
///
/// * Drain any scheduled work queues.
/// * Drop any futures that have not yet completed.
/// * Drop the reactor.
///
/// Once the reactor has dropped, any outstanding I/O resources bound to
/// that reactor will no longer function. Calling any method on them will
/// result in an error.
///
/// [timer]: crate::time
/// [mod]: index.html
/// [`new`]: method@Self::new
/// [`Builder`]: struct@Builder
/// [`tokio::run`]: fn@run
#[derive(Debug)]
pub struct Runtime {
    /// Task executor
    kind: Kind,

    /// Handle to runtime, also contains driver handles
    handle: Handle,

    /// Blocking pool handle, used to signal shutdown
    blocking_pool: BlockingPool,
}

/// The runtime executor is either a thread-pool or a current-thread executor.
#[derive(Debug)]
enum Kind {
    /// Not able to execute concurrent tasks. This variant is mostly used to get
    /// access to the driver handles.
    Shell(Mutex<Option<Shell>>),

    /// Execute all tasks on the current-thread.
    #[cfg(feature = "rt-core")]
<<<<<<< HEAD
    Basic(BasicScheduler<time::Driver>),
=======
    Basic(Mutex<Option<BasicScheduler<driver::Driver>>>),
>>>>>>> 3114d9e8

    /// Execute tasks across multiple threads.
    #[cfg(feature = "rt-threaded")]
    ThreadPool(ThreadPool),
}

/// After thread starts / before thread stops
type Callback = std::sync::Arc<dyn Fn() + Send + Sync>;

impl Runtime {
    /// Create a new runtime instance with default configuration values.
    ///
    /// This results in a scheduler, I/O driver, and time driver being
    /// initialized. The type of scheduler used depends on what feature flags
    /// are enabled: if the `rt-threaded` feature is enabled, the [threaded
    /// scheduler] is used, while if only the `rt-core` feature is enabled, the
    /// [basic scheduler] is used instead.
    ///
    /// If the threaded scheduler is selected, it will not spawn
    /// any worker threads until it needs to, i.e. tasks are scheduled to run.
    ///
    /// Most applications will not need to call this function directly. Instead,
    /// they will use the  [`#[tokio::main]` attribute][main]. When more complex
    /// configuration is necessary, the [runtime builder] may be used.
    ///
    /// See [module level][mod] documentation for more details.
    ///
    /// # Examples
    ///
    /// Creating a new `Runtime` with default configuration values.
    ///
    /// ```
    /// use tokio::runtime::Runtime;
    ///
    /// let rt = Runtime::new()
    ///     .unwrap();
    ///
    /// // Use the runtime...
    /// ```
    ///
    /// [mod]: index.html
    /// [main]: ../attr.main.html
    /// [threaded scheduler]: index.html#threaded-scheduler
    /// [basic scheduler]: index.html#basic-scheduler
    /// [runtime builder]: crate::runtime::Builder
    pub fn new() -> io::Result<Runtime> {
        #[cfg(feature = "rt-threaded")]
        let ret = Builder::new().threaded_scheduler().enable_all().build();

        #[cfg(all(not(feature = "rt-threaded"), feature = "rt-core"))]
        let ret = Builder::new().basic_scheduler().enable_all().build();

        #[cfg(not(feature = "rt-core"))]
        let ret = Builder::new().enable_all().build();

        ret
    }

    /// Spawn a future onto the Tokio runtime.
    ///
    /// This spawns the given future onto the runtime's executor, usually a
    /// thread pool. The thread pool is then responsible for polling the future
    /// until it completes.
    ///
    /// See [module level][mod] documentation for more details.
    ///
    /// [mod]: index.html
    ///
    /// # Examples
    ///
    /// ```
    /// use tokio::runtime::Runtime;
    ///
    /// # fn dox() {
    /// // Create the runtime
    /// let rt = Runtime::new().unwrap();
    ///
    /// // Spawn a future onto the runtime
    /// rt.spawn(async {
    ///     println!("now running on a worker thread");
    /// });
    /// # }
    /// ```
    ///
    /// # Panics
    ///
    /// This function will not panic unless task execution is disabled on the
    /// executor. This can only happen if the runtime was built using
    /// [`Builder`] without picking either [`basic_scheduler`] or
    /// [`threaded_scheduler`].
    ///
    /// [`Builder`]: struct@Builder
    /// [`threaded_scheduler`]: fn@Builder::threaded_scheduler
    /// [`basic_scheduler`]: fn@Builder::basic_scheduler
    #[cfg(feature = "rt-core")]
    pub fn spawn<F>(&self, future: F) -> JoinHandle<F::Output>
    where
        F: Future + Send + 'static,
        F::Output: Send + 'static,
    {
        match &self.kind {
            Kind::Shell(_) => panic!("task execution disabled"),
            #[cfg(feature = "rt-threaded")]
            Kind::ThreadPool(exec) => exec.spawn(future),
            Kind::Basic(exec) => exec.spawn(future),
        }
    }

    /// Run a future to completion on the Tokio runtime. This is the runtime's
    /// entry point.
    ///
    /// This runs the given future on the runtime, blocking until it is
    /// complete, and yielding its resolved result. Any tasks or timers which
    /// the future spawns internally will be executed on the runtime.
    ///
    /// When this runtime is configured with `core_threads = 0`, only the first call
    /// to `block_on` will run the IO and timer drivers. Calls to other methods _before_ the first
    /// `block_on` completes will just hook into the driver running on the thread
    /// that first called `block_on`. This means that the driver may be passed
    /// from thread to thread by the user between calls to `block_on`.
    ///
    /// This method may not be called from an asynchronous context.
    ///
    /// # Panics
    ///
    /// This function panics if the provided future panics, or if called within an
    /// asynchronous execution context.
    ///
    /// # Examples
    ///
    /// ```no_run
    /// use tokio::runtime::Runtime;
    ///
    /// // Create the runtime
    /// let rt  = Runtime::new().unwrap();
    ///
    /// // Execute the future, blocking the current thread until completion
    /// rt.block_on(async {
    ///     println!("hello");
    /// });
    /// ```
    ///
    /// [handle]: fn@Handle::block_on
    pub fn block_on<F: Future>(&self, future: F) -> F::Output {
        self.handle.enter(|| match &self.kind {
            Kind::Shell(exec) => {
                // TODO(lucio): clean this up and move this impl into
                // `shell.rs`, this is hacky and bad but will work for
                // now.
                let exec_temp = {
                    let mut lock = exec.lock().unwrap();
                    lock.take()
                };

                if let Some(mut exec_temp) = exec_temp {
                    let res = exec_temp.block_on(future);
                    exec.lock().unwrap().replace(exec_temp);
                    res
                } else {
                    let mut enter = crate::runtime::enter(true);
                    enter.block_on(future).unwrap()
                }
            }
            #[cfg(feature = "rt-core")]
            Kind::Basic(exec) => exec.block_on(future),
            #[cfg(feature = "rt-threaded")]
            Kind::ThreadPool(exec) => exec.block_on(future),
        })
    }

    /// Enter the runtime context. This allows you to construct types that must
    /// have an executor available on creation such as [`Delay`] or [`TcpStream`].
    /// It will also allow you to call methods such as [`tokio::spawn`].
    ///
    /// [`Delay`]: struct@crate::time::Delay
    /// [`TcpStream`]: struct@crate::net::TcpStream
    /// [`tokio::spawn`]: fn@crate::spawn
    ///
    /// # Example
    ///
    /// ```
    /// use tokio::runtime::Runtime;
    ///
    /// fn function_that_spawns(msg: String) {
    ///     // Had we not used `rt.enter` below, this would panic.
    ///     tokio::spawn(async move {
    ///         println!("{}", msg);
    ///     });
    /// }
    ///
    /// fn main() {
    ///     let rt = Runtime::new().unwrap();
    ///
    ///     let s = "Hello World!".to_string();
    ///
    ///     // By entering the context, we tie `tokio::spawn` to this executor.
    ///     rt.enter(|| function_that_spawns(s));
    /// }
    /// ```
    pub fn enter<F, R>(&self, f: F) -> R
    where
        F: FnOnce() -> R,
    {
        self.handle.enter(f)
    }

    /// Shutdown the runtime, waiting for at most `duration` for all spawned
    /// task to shutdown.
    ///
    /// Usually, dropping a `Runtime` handle is sufficient as tasks are able to
    /// shutdown in a timely fashion. However, dropping a `Runtime` will wait
    /// indefinitely for all tasks to terminate, and there are cases where a long
    /// blocking task has been spawned, which can block dropping `Runtime`.
    ///
    /// In this case, calling `shutdown_timeout` with an explicit wait timeout
    /// can work. The `shutdown_timeout` will signal all tasks to shutdown and
    /// will wait for at most `duration` for all spawned tasks to terminate. If
    /// `timeout` elapses before all tasks are dropped, the function returns and
    /// outstanding tasks are potentially leaked.
    ///
    /// # Examples
    ///
    /// ```
    /// use tokio::runtime::Runtime;
    /// use tokio::task;
    ///
    /// use std::thread;
    /// use std::time::Duration;
    ///
    /// fn main() {
    ///    let runtime = Runtime::new().unwrap();
    ///
    ///    runtime.block_on(async move {
    ///        task::spawn_blocking(move || {
    ///            thread::sleep(Duration::from_secs(10_000));
    ///        });
    ///    });
    ///
    ///    runtime.shutdown_timeout(Duration::from_millis(100));
    /// }
    /// ```
    pub fn shutdown_timeout(mut self, duration: Duration) {
        // Wakeup and shutdown all the worker threads
        self.handle.spawner.shutdown();
        self.blocking_pool.shutdown(Some(duration));
    }

    /// Shutdown the runtime, without waiting for any spawned tasks to shutdown.
    ///
    /// This can be useful if you want to drop a runtime from within another runtime.
    /// Normally, dropping a runtime will block indefinitely for spawned blocking tasks
    /// to complete, which would normally not be permitted within an asynchronous context.
    /// By calling `shutdown_background()`, you can drop the runtime from such a context.
    ///
    /// Note however, that because we do not wait for any blocking tasks to complete, this
    /// may result in a resource leak (in that any blocking tasks are still running until they
    /// return.
    ///
    /// This function is equivalent to calling `shutdown_timeout(Duration::of_nanos(0))`.
    ///
    /// ```
    /// use tokio::runtime::Runtime;
    ///
    /// fn main() {
    ///    let runtime = Runtime::new().unwrap();
    ///
    ///    runtime.block_on(async move {
    ///        let inner_runtime = Runtime::new().unwrap();
    ///        // ...
    ///        inner_runtime.shutdown_background();
    ///    });
    /// }
    /// ```
    pub fn shutdown_background(self) {
        self.shutdown_timeout(Duration::from_nanos(0))
    }
}<|MERGE_RESOLUTION|>--- conflicted
+++ resolved
@@ -296,11 +296,7 @@
 
     /// Execute all tasks on the current-thread.
     #[cfg(feature = "rt-core")]
-<<<<<<< HEAD
-    Basic(BasicScheduler<time::Driver>),
-=======
-    Basic(Mutex<Option<BasicScheduler<driver::Driver>>>),
->>>>>>> 3114d9e8
+    Basic(BasicScheduler<driver::Driver>),
 
     /// Execute tasks across multiple threads.
     #[cfg(feature = "rt-threaded")]
