<<<<<<< HEAD
use crate::runtime::blocking::{BlockingTask, NoopSchedule};
use crate::runtime::task::{self, JoinHandle};
use crate::runtime::{blocking, context, driver, Spawner};
use crate::util::error::{CONTEXT_MISSING_ERROR, THREAD_LOCAL_DESTROYED_ERROR};
use crate::util::RngSeedGenerator;
=======
// When the runtime refactor is done, this should be removed.
#![cfg_attr(not(feature = "rt"), allow(dead_code))]
>>>>>>> 57e08e71

use crate::runtime::driver;

use std::sync::Arc;

/// Handle to the runtime.
///
/// The handle is internally reference-counted and can be freely cloned. A handle can be
/// obtained using the [`Runtime::handle`] method.
///
/// [`Runtime::handle`]: crate::runtime::Runtime::handle()
#[derive(Debug, Clone)]
// When the `rt` feature is *not* enabled, this type is still defined, but not
// included in the public API.
#[cfg_attr(not(feature = "rt"), allow(unreachable_pub))]
pub struct Handle {
    pub(super) inner: Arc<HandleInner>,
}

/// All internal handles that are *not* the scheduler's spawner.
#[derive(Debug)]
pub(crate) struct HandleInner {
    #[cfg(feature = "rt")]
    pub(super) spawner: Spawner,

    /// Handles to the I/O drivers
    #[cfg_attr(
        not(any(
            feature = "net",
            all(unix, feature = "process"),
            all(unix, feature = "signal"),
        )),
        allow(dead_code)
    )]
    pub(super) io_handle: driver::IoHandle,

    /// Handles to the signal drivers
    #[cfg_attr(
        any(
            loom,
            not(all(unix, feature = "signal")),
            not(all(unix, feature = "process")),
        ),
        allow(dead_code)
    )]
    pub(super) signal_handle: driver::SignalHandle,

    /// Handles to the time drivers
    #[cfg_attr(not(feature = "time"), allow(dead_code))]
    pub(super) time_handle: driver::TimeHandle,

    /// Source of `Instant::now()`
    #[cfg_attr(not(all(feature = "time", feature = "test-util")), allow(dead_code))]
    pub(super) clock: driver::Clock,

    /// Blocking pool spawner
<<<<<<< HEAD
    pub(super) blocking_spawner: blocking::Spawner,

    /// Current random number generator seed (when no)
    pub(super) seed_generator: RngSeedGenerator,
=======
    #[cfg(feature = "rt")]
    pub(crate) blocking_spawner: blocking::Spawner,
>>>>>>> 57e08e71
}

cfg_rt! {
    use crate::runtime::task::JoinHandle;
    use crate::runtime::{blocking, context, Spawner};
    use crate::util::error::{CONTEXT_MISSING_ERROR, THREAD_LOCAL_DESTROYED_ERROR};

    use std::future::Future;
    use std::marker::PhantomData;
    use std::{error, fmt};

    /// Runtime context guard.
    ///
    /// Returned by [`Runtime::enter`] and [`Handle::enter`], the context guard exits
    /// the runtime context on drop.
    ///
    /// [`Runtime::enter`]: fn@crate::runtime::Runtime::enter
    #[derive(Debug)]
    #[must_use = "Creating and dropping a guard does nothing"]
    pub struct EnterGuard<'a> {
        _guard: context::EnterGuard,
        _handle_lifetime: PhantomData<&'a Handle>,
    }

    impl Handle {
        /// Enters the runtime context. This allows you to construct types that must
        /// have an executor available on creation such as [`Sleep`] or [`TcpStream`].
        /// It will also allow you to call methods such as [`tokio::spawn`] and [`Handle::current`]
        /// without panicking.
        ///
        /// [`Sleep`]: struct@crate::time::Sleep
        /// [`TcpStream`]: struct@crate::net::TcpStream
        /// [`tokio::spawn`]: fn@crate::spawn
        pub fn enter(&self) -> EnterGuard<'_> {
            EnterGuard {
                _guard: context::enter(self.clone()),
                _handle_lifetime: PhantomData,
            }
        }

        /// Returns a `Handle` view over the currently running `Runtime`.
        ///
        /// # Panics
        ///
        /// This will panic if called outside the context of a Tokio runtime. That means that you must
        /// call this on one of the threads **being run by the runtime**, or from a thread with an active
        /// `EnterGuard`. Calling this from within a thread created by `std::thread::spawn` (for example)
        /// will cause a panic unless that thread has an active `EnterGuard`.
        ///
        /// # Examples
        ///
        /// This can be used to obtain the handle of the surrounding runtime from an async
        /// block or function running on that runtime.
        ///
        /// ```
        /// # use std::thread;
        /// # use tokio::runtime::Runtime;
        /// # fn dox() {
        /// # let rt = Runtime::new().unwrap();
        /// # rt.spawn(async {
        /// use tokio::runtime::Handle;
        ///
        /// // Inside an async block or function.
        /// let handle = Handle::current();
        /// handle.spawn(async {
        ///     println!("now running in the existing Runtime");
        /// });
        ///
        /// # let handle =
        /// thread::spawn(move || {
        ///     // Notice that the handle is created outside of this thread and then moved in
        ///     handle.spawn(async { /* ... */ });
        ///     // This next line would cause a panic because we haven't entered the runtime
        ///     // and created an EnterGuard
        ///     // let handle2 = Handle::current(); // panic
        ///     // So we create a guard here with Handle::enter();
        ///     let _guard = handle.enter();
        ///     // Now we can call Handle::current();
        ///     let handle2 = Handle::current();
        /// });
        /// # handle.join().unwrap();
        /// # });
        /// # }
        /// ```
        #[track_caller]
        pub fn current() -> Self {
            context::current()
        }

        /// Returns a Handle view over the currently running Runtime
        ///
        /// Returns an error if no Runtime has been started
        ///
        /// Contrary to `current`, this never panics
        pub fn try_current() -> Result<Self, TryCurrentError> {
            context::try_current()
        }

        /// Spawns a future onto the Tokio runtime.
        ///
        /// This spawns the given future onto the runtime's executor, usually a
        /// thread pool. The thread pool is then responsible for polling the future
        /// until it completes.
        ///
        /// See [module level][mod] documentation for more details.
        ///
        /// [mod]: index.html
        ///
        /// # Examples
        ///
        /// ```
        /// use tokio::runtime::Runtime;
        ///
        /// # fn dox() {
        /// // Create the runtime
        /// let rt = Runtime::new().unwrap();
        /// // Get a handle from this runtime
        /// let handle = rt.handle();
        ///
        /// // Spawn a future onto the runtime using the handle
        /// handle.spawn(async {
        ///     println!("now running on a worker thread");
        /// });
        /// # }
        /// ```
        #[track_caller]
        pub fn spawn<F>(&self, future: F) -> JoinHandle<F::Output>
        where
            F: Future + Send + 'static,
            F::Output: Send + 'static,
        {
            self.spawn_named(future, None)
        }

        /// Runs the provided function on an executor dedicated to blocking.
        /// operations.
        ///
        /// # Examples
        ///
        /// ```
        /// use tokio::runtime::Runtime;
        ///
        /// # fn dox() {
        /// // Create the runtime
        /// let rt = Runtime::new().unwrap();
        /// // Get a handle from this runtime
        /// let handle = rt.handle();
        ///
        /// // Spawn a blocking function onto the runtime using the handle
        /// handle.spawn_blocking(|| {
        ///     println!("now running on a worker thread");
        /// });
        /// # }
        #[track_caller]
        pub fn spawn_blocking<F, R>(&self, func: F) -> JoinHandle<R>
        where
            F: FnOnce() -> R + Send + 'static,
            R: Send + 'static,
        {
            self.as_inner().blocking_spawner.spawn_blocking(self, func)
        }

        pub(crate) fn as_inner(&self) -> &HandleInner {
            &self.inner
        }

        /// Runs a future to completion on this `Handle`'s associated `Runtime`.
        ///
        /// This runs the given future on the current thread, blocking until it is
        /// complete, and yielding its resolved result. Any tasks or timers which
        /// the future spawns internally will be executed on the runtime.
        ///
        /// When this is used on a `current_thread` runtime, only the
        /// [`Runtime::block_on`] method can drive the IO and timer drivers, but the
        /// `Handle::block_on` method cannot drive them. This means that, when using
        /// this method on a current_thread runtime, anything that relies on IO or
        /// timers will not work unless there is another thread currently calling
        /// [`Runtime::block_on`] on the same runtime.
        ///
        /// # If the runtime has been shut down
        ///
        /// If the `Handle`'s associated `Runtime` has been shut down (through
        /// [`Runtime::shutdown_background`], [`Runtime::shutdown_timeout`], or by
        /// dropping it) and `Handle::block_on` is used it might return an error or
        /// panic. Specifically IO resources will return an error and timers will
        /// panic. Runtime independent futures will run as normal.
        ///
        /// # Panics
        ///
        /// This function panics if the provided future panics, if called within an
        /// asynchronous execution context, or if a timer future is executed on a
        /// runtime that has been shut down.
        ///
        /// # Examples
        ///
        /// ```
        /// use tokio::runtime::Runtime;
        ///
        /// // Create the runtime
        /// let rt  = Runtime::new().unwrap();
        ///
        /// // Get a handle from this runtime
        /// let handle = rt.handle();
        ///
        /// // Execute the future, blocking the current thread until completion
        /// handle.block_on(async {
        ///     println!("hello");
        /// });
        /// ```
        ///
        /// Or using `Handle::current`:
        ///
        /// ```
        /// use tokio::runtime::Handle;
        ///
        /// #[tokio::main]
        /// async fn main () {
        ///     let handle = Handle::current();
        ///     std::thread::spawn(move || {
        ///         // Using Handle::block_on to run async code in the new thread.
        ///         handle.block_on(async {
        ///             println!("hello");
        ///         });
        ///     });
        /// }
        /// ```
        ///
        /// [`JoinError`]: struct@crate::task::JoinError
        /// [`JoinHandle`]: struct@crate::task::JoinHandle
        /// [`Runtime::block_on`]: fn@crate::runtime::Runtime::block_on
        /// [`Runtime::shutdown_background`]: fn@crate::runtime::Runtime::shutdown_background
        /// [`Runtime::shutdown_timeout`]: fn@crate::runtime::Runtime::shutdown_timeout
        /// [`spawn_blocking`]: crate::task::spawn_blocking
        /// [`tokio::fs`]: crate::fs
        /// [`tokio::net`]: crate::net
        /// [`tokio::time`]: crate::time
        #[track_caller]
        pub fn block_on<F: Future>(&self, future: F) -> F::Output {
            #[cfg(all(tokio_unstable, feature = "tracing"))]
            let future =
                crate::util::trace::task(future, "block_on", None, super::task::Id::next().as_u64());

            // Enter the **runtime** context. This configures spawning, the current I/O driver, ...
            let _rt_enter = self.enter();

            // Enter a **blocking** context. This prevents blocking from a runtime.
            let mut blocking_enter = crate::runtime::enter(true);

            // Block on the future
            blocking_enter
                .block_on(future)
                .expect("failed to park thread")
        }

        #[track_caller]
        pub(crate) fn spawn_named<F>(&self, future: F, _name: Option<&str>) -> JoinHandle<F::Output>
        where
            F: Future + Send + 'static,
            F::Output: Send + 'static,
        {
            let id = crate::runtime::task::Id::next();
            #[cfg(all(tokio_unstable, feature = "tracing"))]
            let future = crate::util::trace::task(future, "task", _name, id.as_u64());
            self.inner.spawner.spawn(future, id)
        }

        pub(crate) fn shutdown(&self) {
            self.inner.spawner.shutdown();
        }
    }

    cfg_metrics! {
        use crate::runtime::RuntimeMetrics;

        impl Handle {
            /// Returns a view that lets you get information about how the runtime
            /// is performing.
            pub fn metrics(&self) -> RuntimeMetrics {
                RuntimeMetrics::new(self.clone())
            }
        }
    }

    /// Error returned by `try_current` when no Runtime has been started
    #[derive(Debug)]
    pub struct TryCurrentError {
        kind: TryCurrentErrorKind,
    }

    impl TryCurrentError {
        pub(crate) fn new_no_context() -> Self {
            Self {
                kind: TryCurrentErrorKind::NoContext,
            }
        }

        pub(crate) fn new_thread_local_destroyed() -> Self {
            Self {
                kind: TryCurrentErrorKind::ThreadLocalDestroyed,
            }
        }

        /// Returns true if the call failed because there is currently no runtime in
        /// the Tokio context.
        pub fn is_missing_context(&self) -> bool {
            matches!(self.kind, TryCurrentErrorKind::NoContext)
        }

        /// Returns true if the call failed because the Tokio context thread-local
        /// had been destroyed. This can usually only happen if in the destructor of
        /// other thread-locals.
        pub fn is_thread_local_destroyed(&self) -> bool {
            matches!(self.kind, TryCurrentErrorKind::ThreadLocalDestroyed)
        }
    }

    enum TryCurrentErrorKind {
        NoContext,
        ThreadLocalDestroyed,
    }

    impl fmt::Debug for TryCurrentErrorKind {
        fn fmt(&self, f: &mut fmt::Formatter<'_>) -> fmt::Result {
            use TryCurrentErrorKind::*;
            match self {
                NoContext => f.write_str("NoContext"),
                ThreadLocalDestroyed => f.write_str("ThreadLocalDestroyed"),
            }
        }
    }

    impl fmt::Display for TryCurrentError {
        fn fmt(&self, f: &mut fmt::Formatter<'_>) -> fmt::Result {
            use TryCurrentErrorKind::*;
            match self.kind {
                NoContext => f.write_str(CONTEXT_MISSING_ERROR),
                ThreadLocalDestroyed => f.write_str(THREAD_LOCAL_DESTROYED_ERROR),
            }
        }
    }

    impl error::Error for TryCurrentError {}
}

cfg_not_rt! {
    impl Handle {
        pub(crate) fn current() -> Handle {
            panic!("{}", crate::util::error::CONTEXT_MISSING_ERROR)
        }
    }
}

cfg_time! {
    impl Handle {
        #[track_caller]
        pub(crate) fn as_time_handle(&self) -> &crate::runtime::time::Handle {
            self.inner.time_handle.as_ref()
                .expect("A Tokio 1.x context was found, but timers are disabled. Call `enable_time` on the runtime builder to enable timers.")
        }
    }
}<|MERGE_RESOLUTION|>--- conflicted
+++ resolved
@@ -1,15 +1,8 @@
-<<<<<<< HEAD
-use crate::runtime::blocking::{BlockingTask, NoopSchedule};
-use crate::runtime::task::{self, JoinHandle};
-use crate::runtime::{blocking, context, driver, Spawner};
-use crate::util::error::{CONTEXT_MISSING_ERROR, THREAD_LOCAL_DESTROYED_ERROR};
-use crate::util::RngSeedGenerator;
-=======
 // When the runtime refactor is done, this should be removed.
 #![cfg_attr(not(feature = "rt"), allow(dead_code))]
->>>>>>> 57e08e71
 
 use crate::runtime::driver;
+use crate::util::RngSeedGenerator;
 
 use std::sync::Arc;
 
@@ -64,15 +57,11 @@
     pub(super) clock: driver::Clock,
 
     /// Blocking pool spawner
-<<<<<<< HEAD
-    pub(super) blocking_spawner: blocking::Spawner,
+    #[cfg(feature = "rt")]
+    pub(crate) blocking_spawner: blocking::Spawner,
 
     /// Current random number generator seed (when no)
     pub(super) seed_generator: RngSeedGenerator,
-=======
-    #[cfg(feature = "rt")]
-    pub(crate) blocking_spawner: blocking::Spawner,
->>>>>>> 57e08e71
 }
 
 cfg_rt! {
