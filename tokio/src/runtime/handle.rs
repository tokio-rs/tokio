--- conflicted
+++ resolved
@@ -125,16 +125,19 @@
     /// });
     /// # }
     /// ```
+    #[cfg_attr(tokio_track_caller, track_caller)]
     pub fn spawn<F>(&self, future: F) -> JoinHandle<F::Output>
     where
         F: Future + Send + 'static,
         F::Output: Send + 'static,
     {
+        #[cfg(feature = "tracing")]
+        let future = crate::util::trace::task(future, "task");
         self.spawner.spawn(future)
     }
 
-<<<<<<< HEAD
-    /// Run the provided function on an executor dedicated to blocking operations.
+    /// Run the provided function on an executor dedicated to blocking
+    /// operations.
     ///
     /// # Examples
     ///
@@ -152,13 +155,8 @@
     ///     println!("now running on a worker thread");
     /// });
     /// # }
+    #[cfg_attr(tokio_track_caller, track_caller)]
     pub fn spawn_blocking<F, R>(&self, func: F) -> JoinHandle<R>
-=======
-    /// Run the provided function on an executor dedicated to blocking
-    /// operations.
-    #[cfg_attr(tokio_track_caller, track_caller)]
-    pub(crate) fn spawn_blocking<F, R>(&self, func: F) -> JoinHandle<R>
->>>>>>> fede3db7
     where
         F: FnOnce() -> R + Send + 'static,
     {
