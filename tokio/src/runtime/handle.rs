--- conflicted
+++ resolved
@@ -1,24 +1,10 @@
-<<<<<<< HEAD
-use crate::runtime::{blocking, io, time};
-
-cfg_rt_core! {
-    use crate::runtime::basic_scheduler;
-=======
 use crate::runtime::{blocking, io, time, Spawner};
 
 cfg_rt_core! {
->>>>>>> abfa857f
     use crate::task::JoinHandle;
 
     use std::future::Future;
 }
-<<<<<<< HEAD
-
-cfg_rt_threaded! {
-    use crate::runtime::thread_pool;
-}
-=======
->>>>>>> abfa857f
 
 /// Handle to the runtime
 #[derive(Debug, Clone)]
@@ -38,18 +24,6 @@
     pub(super) blocking_spawner: blocking::Spawner,
 }
 
-<<<<<<< HEAD
-#[derive(Debug, Clone)]
-pub(super) enum Kind {
-    Shell,
-    #[cfg(feature = "rt-core")]
-    Basic(basic_scheduler::Spawner),
-    #[cfg(feature = "rt-threaded")]
-    ThreadPool(thread_pool::Spawner),
-}
-
-=======
->>>>>>> abfa857f
 impl Handle {
     /// Enter the runtime context
     pub fn enter<F, R>(&self, f: F) -> R
@@ -59,17 +33,7 @@
         self.blocking_spawner.enter(|| {
             let _io = io::set_default(&self.io_handle);
 
-<<<<<<< HEAD
-            time::with_default(&self.time_handles[0], &self.clock, || match &self.kind {
-                Kind::Shell => f(),
-                #[cfg(feature = "rt-core")]
-                Kind::Basic(spawner) => spawner.enter(f),
-                #[cfg(feature = "rt-threaded")]
-                Kind::ThreadPool(spawner) => spawner.enter(f),
-            })
-=======
             time::with_default(&self.time_handle, &self.clock, || self.spawner.enter(f))
->>>>>>> abfa857f
         })
     }
 }
@@ -112,17 +76,7 @@
             F: Future + Send + 'static,
             F::Output: Send + 'static,
         {
-<<<<<<< HEAD
-            match &self.kind {
-                Kind::Shell => panic!("spawning not enabled for runtime"),
-                #[cfg(feature = "rt-core")]
-                Kind::Basic(spawner) => spawner.spawn(future),
-                #[cfg(feature = "rt-threaded")]
-                Kind::ThreadPool(spawner) => spawner.spawn(future),
-            }
-=======
             self.spawner.spawn(future)
->>>>>>> abfa857f
         }
     }
 }