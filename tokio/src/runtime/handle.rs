use crate::future::poll_fn;
use crate::park::Park;
use crate::runtime::blocking::task::BlockingTask;
use crate::runtime::task::{self, JoinHandle};
<<<<<<< HEAD
use crate::runtime::{basic_scheduler, blocking, context, driver, Spawner};
=======
use crate::runtime::{blocking, context, driver, Spawner};
use crate::util::error::CONTEXT_MISSING_ERROR;
>>>>>>> c9d2a36c

use std::future::Future;
use std::task::Poll::{Pending, Ready};
use std::{error, fmt};

/// Handle to the runtime.
///
/// The handle is internally reference-counted and can be freely cloned. A handle can be
/// obtained using the [`Runtime::handle`] method.
///
/// [`Runtime::handle`]: crate::runtime::Runtime::handle()
#[derive(Debug, Clone)]
pub struct Handle {
    pub(super) spawner: Spawner,

    /// Handles to the I/O drivers
    pub(super) io_handle: driver::IoHandle,

    /// Handles to the signal drivers
    pub(super) signal_handle: driver::SignalHandle,

    /// Handles to the time drivers
    pub(super) time_handle: driver::TimeHandle,

    /// Source of `Instant::now()`
    pub(super) clock: driver::Clock,

    /// Blocking pool spawner
    pub(super) blocking_spawner: blocking::Spawner,
}

/// Runtime context guard.
///
/// Returned by [`Runtime::enter`] and [`Handle::enter`], the context guard exits
/// the runtime context on drop.
///
/// [`Runtime::enter`]: fn@crate::runtime::Runtime::enter
#[derive(Debug)]
pub struct EnterGuard<'a> {
    handle: &'a Handle,
    guard: context::EnterGuard,
}

impl Handle {
    /// Enter the runtime context. This allows you to construct types that must
    /// have an executor available on creation such as [`Sleep`] or [`TcpStream`].
    /// It will also allow you to call methods such as [`tokio::spawn`].
    ///
    /// [`Sleep`]: struct@crate::time::Sleep
    /// [`TcpStream`]: struct@crate::net::TcpStream
    /// [`tokio::spawn`]: fn@crate::spawn
    pub fn enter(&self) -> EnterGuard<'_> {
        EnterGuard {
            handle: self,
            guard: context::enter(self.clone()),
        }
    }

    /// Returns a `Handle` view over the currently running `Runtime`
    ///
    /// # Panic
    ///
    /// This will panic if called outside the context of a Tokio runtime. That means that you must
    /// call this on one of the threads **being run by the runtime**. Calling this from within a
    /// thread created by `std::thread::spawn` (for example) will cause a panic.
    ///
    /// # Examples
    ///
    /// This can be used to obtain the handle of the surrounding runtime from an async
    /// block or function running on that runtime.
    ///
    /// ```
    /// # use std::thread;
    /// # use tokio::runtime::Runtime;
    /// # fn dox() {
    /// # let rt = Runtime::new().unwrap();
    /// # rt.spawn(async {
    /// use tokio::runtime::Handle;
    ///
    /// // Inside an async block or function.
    /// let handle = Handle::current();
    /// handle.spawn(async {
    ///     println!("now running in the existing Runtime");
    /// });
    ///
    /// # let handle =
    /// thread::spawn(move || {
    ///     // Notice that the handle is created outside of this thread and then moved in
    ///     handle.spawn(async { /* ... */ })
    ///     // This next line would cause a panic
    ///     // let handle2 = Handle::current();
    /// });
    /// # handle.join().unwrap();
    /// # });
    /// # }
    /// ```
    pub fn current() -> Self {
        context::current().expect(CONTEXT_MISSING_ERROR)
    }

    /// Returns a Handle view over the currently running Runtime
    ///
    /// Returns an error if no Runtime has been started
    ///
    /// Contrary to `current`, this never panics
    pub fn try_current() -> Result<Self, TryCurrentError> {
        context::current().ok_or(TryCurrentError(()))
    }

    /// Spawn a future onto the Tokio runtime.
    ///
    /// This spawns the given future onto the runtime's executor, usually a
    /// thread pool. The thread pool is then responsible for polling the future
    /// until it completes.
    ///
    /// See [module level][mod] documentation for more details.
    ///
    /// [mod]: index.html
    ///
    /// # Examples
    ///
    /// ```
    /// use tokio::runtime::Runtime;
    ///
    /// # fn dox() {
    /// // Create the runtime
    /// let rt = Runtime::new().unwrap();
    /// // Get a handle from this runtime
    /// let handle = rt.handle();
    ///
    /// // Spawn a future onto the runtime using the handle
    /// handle.spawn(async {
    ///     println!("now running on a worker thread");
    /// });
    /// # }
    /// ```
    #[cfg_attr(tokio_track_caller, track_caller)]
    pub fn spawn<F>(&self, future: F) -> JoinHandle<F::Output>
    where
        F: Future + Send + 'static,
        F::Output: Send + 'static,
    {
        #[cfg(all(tokio_unstable, feature = "tracing"))]
        let future = crate::util::trace::task(future, "task");
        self.spawner.spawn(future)
    }

    /// Run the provided function on an executor dedicated to blocking
    /// operations.
    ///
    /// # Examples
    ///
    /// ```
    /// use tokio::runtime::Runtime;
    ///
    /// # fn dox() {
    /// // Create the runtime
    /// let rt = Runtime::new().unwrap();
    /// // Get a handle from this runtime
    /// let handle = rt.handle();
    ///
    /// // Spawn a blocking function onto the runtime using the handle
    /// handle.spawn_blocking(|| {
    ///     println!("now running on a worker thread");
    /// });
    /// # }
    #[cfg_attr(tokio_track_caller, track_caller)]
    pub fn spawn_blocking<F, R>(&self, func: F) -> JoinHandle<R>
    where
        F: FnOnce() -> R + Send + 'static,
        R: Send + 'static,
    {
        #[cfg(all(tokio_unstable, feature = "tracing"))]
        let func = {
            #[cfg(tokio_track_caller)]
            let location = std::panic::Location::caller();
            #[cfg(tokio_track_caller)]
            let span = tracing::trace_span!(
                target: "tokio::task",
                "task",
                kind = %"blocking",
                function = %std::any::type_name::<F>(),
                spawn.location = %format_args!("{}:{}:{}", location.file(), location.line(), location.column()),
            );
            #[cfg(not(tokio_track_caller))]
            let span = tracing::trace_span!(
                target: "tokio::task",
                "task",
                kind = %"blocking",
                function = %std::any::type_name::<F>(),
            );
            move || {
                let _g = span.enter();
                func()
            }
        };
        let (task, handle) = task::joinable(BlockingTask::new(func));
        let _ = self.blocking_spawner.spawn(task, &self);
        handle
    }

    /// Run a future to completion on the Tokio runtime. This is the
    /// runtime's entry point.
    ///
    /// This runs the given future on the runtime, blocking until it is
    /// complete, and yielding its resolved result. Any tasks or timers
    /// which the future spawns internally will be executed on the runtime.
    ///
    /// # Multi thread scheduler
    ///
    /// When the multi thread scheduler is used this will allow futures
    /// to run within the io driver and timer context of the overall runtime.
    ///
    /// # Current thread scheduler
    ///
    /// When the current thread scheduler is enabled `block_on`
    /// can be called concurrently from multiple threads. The first call
    /// will take ownership of the io and timer drivers. This means
    /// other threads which do not own the drivers will hook into that one.
    /// When the first `block_on` completes, other threads will be able to
    /// "steal" the driver to allow continued execution of their futures.
    ///
    /// # Panics
    ///
    /// This function panics if the provided future panics, or if called within an
    /// asynchronous execution context.
    ///
    /// # Examples
    ///
    /// ```no_run
    /// use tokio::runtime::Runtime;
    ///
    /// // Create the runtime
    /// let rt  = Runtime::new().unwrap();
    /// // Get a handle to rhe runtime
    /// let handle = rt.handle();
    ///
    /// // Execute the future, blocking the current thread until completion using the handle
    /// handle.block_on(async {
    ///     println!("hello");
    /// });
    /// ```
    pub fn block_on<F: Future>(&self, future: F) -> F::Output {
        match &self.spawner {
            Spawner::Basic(exec) => self
                .block_on_with_basic_scheduler::<F, crate::park::thread::ParkThread>(
                    future, exec, None,
                ),
            #[cfg(feature = "rt-multi-thread")]
            Spawner::ThreadPool(_) => {
                let _enter = self.enter();
                let mut enter = crate::runtime::enter(true);
                enter.block_on(future).expect("failed to park thread")
            }
        }
    }

    pub(crate) fn block_on_with_basic_scheduler<F: Future, P: Park>(
        &self,
        future: F,
        spawner: &basic_scheduler::Spawner,
        scheduler: Option<&basic_scheduler::BasicScheduler<P>>,
    ) -> F::Output {
        let _enter = self.enter();

        pin!(future);

        // Attempt to steal the dedicated parker and block_on the future if we can there,
        // othwerwise, lets select on a notification that the parker is available
        // or the future is complete.
        loop {
            if let Some(mut inner) = scheduler.and_then(basic_scheduler::BasicScheduler::take_inner)
            {
                return inner.block_on(future);
            }

            let mut enter = crate::runtime::enter(false);

            let notified = spawner.notify().notified();
            pin!(notified);

            if let Some(out) = enter
                .block_on(poll_fn(|cx| {
                    if notified.as_mut().poll(cx).is_ready() {
                        return Ready(None);
                    }

                    if let Ready(out) = future.as_mut().poll(cx) {
                        return Ready(Some(out));
                    }

                    Pending
                }))
                .expect("Failed to `Enter::block_on`")
            {
                return out;
            }
        }
    }
}

/// Error returned by `try_current` when no Runtime has been started
pub struct TryCurrentError(());

impl fmt::Debug for TryCurrentError {
    fn fmt(&self, f: &mut fmt::Formatter<'_>) -> fmt::Result {
        f.debug_struct("TryCurrentError").finish()
    }
}

impl fmt::Display for TryCurrentError {
    fn fmt(&self, f: &mut fmt::Formatter<'_>) -> fmt::Result {
        f.write_str(CONTEXT_MISSING_ERROR)
    }
}

impl error::Error for TryCurrentError {}<|MERGE_RESOLUTION|>--- conflicted
+++ resolved
@@ -2,12 +2,8 @@
 use crate::park::Park;
 use crate::runtime::blocking::task::BlockingTask;
 use crate::runtime::task::{self, JoinHandle};
-<<<<<<< HEAD
 use crate::runtime::{basic_scheduler, blocking, context, driver, Spawner};
-=======
-use crate::runtime::{blocking, context, driver, Spawner};
 use crate::util::error::CONTEXT_MISSING_ERROR;
->>>>>>> c9d2a36c
 
 use std::future::Future;
 use std::task::Poll::{Pending, Ready};
@@ -276,7 +272,7 @@
         pin!(future);
 
         // Attempt to steal the dedicated parker and block_on the future if we can there,
-        // othwerwise, lets select on a notification that the parker is available
+        // otherwise, lets select on a notification that the parker is available
         // or the future is complete.
         loop {
             if let Some(mut inner) = scheduler.and_then(basic_scheduler::BasicScheduler::take_inner)
