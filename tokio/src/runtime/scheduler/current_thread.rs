--- conflicted
+++ resolved
@@ -105,17 +105,11 @@
 /// Initial queue capacity.
 const INITIAL_CAPACITY: usize = 64;
 
-<<<<<<< HEAD
 /// Used if none is specified. This is a temporary constant and will be removed
 /// as we unify tuning logic between the multi-thread and current-thread
 /// schedulers.
 const DEFAULT_GLOBAL_QUEUE_INTERVAL: u32 = 31;
 
-// Tracks the current CurrentThread.
-scoped_thread_local!(static CURRENT: Context);
-
-=======
->>>>>>> 98c8c38e
 impl CurrentThread {
     pub(crate) fn new(
         driver: Driver,
