//! A scheduler is initialized with a fixed number of workers. Each worker is
//! driven by a thread. Each worker has a "core" which contains data such as the
//! run queue and other state. When `block_in_place` is called, the worker's
//! "core" is handed off to a new thread allowing the scheduler to continue to
//! make progress while the originating thread blocks.
//!
//! # Shutdown
//!
//! Shutting down the runtime involves the following steps:
//!
//!  1. The Shared::close method is called. This closes the inject queue and
//!     OwnedTasks instance and wakes up all worker threads.
//!
//!  2. Each worker thread observes the close signal next time it runs
//!     Core::maintenance by checking whether the inject queue is closed.
//!     The Core::is_shutdown flag is set to true.
//!
//!  3. The worker thread calls `pre_shutdown` in parallel. Here, the worker
//!     will keep removing tasks from OwnedTasks until it is empty. No new
//!     tasks can be pushed to the OwnedTasks during or after this step as it
//!     was closed in step 1.
//!
//!  5. The workers call Shared::shutdown to enter the single-threaded phase of
//!     shutdown. These calls will push their core to Shared::shutdown_cores,
//!     and the last thread to push its core will finish the shutdown procedure.
//!
//!  6. The local run queue of each core is emptied, then the inject queue is
//!     emptied.
//!
//! At this point, shutdown has completed. It is not possible for any of the
//! collections to contain any tasks at this point, as each collection was
//! closed first, then emptied afterwards.
//!
//! ## Spawns during shutdown
//!
//! When spawning tasks during shutdown, there are two cases:
//!
//!  * The spawner observes the OwnedTasks being open, and the inject queue is
//!    closed.
//!  * The spawner observes the OwnedTasks being closed and doesn't check the
//!    inject queue.
//!
//! The first case can only happen if the OwnedTasks::bind call happens before
//! or during step 1 of shutdown. In this case, the runtime will clean up the
//! task in step 3 of shutdown.
//!
//! In the latter case, the task was not spawned and the task is immediately
//! cancelled by the spawner.
//!
//! The correctness of shutdown requires both the inject queue and OwnedTasks
//! collection to have a closed bit. With a close bit on only the inject queue,
//! spawning could run in to a situation where a task is successfully bound long
//! after the runtime has shut down. With a close bit on only the OwnedTasks,
//! the first spawning situation could result in the notification being pushed
//! to the inject queue after step 6 of shutdown, which would leave a task in
//! the inject queue indefinitely. This would be a ref-count cycle and a memory
//! leak.

use crate::loom::sync::{Arc, Mutex};
use crate::runtime;
use crate::runtime::context;
use crate::runtime::scheduler::multi_thread::{
<<<<<<< HEAD
    idle, queue, Counters, Handle, Idle, Parker, Unparker,
=======
    queue, Counters, Handle, Idle, Parker, Stats, Unparker,
>>>>>>> 79a7e78c
};
use crate::runtime::task::{Inject, OwnedTasks};
use crate::runtime::{
    blocking, coop, driver, scheduler, task, Config, SchedulerMetrics, WorkerMetrics,
};
use crate::util::atomic_cell::AtomicCell;
use crate::util::rand::{FastRand, RngSeedGenerator};

use std::cell::RefCell;
use std::time::Duration;

/// A scheduler worker
pub(super) struct Worker {
    /// Reference to scheduler's handle
    handle: Arc<Handle>,

    /// Index holding this worker's remote state
    index: usize,

    /// Used to hand-off a worker's core to another thread.
    core: AtomicCell<Core>,
}

/// Core data
struct Core {
    /// Used to schedule bookkeeping tasks every so often.
    tick: u32,

    /// When a task is scheduled from a worker, it is stored in this slot. The
    /// worker will check this slot for a task **before** checking the run
    /// queue. This effectively results in the **last** scheduled task to be run
    /// next (LIFO). This is an optimization for improving locality which
    /// benefits message passing patterns and helps to reduce latency.
    lifo_slot: Option<Notified>,

    /// When `true`, locally scheduled tasks go to the LIFO slot. When `false`,
    /// they go to the back of the `run_queue`.
    lifo_enabled: bool,

    /// The worker-local run queue.
    run_queue: queue::Local<Arc<Handle>>,

    /// True if the worker is currently searching for more work. Searching
    /// involves attempting to steal from other workers.
    is_searching: bool,

    /// True if the scheduler is being shutdown
    is_shutdown: bool,

    /// Parker
    ///
    /// Stored in an `Option` as the parker is added / removed to make the
    /// borrow checker happy.
    park: Option<Parker>,

    /// Per-worker runtime stats
    stats: Stats,

    /// How often to check the global queue
    global_queue_interval: u32,

    /// Fast random number generator.
    rand: FastRand,
}

/// State shared across all workers
pub(super) struct Shared {
    /// Per-worker remote state. All other workers have access to this and is
    /// how they communicate between each other.
    remotes: Box<[Remote]>,

    /// Global task queue used for:
    ///  1. Submit work to the scheduler while **not** currently on a worker thread.
    ///  2. Submit work to the scheduler when a worker run queue is saturated
    inject: Inject<Arc<Handle>>,

    /// Coordinates idle workers
    idle: Idle,

    /// Collection of all active tasks spawned onto this executor.
    pub(super) owned: OwnedTasks<Arc<Handle>>,

    /// Data synchronized by the scheduler mutex
    pub(super) synced: Mutex<Synced>,

    /// Cores that have observed the shutdown signal
    ///
    /// The core is **not** placed back in the worker to avoid it from being
    /// stolen by a thread that was spawned as part of `block_in_place`.
    #[allow(clippy::vec_box)] // we're moving an already-boxed value
    shutdown_cores: Mutex<Vec<Box<Core>>>,

    /// Scheduler configuration options
    config: Config,

    /// Collects metrics from the runtime.
    pub(super) scheduler_metrics: SchedulerMetrics,

    pub(super) worker_metrics: Box<[WorkerMetrics]>,

    /// Only held to trigger some code on drop. This is used to get internal
    /// runtime metrics that can be useful when doing performance
    /// investigations. This does nothing (empty struct, no drop impl) unless
    /// the `tokio_internal_mt_counters` cfg flag is set.
    _counters: Counters,
}

/// Data synchronized by the scheduler mutex
pub(super) struct Synced {
    pub(super) idle: idle::Synced,
}

/// Used to communicate with a worker from other threads.
struct Remote {
    /// Steals tasks from this worker.
    steal: queue::Steal<Arc<Handle>>,

    /// Unparks the associated worker thread
    unpark: Unparker,
}

/// Thread-local context
pub(crate) struct Context {
    /// Worker
    worker: Arc<Worker>,

    /// Core data
    core: RefCell<Option<Box<Core>>>,
}

/// Starts the workers
pub(crate) struct Launch(Vec<Arc<Worker>>);

/// Running a task may consume the core. If the core is still available when
/// running the task completes, it is returned. Otherwise, the worker will need
/// to stop processing.
type RunResult = Result<Box<Core>, ()>;

/// A task handle
type Task = task::Task<Arc<Handle>>;

/// A notified task handle
type Notified = task::Notified<Arc<Handle>>;

/// Value picked out of thin-air. Running the LIFO slot a handful of times
/// seemms sufficient to benefit from locality. More than 3 times probably is
/// overweighing. The value can be tuned in the future with data that shows
/// improvements.
const MAX_LIFO_POLLS_PER_TICK: usize = 3;

pub(super) fn create(
    size: usize,
    park: Parker,
    driver_handle: driver::Handle,
    blocking_spawner: blocking::Spawner,
    seed_generator: RngSeedGenerator,
    config: Config,
) -> (Arc<Handle>, Launch) {
    let mut cores = Vec::with_capacity(size);
    let mut remotes = Vec::with_capacity(size);
    let mut worker_metrics = Vec::with_capacity(size);

    // Create the local queues
    for _ in 0..size {
        let (steal, run_queue) = queue::local();

        let park = park.clone();
        let unpark = park.unpark();
        let metrics = WorkerMetrics::from_config(&config);
        let stats = Stats::new(&metrics);

        cores.push(Box::new(Core {
            tick: 0,
            lifo_slot: None,
            lifo_enabled: !config.disable_lifo_slot,
            run_queue,
            is_searching: false,
            is_shutdown: false,
            park: Some(park),
            global_queue_interval: stats.tuned_global_queue_interval(&config),
            stats,
            rand: FastRand::new(config.seed_generator.next_seed()),
        }));

        remotes.push(Remote { steal, unpark });
        worker_metrics.push(metrics);
    }

    let (idle, idle_synced) = Idle::new(size);

    let handle = Arc::new(Handle {
        shared: Shared {
            remotes: remotes.into_boxed_slice(),
            inject: Inject::new(),
            idle,
            owned: OwnedTasks::new(),
            synced: Mutex::new(Synced { idle: idle_synced }),
            shutdown_cores: Mutex::new(vec![]),
            config,
            scheduler_metrics: SchedulerMetrics::new(),
            worker_metrics: worker_metrics.into_boxed_slice(),
            _counters: Counters,
        },
        driver: driver_handle,
        blocking_spawner,
        seed_generator,
    });

    let mut launch = Launch(vec![]);

    for (index, core) in cores.drain(..).enumerate() {
        launch.0.push(Arc::new(Worker {
            handle: handle.clone(),
            index,
            core: AtomicCell::new(Some(core)),
        }));
    }

    (handle, launch)
}

#[track_caller]
pub(crate) fn block_in_place<F, R>(f: F) -> R
where
    F: FnOnce() -> R,
{
    // Try to steal the worker core back
    struct Reset(coop::Budget);

    impl Drop for Reset {
        fn drop(&mut self) {
            with_current(|maybe_cx| {
                if let Some(cx) = maybe_cx {
                    let core = cx.worker.core.take();
                    let mut cx_core = cx.core.borrow_mut();
                    assert!(cx_core.is_none());
                    *cx_core = core;

                    // Reset the task budget as we are re-entering the
                    // runtime.
                    coop::set(self.0);
                }
            });
        }
    }

    let mut had_entered = false;

    let setup_result = with_current(|maybe_cx| {
        match (
            crate::runtime::context::current_enter_context(),
            maybe_cx.is_some(),
        ) {
            (context::EnterRuntime::Entered { .. }, true) => {
                // We are on a thread pool runtime thread, so we just need to
                // set up blocking.
                had_entered = true;
            }
            (
                context::EnterRuntime::Entered {
                    allow_block_in_place,
                },
                false,
            ) => {
                // We are on an executor, but _not_ on the thread pool.  That is
                // _only_ okay if we are in a thread pool runtime's block_on
                // method:
                if allow_block_in_place {
                    had_entered = true;
                    return Ok(());
                } else {
                    // This probably means we are on the current_thread runtime or in a
                    // LocalSet, where it is _not_ okay to block.
                    return Err(
                        "can call blocking only when running on the multi-threaded runtime",
                    );
                }
            }
            (context::EnterRuntime::NotEntered, true) => {
                // This is a nested call to block_in_place (we already exited).
                // All the necessary setup has already been done.
                return Ok(());
            }
            (context::EnterRuntime::NotEntered, false) => {
                // We are outside of the tokio runtime, so blocking is fine.
                // We can also skip all of the thread pool blocking setup steps.
                return Ok(());
            }
        }

        let cx = maybe_cx.expect("no .is_some() == false cases above should lead here");

        // Get the worker core. If none is set, then blocking is fine!
        let core = match cx.core.borrow_mut().take() {
            Some(core) => core,
            None => return Ok(()),
        };

        // The parker should be set here
        assert!(core.park.is_some());

        // In order to block, the core must be sent to another thread for
        // execution.
        //
        // First, move the core back into the worker's shared core slot.
        cx.worker.core.set(core);

        // Next, clone the worker handle and send it to a new thread for
        // processing.
        //
        // Once the blocking task is done executing, we will attempt to
        // steal the core back.
        let worker = cx.worker.clone();
        runtime::spawn_blocking(move || run(worker));
        Ok(())
    });

    if let Err(panic_message) = setup_result {
        panic!("{}", panic_message);
    }

    if had_entered {
        // Unset the current task's budget. Blocking sections are not
        // constrained by task budgets.
        let _reset = Reset(coop::stop());

        crate::runtime::context::exit_runtime(f)
    } else {
        f()
    }
}

impl Launch {
    pub(crate) fn launch(mut self) {
        for worker in self.0.drain(..) {
            runtime::spawn_blocking(move || run(worker));
        }
    }
}

fn run(worker: Arc<Worker>) {
    struct AbortOnPanic;

    impl Drop for AbortOnPanic {
        fn drop(&mut self) {
            if std::thread::panicking() {
                eprintln!("worker thread panicking; aborting process");
                std::process::abort();
            }
        }
    }

    // Catching panics on worker threads in tests is quite tricky. Instead, when
    // debug assertions are enabled, we just abort the process.
    #[cfg(debug_assertions)]
    let _abort_on_panic = AbortOnPanic;

    // Acquire a core. If this fails, then another thread is running this
    // worker and there is nothing further to do.
    let core = match worker.core.take() {
        Some(core) => core,
        None => return,
    };

    let handle = scheduler::Handle::MultiThread(worker.handle.clone());
    let _enter = crate::runtime::context::enter_runtime(&handle, true);

    // Set the worker context.
    let cx = scheduler::Context::MultiThread(Context {
        worker,
        core: RefCell::new(None),
    });

    context::set_scheduler(&cx, || {
        let cx = cx.expect_multi_thread();

        // This should always be an error. It only returns a `Result` to support
        // using `?` to short circuit.
        assert!(cx.run(core).is_err());

        // Check if there are any deferred tasks to notify. This can happen when
        // the worker core is lost due to `block_in_place()` being called from
        // within the task.
        wake_deferred_tasks();
    });
}

impl Context {
    fn run(&self, mut core: Box<Core>) -> RunResult {
        // Reset `lifo_enabled` here in case the core was previously stolen from
        // a task that had the LIFO slot disabled.
        self.reset_lifo_enabled(&mut core);

        // Start as "processing" tasks as polling tasks from the local queue
        // will be one of the first things we do.
        core.stats.start_processing_scheduled_tasks();

        while !core.is_shutdown {
            self.assert_lifo_enabled_is_correct(&core);

            // Increment the tick
            core.tick();

            // Run maintenance, if needed
            core = self.maintenance(core);

            // First, check work available to the current worker.
            if let Some(task) = core.next_task(&self.worker) {
                core = self.run_task(task, core)?;
                continue;
            }

            // We consumed all work in the queues and will start searching for work.
            core.stats.end_processing_scheduled_tasks();

            // There is no more **local** work to process, try to steal work
            // from other workers.
            if let Some(task) = core.steal_work(&self.worker) {
                // Found work, switch back to processing
                core.stats.start_processing_scheduled_tasks();
                core = self.run_task(task, core)?;
            } else {
                // Wait for work
                core = if did_defer_tasks() {
                    self.park_timeout(core, Some(Duration::from_millis(0)))
                } else {
                    self.park(core)
                };
            }
        }

        core.pre_shutdown(&self.worker);

        // Signal shutdown
        self.worker.handle.shutdown_core(core);
        Err(())
    }

    fn run_task(&self, task: Notified, mut core: Box<Core>) -> RunResult {
        let task = self.worker.handle.shared.owned.assert_owner(task);

        // Make sure the worker is not in the **searching** state. This enables
        // another idle worker to try to steal work.
        core.transition_from_searching(&self.worker);

        self.assert_lifo_enabled_is_correct(&core);

        // Measure the poll start time. Note that we may end up polling other
        // tasks under this measurement. In this case, the tasks came from the
        // LIFO slot and are considered part of the current task for scheduling
        // purposes. These tasks inherent the "parent"'s limits.
        core.stats.start_poll();

        // Make the core available to the runtime context
        *self.core.borrow_mut() = Some(core);

        // Run the task
        coop::budget(|| {
            task.run();
            let mut lifo_polls = 0;

            // As long as there is budget remaining and a task exists in the
            // `lifo_slot`, then keep running.
            loop {
                // Check if we still have the core. If not, the core was stolen
                // by another worker.
                let mut core = match self.core.borrow_mut().take() {
                    Some(core) => core,
                    None => {
                        // In this case, we cannot call `reset_lifo_enabled()`
                        // because the core was stolen. The stealer will handle
                        // that at the top of `Context::run`
                        return Err(());
                    }
                };

                // Check for a task in the LIFO slot
                let task = match core.lifo_slot.take() {
                    Some(task) => task,
                    None => {
                        self.reset_lifo_enabled(&mut core);
                        core.stats.end_poll();
                        return Ok(core);
                    }
                };

                if !coop::has_budget_remaining() {
                    core.stats.end_poll();

                    // Not enough budget left to run the LIFO task, push it to
                    // the back of the queue and return.
                    core.run_queue.push_back_or_overflow(
                        task,
                        self.worker.inject(),
                        &mut core.stats,
                    );
                    // If we hit this point, the LIFO slot should be enabled.
                    // There is no need to reset it.
                    debug_assert!(core.lifo_enabled);
                    return Ok(core);
                }

                // Track that we are about to run a task from the LIFO slot.
                lifo_polls += 1;
                super::counters::inc_lifo_schedules();

                // Disable the LIFO slot if we reach our limit
                //
                // In ping-ping style workloads where task A notifies task B,
                // which notifies task A again, continuously prioritizing the
                // LIFO slot can cause starvation as these two tasks will
                // repeatedly schedule the other. To mitigate this, we limit the
                // number of times the LIFO slot is prioritized.
                if lifo_polls >= MAX_LIFO_POLLS_PER_TICK {
                    core.lifo_enabled = false;
                    super::counters::inc_lifo_capped();
                }

                // Run the LIFO task, then loop
                *self.core.borrow_mut() = Some(core);
                let task = self.worker.handle.shared.owned.assert_owner(task);
                task.run();
            }
        })
    }

    fn reset_lifo_enabled(&self, core: &mut Core) {
        core.lifo_enabled = !self.worker.handle.shared.config.disable_lifo_slot;
    }

    fn assert_lifo_enabled_is_correct(&self, core: &Core) {
        debug_assert_eq!(
            core.lifo_enabled,
            !self.worker.handle.shared.config.disable_lifo_slot
        );
    }

    fn maintenance(&self, mut core: Box<Core>) -> Box<Core> {
        if core.tick % self.worker.handle.shared.config.event_interval == 0 {
            super::counters::inc_num_maintenance();

            core.stats.end_processing_scheduled_tasks();

            // Call `park` with a 0 timeout. This enables the I/O driver, timer, ...
            // to run without actually putting the thread to sleep.
            core = self.park_timeout(core, Some(Duration::from_millis(0)));

            // Run regularly scheduled maintenance
            core.maintenance(&self.worker);

            core.stats.start_processing_scheduled_tasks();
        }

        core
    }

    /// Parks the worker thread while waiting for tasks to execute.
    ///
    /// This function checks if indeed there's no more work left to be done before parking.
    /// Also important to notice that, before parking, the worker thread will try to take
    /// ownership of the Driver (IO/Time) and dispatch any events that might have fired.
    /// Whenever a worker thread executes the Driver loop, all waken tasks are scheduled
    /// in its own local queue until the queue saturates (ntasks > LOCAL_QUEUE_CAPACITY).
    /// When the local queue is saturated, the overflow tasks are added to the injection queue
    /// from where other workers can pick them up.
    /// Also, we rely on the workstealing algorithm to spread the tasks amongst workers
    /// after all the IOs get dispatched
    fn park(&self, mut core: Box<Core>) -> Box<Core> {
        if let Some(f) = &self.worker.handle.shared.config.before_park {
            f();
        }

        if core.transition_to_parked(&self.worker) {
            while !core.is_shutdown {
                core.stats.about_to_park();
                core = self.park_timeout(core, None);

                // Run regularly scheduled maintenance
                core.maintenance(&self.worker);

                if core.transition_from_parked(&self.worker) {
                    break;
                }
            }
        }

        if let Some(f) = &self.worker.handle.shared.config.after_unpark {
            f();
        }
        core
    }

    fn park_timeout(&self, mut core: Box<Core>, duration: Option<Duration>) -> Box<Core> {
        self.assert_lifo_enabled_is_correct(&core);

        // Take the parker out of core
        let mut park = core.park.take().expect("park missing");

        // Store `core` in context
        *self.core.borrow_mut() = Some(core);

        // Park thread
        if let Some(timeout) = duration {
            park.park_timeout(&self.worker.handle.driver, timeout);
        } else {
            park.park(&self.worker.handle.driver);
        }

        wake_deferred_tasks();

        // Remove `core` from context
        core = self.core.borrow_mut().take().expect("core missing");

        // Place `park` back in `core`
        core.park = Some(park);

        // If there are tasks available to steal, but this worker is not
        // looking for tasks to steal, notify another worker.
        if !core.is_searching && core.run_queue.is_stealable() {
            self.worker.handle.notify_parked_local();
        }

        core
    }
}

impl Core {
    /// Increment the tick
    fn tick(&mut self) {
        self.tick = self.tick.wrapping_add(1);
    }

    /// Return the next notified task available to this worker.
    fn next_task(&mut self, worker: &Worker) -> Option<Notified> {
        if self.tick % self.global_queue_interval == 0 {
            // Update the global queue interval, if needed
            self.tune_global_queue_interval(worker);

            worker.inject().pop().or_else(|| self.next_local_task())
        } else {
            let maybe_task = self.next_local_task();

            if maybe_task.is_some() {
                return maybe_task;
            }

            // Other threads can only **remove** tasks from the current worker's
            // `run_queue`. So, we can be confident that by the time we call
            // `run_queue.push_back` below, there will be *at least* `cap`
            // available slots in the queue.
            let cap = usize::min(
                self.run_queue.remaining_slots(),
                self.run_queue.max_capacity() / 2,
            );

            // The worker is currently idle, pull a batch of work from the
            // injection queue. We don't want to pull *all* the work so other
            // workers can also get some.
            let n = usize::min(
                worker.inject().len() / worker.handle.shared.remotes.len() + 1,
                cap,
            );

            let mut tasks = worker.inject().pop_n(n);

            // Pop the first task to return immedietly
            let ret = tasks.next();

            // Push the rest of the on the run queue
            self.run_queue.push_back(tasks);

            ret
        }
    }

    fn next_local_task(&mut self) -> Option<Notified> {
        self.lifo_slot.take().or_else(|| self.run_queue.pop())
    }

    /// Function responsible for stealing tasks from another worker
    ///
    /// Note: Only if less than half the workers are searching for tasks to steal
    /// a new worker will actually try to steal. The idea is to make sure not all
    /// workers will be trying to steal at the same time.
    fn steal_work(&mut self, worker: &Worker) -> Option<Notified> {
        if !self.transition_to_searching(worker) {
            return None;
        }

        let num = worker.handle.shared.remotes.len();
        // Start from a random worker
        let start = self.rand.fastrand_n(num as u32) as usize;

        for i in 0..num {
            let i = (start + i) % num;

            // Don't steal from ourself! We know we don't have work.
            if i == worker.index {
                continue;
            }

            let target = &worker.handle.shared.remotes[i];
            if let Some(task) = target
                .steal
                .steal_into(&mut self.run_queue, &mut self.stats)
            {
                return Some(task);
            }
        }

        // Fallback on checking the global queue
        worker.handle.shared.inject.pop()
    }

    fn transition_to_searching(&mut self, worker: &Worker) -> bool {
        if !self.is_searching {
            self.is_searching = worker.handle.shared.idle.transition_worker_to_searching();
        }

        self.is_searching
    }

    fn transition_from_searching(&mut self, worker: &Worker) {
        if !self.is_searching {
            return;
        }

        self.is_searching = false;
        worker.handle.transition_worker_from_searching();
    }

    /// Prepares the worker state for parking.
    ///
    /// Returns true if the transition happened, false if there is work to do first.
    fn transition_to_parked(&mut self, worker: &Worker) -> bool {
        // Workers should not park if they have work to do
        if self.lifo_slot.is_some() || self.run_queue.has_tasks() {
            return false;
        }

        // When the final worker transitions **out** of searching to parked, it
        // must check all the queues one last time in case work materialized
        // between the last work scan and transitioning out of searching.
        let is_last_searcher = worker.handle.shared.idle.transition_worker_to_parked(
            &worker.handle.shared,
            worker.index,
            self.is_searching,
        );

        // The worker is no longer searching. Setting this is the local cache
        // only.
        self.is_searching = false;

        if is_last_searcher {
            worker.handle.notify_if_work_pending();
        }

        true
    }

    /// Returns `true` if the transition happened.
    fn transition_from_parked(&mut self, worker: &Worker) -> bool {
        // If a task is in the lifo slot, then we must unpark regardless of
        // being notified
        if self.lifo_slot.is_some() {
            // When a worker wakes, it should only transition to the "searching"
            // state when the wake originates from another worker *or* a new task
            // is pushed. We do *not* want the worker to transition to "searching"
            // when it wakes when the I/O driver receives new events.
            self.is_searching = !worker
                .handle
                .shared
                .idle
                .unpark_worker_by_id(&worker.handle.shared, worker.index);
            return true;
        }

        if worker
            .handle
            .shared
            .idle
            .is_parked(&worker.handle.shared, worker.index)
        {
            return false;
        }

        // When unparked, the worker is in the searching state.
        self.is_searching = true;
        true
    }

    /// Runs maintenance work such as checking the pool's state.
    fn maintenance(&mut self, worker: &Worker) {
        self.stats
            .submit(&worker.handle.shared.worker_metrics[worker.index]);

        if !self.is_shutdown {
            // Check if the scheduler has been shutdown
            self.is_shutdown = worker.inject().is_closed();
        }
    }

    /// Signals all tasks to shut down, and waits for them to complete. Must run
    /// before we enter the single-threaded phase of shutdown processing.
    fn pre_shutdown(&mut self, worker: &Worker) {
        // Signal to all tasks to shut down.
        worker.handle.shared.owned.close_and_shutdown_all();

        self.stats
            .submit(&worker.handle.shared.worker_metrics[worker.index]);
    }

    /// Shuts down the core.
    fn shutdown(&mut self, handle: &Handle) {
        // Take the core
        let mut park = self.park.take().expect("park missing");

        // Drain the queue
        while self.next_local_task().is_some() {}

        park.shutdown(&handle.driver);
    }

    fn tune_global_queue_interval(&mut self, worker: &Worker) {
        let next = self
            .stats
            .tuned_global_queue_interval(&worker.handle.shared.config);

        debug_assert!(next > 1);

        // Smooth out jitter
        if abs_diff(self.global_queue_interval, next) > 2 {
            self.global_queue_interval = next;
        }
    }
}

impl Worker {
    /// Returns a reference to the scheduler's injection queue.
    fn inject(&self) -> &Inject<Arc<Handle>> {
        &self.handle.shared.inject
    }
}

// TODO: Move `Handle` impls into handle.rs
impl task::Schedule for Arc<Handle> {
    fn release(&self, task: &Task) -> Option<Task> {
        self.shared.owned.remove(task)
    }

    fn schedule(&self, task: Notified) {
        self.schedule_task(task, false);
    }

    fn yield_now(&self, task: Notified) {
        self.schedule_task(task, true);
    }
}

impl Handle {
    pub(super) fn schedule_task(&self, task: Notified, is_yield: bool) {
        with_current(|maybe_cx| {
            if let Some(cx) = maybe_cx {
                // Make sure the task is part of the **current** scheduler.
                if self.ptr_eq(&cx.worker.handle) {
                    // And the current thread still holds a core
                    if let Some(core) = cx.core.borrow_mut().as_mut() {
                        self.schedule_local(core, task, is_yield);
                        return;
                    }
                }
            }

            // Otherwise, use the inject queue.
            self.shared.inject.push(task);
            self.shared.scheduler_metrics.inc_remote_schedule_count();
            self.notify_parked_remote();
        })
    }

    fn schedule_local(&self, core: &mut Core, task: Notified, is_yield: bool) {
        core.stats.inc_local_schedule_count();

        // Spawning from the worker thread. If scheduling a "yield" then the
        // task must always be pushed to the back of the queue, enabling other
        // tasks to be executed. If **not** a yield, then there is more
        // flexibility and the task may go to the front of the queue.
        let should_notify = if is_yield || !core.lifo_enabled {
            core.run_queue
                .push_back_or_overflow(task, &self.shared.inject, &mut core.stats);
            true
        } else {
            // Push to the LIFO slot
            let prev = core.lifo_slot.take();
            let ret = prev.is_some();

            if let Some(prev) = prev {
                core.run_queue
                    .push_back_or_overflow(prev, &self.shared.inject, &mut core.stats);
            }

            core.lifo_slot = Some(task);

            ret
        };

        // Only notify if not currently parked. If `park` is `None`, then the
        // scheduling is from a resource driver. As notifications often come in
        // batches, the notification is delayed until the park is complete.
        if should_notify && core.park.is_some() {
            self.notify_parked_local();
        }
    }

    pub(super) fn close(&self) {
        if self.shared.inject.close() {
            self.notify_all();
        }
    }

    fn notify_parked_local(&self) {
        super::counters::inc_num_inc_notify_local();

        if let Some(index) = self.shared.idle.worker_to_notify(&self.shared) {
            super::counters::inc_num_unparks_local();
            self.shared.remotes[index].unpark.unpark(&self.driver);
        }
    }

    fn notify_parked_remote(&self) {
        if let Some(index) = self.shared.idle.worker_to_notify(&self.shared) {
            self.shared.remotes[index].unpark.unpark(&self.driver);
        }
    }

    fn notify_all(&self) {
        for remote in &self.shared.remotes[..] {
            remote.unpark.unpark(&self.driver);
        }
    }

    fn notify_if_work_pending(&self) {
        for remote in &self.shared.remotes[..] {
            if !remote.steal.is_empty() {
                self.notify_parked_local();
                return;
            }
        }

        if !self.shared.inject.is_empty() {
            self.notify_parked_local();
        }
    }

    fn transition_worker_from_searching(&self) {
        if self.shared.idle.transition_worker_from_searching() {
            // We are the final searching worker. Because work was found, we
            // need to notify another worker.
            self.notify_parked_local();
        }
    }

    /// Signals that a worker has observed the shutdown signal and has replaced
    /// its core back into its handle.
    ///
    /// If all workers have reached this point, the final cleanup is performed.
    fn shutdown_core(&self, core: Box<Core>) {
        let mut cores = self.shared.shutdown_cores.lock();
        cores.push(core);

        if cores.len() != self.shared.remotes.len() {
            return;
        }

        debug_assert!(self.shared.owned.is_empty());

        for mut core in cores.drain(..) {
            core.shutdown(self);
        }

        // Drain the injection queue
        //
        // We already shut down every task, so we can simply drop the tasks.
        while let Some(task) = self.shared.inject.pop() {
            drop(task);
        }
    }

    fn ptr_eq(&self, other: &Handle) -> bool {
        std::ptr::eq(self, other)
    }
}

fn did_defer_tasks() -> bool {
    context::with_defer(|deferred| !deferred.is_empty()).unwrap()
}

fn wake_deferred_tasks() {
    context::with_defer(|deferred| deferred.wake());
}

#[track_caller]
fn with_current<R>(f: impl FnOnce(Option<&Context>) -> R) -> R {
    use scheduler::Context::MultiThread;

    context::with_scheduler(|ctx| match ctx {
        Some(MultiThread(ctx)) => f(Some(ctx)),
        _ => f(None),
    })
}

cfg_metrics! {
    impl Shared {
        pub(super) fn injection_queue_depth(&self) -> usize {
            self.inject.len()
        }

        pub(super) fn worker_local_queue_depth(&self, worker: usize) -> usize {
            self.remotes[worker].steal.len()
        }
    }
}

// `u32::abs_diff` is not available on Tokio's MSRV.
fn abs_diff(a: u32, b: u32) -> u32 {
    if a > b {
        a - b
    } else {
        b - a
    }
}<|MERGE_RESOLUTION|>--- conflicted
+++ resolved
@@ -60,11 +60,7 @@
 use crate::runtime;
 use crate::runtime::context;
 use crate::runtime::scheduler::multi_thread::{
-<<<<<<< HEAD
-    idle, queue, Counters, Handle, Idle, Parker, Unparker,
-=======
-    queue, Counters, Handle, Idle, Parker, Stats, Unparker,
->>>>>>> 79a7e78c
+    idle, queue, Counters, Handle, Idle, Parker, Stats, Unparker,
 };
 use crate::runtime::task::{Inject, OwnedTasks};
 use crate::runtime::{
