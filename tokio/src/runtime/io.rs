--- conflicted
+++ resolved
@@ -6,17 +6,12 @@
 /// Re-exported for convenience.
 pub(crate) use std::io::Result;
 
-<<<<<<< HEAD
-cfg_io_driver! {
-    use crate::net::driver;
-=======
 pub(crate) use variant::*;
 
 #[cfg(all(feature = "io-driver", not(loom)))]
 mod variant {
     use crate::io::driver;
     use crate::park::{Either, ParkThread};
->>>>>>> abfa857f
 
     use std::io;
 
@@ -49,14 +44,9 @@
     }
 }
 
-<<<<<<< HEAD
-cfg_not_io_driver! {
-    use crate::runtime::park::ParkThread;
-=======
 #[cfg(any(not(feature = "io-driver"), loom))]
 mod variant {
     use crate::park::ParkThread;
->>>>>>> abfa857f
 
     use std::io;
 
