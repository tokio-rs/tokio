//! This module has containers for storing the tasks spawned on a scheduler. The
//! `OwnedTasks` container is thread-safe but can only store tasks that
//! implement Send. The `LocalOwnedTasks` container is not thread safe, but can
//! store non-Send tasks.
//!
//! The collections can be closed to prevent adding new tasks during shutdown of
//! the scheduler with the collection.

use crate::future::Future;
use crate::loom::cell::UnsafeCell;
use crate::loom::sync::Mutex;
use crate::runtime::task::{JoinHandle, LocalNotified, Notified, Schedule, Task};
use crate::util::linked_list::{CountedLinkedList, Link, LinkedList};

use std::marker::PhantomData;
use std::num::NonZeroU64;

// The id from the module below is used to verify whether a given task is stored
// in this OwnedTasks, or some other task. The counter starts at one so we can
// use `None` for tasks not owned by any list.
//
// The safety checks in this file can technically be violated if the counter is
// overflown, but the checks are not supposed to ever fail unless there is a
// bug in Tokio, so we accept that certain bugs would not be caught if the two
// mixed up runtimes happen to have the same id.

cfg_has_atomic_u64! {
    use std::sync::atomic::{AtomicU64, Ordering};

    static NEXT_OWNED_TASKS_ID: AtomicU64 = AtomicU64::new(1);

    fn get_next_id() -> NonZeroU64 {
        loop {
            let id = NEXT_OWNED_TASKS_ID.fetch_add(1, Ordering::Relaxed);
            if let Some(id) = NonZeroU64::new(id) {
                return id;
            }
        }
    }
}

cfg_not_has_atomic_u64! {
    use std::sync::atomic::{AtomicU32, Ordering};

    static NEXT_OWNED_TASKS_ID: AtomicU32 = AtomicU32::new(1);

    fn get_next_id() -> NonZeroU64 {
        loop {
            let id = NEXT_OWNED_TASKS_ID.fetch_add(1, Ordering::Relaxed);
            if let Some(id) = NonZeroU64::new(u64::from(id)) {
                return id;
            }
        }
    }
}

pub(crate) struct OwnedTasks<S: 'static> {
    inner: Mutex<CountedOwnedTasksInner<S>>,
    id: NonZeroU64,
}
struct CountedOwnedTasksInner<S: 'static> {
    list: CountedLinkedList<Task<S>, <Task<S> as Link>::Target>,
    closed: bool,
}
pub(crate) struct LocalOwnedTasks<S: 'static> {
    inner: UnsafeCell<OwnedTasksInner<S>>,
    id: NonZeroU64,
    _not_send_or_sync: PhantomData<*const ()>,
}
struct OwnedTasksInner<S: 'static> {
    list: LinkedList<Task<S>, <Task<S> as Link>::Target>,
    closed: bool,
}

impl<S: 'static> OwnedTasks<S> {
    pub(crate) fn new() -> Self {
        Self {
            inner: Mutex::new(CountedOwnedTasksInner {
                list: CountedLinkedList::new(),
                closed: false,
            }),
            id: get_next_id(),
        }
    }

    /// Binds the provided task to this OwnedTasks instance. This fails if the
    /// OwnedTasks has been closed.
    pub(crate) fn bind<T>(
        &self,
        task: T,
        scheduler: S,
        id: super::Id,
    ) -> (JoinHandle<T::Output>, Option<Notified<S>>)
    where
        S: Schedule,
        T: Future + Send + 'static,
        T::Output: Send + 'static,
    {
        let (task, notified, join) = super::new_task(task, scheduler, id);
        let notified = unsafe { self.bind_inner(task, notified) };
        (join, notified)
    }

    /// The part of `bind` that's the same for every type of future.
    unsafe fn bind_inner(&self, task: Task<S>, notified: Notified<S>) -> Option<Notified<S>>
    where
        S: Schedule,
    {
        unsafe {
            // safety: We just created the task, so we have exclusive access
            // to the field.
            task.header().set_owner_id(self.id);
        }

        let mut lock = self.inner.lock();
        if lock.closed {
            drop(lock);
            drop(notified);
            task.shutdown();
            None
        } else {
            lock.list.push_front(task);
            Some(notified)
        }
    }

    /// Asserts that the given task is owned by this OwnedTasks and convert it to
    /// a LocalNotified, giving the thread permission to poll this task.
    #[inline]
    pub(crate) fn assert_owner(&self, task: Notified<S>) -> LocalNotified<S> {
<<<<<<< HEAD
        debug_assert_eq!(task.header().get_owner_id(), self.id);
=======
        assert_eq!(task.header().get_owner_id(), Some(self.id));
>>>>>>> f24b9824

        // safety: All tasks bound to this OwnedTasks are Send, so it is safe
        // to poll it on this thread no matter what thread we are on.
        LocalNotified {
            task: task.0,
            _not_send: PhantomData,
        }
    }

    /// Shuts down all tasks in the collection. This call also closes the
    /// collection, preventing new items from being added.
    pub(crate) fn close_and_shutdown_all(&self)
    where
        S: Schedule,
    {
        // The first iteration of the loop was unrolled so it can set the
        // closed bool.
        let first_task = {
            let mut lock = self.inner.lock();
            lock.closed = true;
            lock.list.pop_back()
        };
        match first_task {
            Some(task) => task.shutdown(),
            None => return,
        }

        loop {
            let task = match self.inner.lock().list.pop_back() {
                Some(task) => task,
                None => return,
            };

            task.shutdown();
        }
    }

    pub(crate) fn active_tasks_count(&self) -> usize {
        self.inner.lock().list.count()
    }

    pub(crate) fn remove(&self, task: &Task<S>) -> Option<Task<S>> {
        // If the task's owner ID is `None` then it is not part of any list and
        // doesn't need removing.
        let task_id = task.header().get_owner_id()?;

        assert_eq!(task_id, self.id);

        // safety: We just checked that the provided task is not in some other
        // linked list.
        unsafe { self.inner.lock().list.remove(task.header_ptr()) }
    }

    pub(crate) fn is_empty(&self) -> bool {
        self.inner.lock().list.is_empty()
    }
}

cfg_taskdump! {
    impl<S: 'static> OwnedTasks<S> {
        /// Locks the tasks, and calls `f` on an iterator over them.
        pub(crate) fn for_each<F>(&self, f: F)
        where
            F: FnMut(&Task<S>)
        {
            self.inner.lock().list.for_each(f)
        }
    }
}

impl<S: 'static> LocalOwnedTasks<S> {
    pub(crate) fn new() -> Self {
        Self {
            inner: UnsafeCell::new(OwnedTasksInner {
                list: LinkedList::new(),
                closed: false,
            }),
            id: get_next_id(),
            _not_send_or_sync: PhantomData,
        }
    }

    pub(crate) fn bind<T>(
        &self,
        task: T,
        scheduler: S,
        id: super::Id,
    ) -> (JoinHandle<T::Output>, Option<Notified<S>>)
    where
        S: Schedule,
        T: Future + 'static,
        T::Output: 'static,
    {
        let (task, notified, join) = super::new_task(task, scheduler, id);

        unsafe {
            // safety: We just created the task, so we have exclusive access
            // to the field.
            task.header().set_owner_id(self.id);
        }

        if self.is_closed() {
            drop(notified);
            task.shutdown();
            (join, None)
        } else {
            self.with_inner(|inner| {
                inner.list.push_front(task);
            });
            (join, Some(notified))
        }
    }

    /// Shuts down all tasks in the collection. This call also closes the
    /// collection, preventing new items from being added.
    pub(crate) fn close_and_shutdown_all(&self)
    where
        S: Schedule,
    {
        self.with_inner(|inner| inner.closed = true);

        while let Some(task) = self.with_inner(|inner| inner.list.pop_back()) {
            task.shutdown();
        }
    }

    pub(crate) fn remove(&self, task: &Task<S>) -> Option<Task<S>> {
        // If the task's owner ID is `None` then it is not part of any list and
        // doesn't need removing.
        let task_id = task.header().get_owner_id()?;

        assert_eq!(task_id, self.id);

        self.with_inner(|inner|
            // safety: We just checked that the provided task is not in some
            // other linked list.
            unsafe { inner.list.remove(task.header_ptr()) })
    }

    /// Asserts that the given task is owned by this LocalOwnedTasks and convert
    /// it to a LocalNotified, giving the thread permission to poll this task.
    #[inline]
    pub(crate) fn assert_owner(&self, task: Notified<S>) -> LocalNotified<S> {
        assert_eq!(task.header().get_owner_id(), Some(self.id));

        // safety: The task was bound to this LocalOwnedTasks, and the
        // LocalOwnedTasks is not Send or Sync, so we are on the right thread
        // for polling this task.
        LocalNotified {
            task: task.0,
            _not_send: PhantomData,
        }
    }

    #[inline]
    fn with_inner<F, T>(&self, f: F) -> T
    where
        F: FnOnce(&mut OwnedTasksInner<S>) -> T,
    {
        // safety: This type is not Sync, so concurrent calls of this method
        // can't happen.  Furthermore, all uses of this method in this file make
        // sure that they don't call `with_inner` recursively.
        self.inner.with_mut(|ptr| unsafe { f(&mut *ptr) })
    }

    pub(crate) fn is_closed(&self) -> bool {
        self.with_inner(|inner| inner.closed)
    }

    pub(crate) fn is_empty(&self) -> bool {
        self.with_inner(|inner| inner.list.is_empty())
    }
}

#[cfg(all(test))]
mod tests {
    use super::*;

    // This test may run in parallel with other tests, so we only test that ids
    // come in increasing order.
    #[test]
    fn test_id_not_broken() {
        let mut last_id = get_next_id();

        for _ in 0..1000 {
            let next_id = get_next_id();
            assert!(last_id < next_id);
            last_id = next_id;
        }
    }
}<|MERGE_RESOLUTION|>--- conflicted
+++ resolved
@@ -128,11 +128,7 @@
     /// a LocalNotified, giving the thread permission to poll this task.
     #[inline]
     pub(crate) fn assert_owner(&self, task: Notified<S>) -> LocalNotified<S> {
-<<<<<<< HEAD
-        debug_assert_eq!(task.header().get_owner_id(), self.id);
-=======
-        assert_eq!(task.header().get_owner_id(), Some(self.id));
->>>>>>> f24b9824
+        debug_assert_eq!(task.header().get_owner_id(), Some(self.id));
 
         // safety: All tasks bound to this OwnedTasks are Send, so it is safe
         // to poll it on this thread no matter what thread we are on.
