//! Thread pool for blocking operations

use crate::loom::sync::{Arc, Condvar, Mutex};
use crate::loom::thread;
use crate::runtime::blocking::schedule::NoopSchedule;
use crate::runtime::blocking::shutdown;
use crate::runtime::blocking::task::BlockingTask;
<<<<<<< HEAD
use crate::runtime::{self, context, io, time, Builder, Callback};
=======
use crate::runtime::{Builder, Callback, Handle};
>>>>>>> 7ee55421
use crate::task::{self, JoinHandle};

use std::collections::VecDeque;
use std::fmt;
use std::time::Duration;

pub(crate) struct BlockingPool {
    spawner: Spawner,
    shutdown_rx: shutdown::Receiver,
}

#[derive(Clone)]
pub(crate) struct Spawner {
    inner: Arc<Inner>,
}

struct Inner {
    /// State shared between worker threads
    shared: Mutex<Shared>,

    /// Pool threads wait on this.
    condvar: Condvar,

    /// Spawned threads use this name
    thread_name: String,

    /// Spawned thread stack size
    stack_size: Option<usize>,

    /// Call after a thread starts
    after_start: Option<Callback>,

    /// Call before a thread stops
    before_stop: Option<Callback>,

    thread_cap: usize,
}

struct Shared {
    queue: VecDeque<Task>,
    num_th: usize,
    num_idle: u32,
    num_notify: u32,
    shutdown: bool,
    shutdown_tx: Option<shutdown::Sender>,
}

type Task = task::Task<NoopSchedule>;

const KEEP_ALIVE: Duration = Duration::from_secs(10);

/// Run the provided function on an executor dedicated to blocking operations.
pub(crate) fn spawn_blocking<F, R>(func: F) -> JoinHandle<R>
where
    F: FnOnce() -> R + Send + 'static,
{
    let rt = Handle::current();

    let (task, handle) = task::joinable(BlockingTask::new(func));
    rt.blocking_spawner.spawn(task, &rt);
    handle
}

// ===== impl BlockingPool =====

impl BlockingPool {
    pub(crate) fn new(builder: &Builder, thread_cap: usize) -> BlockingPool {
        let (shutdown_tx, shutdown_rx) = shutdown::channel();

        BlockingPool {
            spawner: Spawner {
                inner: Arc::new(Inner {
                    shared: Mutex::new(Shared {
                        queue: VecDeque::new(),
                        num_th: 0,
                        num_idle: 0,
                        num_notify: 0,
                        shutdown: false,
                        shutdown_tx: Some(shutdown_tx),
                    }),
                    condvar: Condvar::new(),
                    thread_name: builder.thread_name.clone(),
                    stack_size: builder.thread_stack_size,
                    after_start: builder.after_start.clone(),
                    before_stop: builder.before_stop.clone(),
                    thread_cap,
                }),
            },
            shutdown_rx,
        }
    }

    pub(crate) fn spawner(&self) -> &Spawner {
        &self.spawner
    }
}

impl Drop for BlockingPool {
    fn drop(&mut self) {
        let mut shared = self.spawner.inner.shared.lock().unwrap();

        shared.shutdown = true;
        shared.shutdown_tx = None;
        self.spawner.inner.condvar.notify_all();

        drop(shared);

        self.shutdown_rx.wait();
    }
}

impl fmt::Debug for BlockingPool {
    fn fmt(&self, fmt: &mut fmt::Formatter<'_>) -> fmt::Result {
        fmt.debug_struct("BlockingPool").finish()
    }
}

// ===== impl Spawner =====

impl Spawner {
    fn spawn(&self, task: Task, rt: &Handle) {
        let shutdown_tx = {
            let mut shared = self.inner.shared.lock().unwrap();

            if shared.shutdown {
                // Shutdown the task
                task.shutdown();

                // no need to even push this task; it would never get picked up
                return;
            }

            shared.queue.push_back(task);

            if shared.num_idle == 0 {
                // No threads are able to process the task.

                if shared.num_th == self.inner.thread_cap {
                    // At max number of threads
                    None
                } else {
                    shared.num_th += 1;
                    assert!(shared.shutdown_tx.is_some());
                    shared.shutdown_tx.clone()
                }
            } else {
                // Notify an idle worker thread. The notification counter
                // is used to count the needed amount of notifications
                // exactly. Thread libraries may generate spurious
                // wakeups, this counter is used to keep us in a
                // consistent state.
                shared.num_idle -= 1;
                shared.num_notify += 1;
                self.inner.condvar.notify_one();
                None
            }
        };

        if let Some(shutdown_tx) = shutdown_tx {
            self.spawn_thread(shutdown_tx, rt);
        }
    }

    fn spawn_thread(&self, shutdown_tx: shutdown::Sender, rt: &Handle) {
        let mut builder = thread::Builder::new().name(self.inner.thread_name.clone());

        if let Some(stack_size) = self.inner.stack_size {
            builder = builder.stack_size(stack_size);
        }
<<<<<<< HEAD
        let thread_context = context::ThreadContext::new(
            self.inner.spawner.clone(),
            self.inner.io_handle.clone(),
            self.inner.time_handle.clone(),
            Some(self.inner.clock.clone()),
            None,
        );
        let thread_context = Box::new(thread_context);
        let spawner = self.clone();
=======

        let rt = rt.clone();

>>>>>>> 7ee55421
        builder
            .spawn(move || {
                // Only the reference should be moved into the closure
                let rt = &rt;
                rt.enter(move || {
                    rt.blocking_spawner.inner.run();
                    drop(shutdown_tx);
                })
            })
            .unwrap();
    }
}

impl Inner {
    fn run(&self) {
        if let Some(f) = &self.after_start {
            f()
        }

        let mut shared = self.shared.lock().unwrap();

        'main: loop {
            // BUSY
            while let Some(task) = shared.queue.pop_front() {
                drop(shared);
                run_task(task);

                shared = self.shared.lock().unwrap();
                if shared.shutdown {
                    break; // Need to increment idle before we exit
                }
            }

            // IDLE
            shared.num_idle += 1;

            while !shared.shutdown {
                let lock_result = self.condvar.wait_timeout(shared, KEEP_ALIVE).unwrap();

                shared = lock_result.0;
                let timeout_result = lock_result.1;

                if shared.num_notify != 0 {
                    // We have received a legitimate wakeup,
                    // acknowledge it by decrementing the counter
                    // and transition to the BUSY state.
                    shared.num_notify -= 1;
                    break;
                }

                // Even if the condvar "timed out", if the pool is entering the
                // shutdown phase, we want to perform the cleanup logic.
                if !shared.shutdown && timeout_result.timed_out() {
                    break 'main;
                }

                // Spurious wakeup detected, go back to sleep.
            }

            if shared.shutdown {
                // Drain the queue
                while let Some(task) = shared.queue.pop_front() {
                    drop(shared);
                    task.shutdown();

                    shared = self.shared.lock().unwrap();
                }

                // Work was produced, and we "took" it (by decrementing num_notify).
                // This means that num_idle was decremented once for our wakeup.
                // But, since we are exiting, we need to "undo" that, as we'll stay idle.
                shared.num_idle += 1;
                // NOTE: Technically we should also do num_notify++ and notify again,
                // but since we're shutting down anyway, that won't be necessary.
                break;
            }
        }

        // Thread exit
        shared.num_th -= 1;

        // num_idle should now be tracked exactly, panic
        // with a descriptive message if it is not the
        // case.
        shared.num_idle = shared
            .num_idle
            .checked_sub(1)
            .expect("num_idle underflowed on thread exit");

        if shared.shutdown && shared.num_th == 0 {
            self.condvar.notify_one();
        }

        drop(shared);

        if let Some(f) = &self.before_stop {
            f()
        }
    }
}

impl fmt::Debug for Spawner {
    fn fmt(&self, fmt: &mut fmt::Formatter<'_>) -> fmt::Result {
        fmt.debug_struct("blocking::Spawner").finish()
    }
}

fn run_task(f: Task) {
    let scheduler: &'static NoopSchedule = &NoopSchedule;
    let res = f.run(|| Some(scheduler.into()));
    assert!(res.is_none());
}<|MERGE_RESOLUTION|>--- conflicted
+++ resolved
@@ -5,11 +5,8 @@
 use crate::runtime::blocking::schedule::NoopSchedule;
 use crate::runtime::blocking::shutdown;
 use crate::runtime::blocking::task::BlockingTask;
-<<<<<<< HEAD
-use crate::runtime::{self, context, io, time, Builder, Callback};
-=======
+
 use crate::runtime::{Builder, Callback, Handle};
->>>>>>> 7ee55421
 use crate::task::{self, JoinHandle};
 
 use std::collections::VecDeque;
@@ -179,21 +176,9 @@
         if let Some(stack_size) = self.inner.stack_size {
             builder = builder.stack_size(stack_size);
         }
-<<<<<<< HEAD
-        let thread_context = context::ThreadContext::new(
-            self.inner.spawner.clone(),
-            self.inner.io_handle.clone(),
-            self.inner.time_handle.clone(),
-            Some(self.inner.clock.clone()),
-            None,
-        );
-        let thread_context = Box::new(thread_context);
-        let spawner = self.clone();
-=======
 
         let rt = rt.clone();
 
->>>>>>> 7ee55421
         builder
             .spawn(move || {
                 // Only the reference should be moved into the closure
