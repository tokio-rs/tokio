--- conflicted
+++ resolved
@@ -877,18 +877,6 @@
         let blocking_pool = blocking::create_blocking_pool(self, self.max_blocking_threads);
         let blocking_spawner = blocking_pool.spawner().clone();
 
-<<<<<<< HEAD
-        let handle_inner = HandleInner {
-            io_handle: resources.io_handle,
-            time_handle: resources.time_handle,
-            signal_handle: resources.signal_handle,
-            clock: resources.clock,
-            blocking_spawner,
-            seed_generator: self.seed_generator.next_generator(),
-        };
-
-=======
->>>>>>> 57e08e71
         // And now put a single-threaded scheduler on top of the timer. When
         // there are no futures ready to do something, it'll let the timer or
         // the reactor to generate some new stimuli for the futures to continue
@@ -914,6 +902,7 @@
             signal_handle: resources.signal_handle,
             clock: resources.clock,
             blocking_spawner,
+            seed_generator: self.seed_generator.next_generator(),
         });
 
         Ok(Runtime {
@@ -1012,18 +1001,6 @@
                 blocking::create_blocking_pool(self, self.max_blocking_threads + core_threads);
             let blocking_spawner = blocking_pool.spawner().clone();
 
-<<<<<<< HEAD
-            let handle_inner = HandleInner {
-                io_handle: resources.io_handle,
-                time_handle: resources.time_handle,
-                signal_handle: resources.signal_handle,
-                clock: resources.clock,
-                blocking_spawner,
-                seed_generator: self.seed_generator.next_generator(),
-            };
-
-=======
->>>>>>> 57e08e71
             let (scheduler, launch) = MultiThread::new(
                 core_threads,
                 driver,
@@ -1046,6 +1023,7 @@
                 signal_handle: resources.signal_handle,
                 clock: resources.clock,
                 blocking_spawner,
+                seed_generator: self.seed_generator.next_generator(),
             });
 
             // Create the runtime handle
