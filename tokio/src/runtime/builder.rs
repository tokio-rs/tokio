use crate::runtime::handle::Handle;
use crate::runtime::{blocking, driver, Callback, Runtime, Spawner};

use std::fmt;
use std::io;
use std::time::Duration;

/// Builds Tokio Runtime with custom configuration values.
///
/// Methods can be chained in order to set the configuration values. The
/// Runtime is constructed by calling [`build`].
///
/// New instances of `Builder` are obtained via [`Builder::new_multi_thread`]
/// or [`Builder::new_current_thread`].
///
/// See function level documentation for details on the various configuration
/// settings.
///
/// [`build`]: method@Self::build
/// [`Builder::new_multi_thread`]: method@Self::new_multi_thread
/// [`Builder::new_current_thread`]: method@Self::new_current_thread
///
/// # Examples
///
/// ```
/// use tokio::runtime::Builder;
///
/// fn main() {
///     // build runtime
///     let runtime = Builder::new_multi_thread()
///         .worker_threads(4)
///         .thread_name("my-custom-name")
///         .thread_stack_size(3 * 1024 * 1024)
///         .build()
///         .unwrap();
///
///     // use runtime ...
/// }
/// ```
pub struct Builder {
    /// Runtime type
    kind: Kind,

    /// Whether or not to enable the I/O driver
    enable_io: bool,

    /// Whether or not to enable the time driver
    enable_time: bool,

    /// Whether or not the clock should start paused.
    start_paused: bool,

    /// The number of worker threads, used by Runtime.
    ///
    /// Only used when not using the current-thread executor.
    worker_threads: Option<usize>,

    /// Cap on thread usage.
    max_blocking_threads: usize,

    /// Name fn used for threads spawned by the runtime.
    pub(super) thread_name: ThreadNameFn,

    /// Stack size used for threads spawned by the runtime.
    pub(super) thread_stack_size: Option<usize>,

    /// Callback to run after each thread starts.
    pub(super) after_start: Option<Callback>,

    /// To run before each worker thread stops
    pub(super) before_stop: Option<Callback>,

    /// Customizable keep alive timeout for BlockingPool
    pub(super) keep_alive: Option<Duration>,
}

pub(crate) type ThreadNameFn = std::sync::Arc<dyn Fn() -> String + Send + Sync + 'static>;

pub(crate) enum Kind {
    CurrentThread,
    #[cfg(feature = "rt-multi-thread")]
    MultiThread,
}

impl Builder {
    /// Returns a new builder with the current thread scheduler selected.
    ///
    /// Configuration methods can be chained on the return value.
    ///
    /// To spawn non-`Send` tasks on the resulting runtime, combine it with a
    /// [`LocalSet`].
    ///
    /// [`LocalSet`]: crate::task::LocalSet
    pub fn new_current_thread() -> Builder {
        Builder::new(Kind::CurrentThread)
    }

    /// Returns a new builder with the multi thread scheduler selected.
    ///
    /// Configuration methods can be chained on the return value.
    #[cfg(feature = "rt-multi-thread")]
    #[cfg_attr(docsrs, doc(cfg(feature = "rt-multi-thread")))]
    pub fn new_multi_thread() -> Builder {
        Builder::new(Kind::MultiThread)
    }

    /// Returns a new runtime builder initialized with default configuration
    /// values.
    ///
    /// Configuration methods can be chained on the return value.
    pub(crate) fn new(kind: Kind) -> Builder {
        Builder {
            kind,

            // I/O defaults to "off"
            enable_io: false,

            // Time defaults to "off"
            enable_time: false,

            // The clock starts not-paused
            start_paused: false,

            // Default to lazy auto-detection (one thread per CPU core)
            worker_threads: None,

            max_blocking_threads: 512,

            // Default thread name
            thread_name: std::sync::Arc::new(|| "tokio-runtime-worker".into()),

            // Do not set a stack size by default
            thread_stack_size: None,

            // No worker thread callbacks
            after_start: None,
            before_stop: None,

            keep_alive: None,
        }
    }

    /// Enables both I/O and time drivers.
    ///
    /// Doing this is a shorthand for calling `enable_io` and `enable_time`
    /// individually. If additional components are added to Tokio in the future,
    /// `enable_all` will include these future components.
    ///
    /// # Examples
    ///
    /// ```
    /// use tokio::runtime;
    ///
    /// let rt = runtime::Builder::new_multi_thread()
    ///     .enable_all()
    ///     .build()
    ///     .unwrap();
    /// ```
    pub fn enable_all(&mut self) -> &mut Self {
        #[cfg(any(feature = "net", feature = "process", all(unix, feature = "signal")))]
        self.enable_io();
        #[cfg(feature = "time")]
        self.enable_time();

        self
    }

    /// Sets the number of worker threads the `Runtime` will use.
    ///
    /// This can be any number above 0 though it is advised to keep this value
    /// on the smaller side.
    ///
    /// # Default
    ///
    /// The default value is the number of cores available to the system.
    ///
    /// # Panic
    ///
    /// When using the `current_thread` runtime this method will panic, since
    /// those variants do not allow setting worker thread counts.
    ///
    ///
    /// # Examples
    ///
    /// ## Multi threaded runtime with 4 threads
    ///
    /// ```
    /// use tokio::runtime;
    ///
    /// // This will spawn a work-stealing runtime with 4 worker threads.
    /// let rt = runtime::Builder::new_multi_thread()
    ///     .worker_threads(4)
    ///     .build()
    ///     .unwrap();
    ///
    /// rt.spawn(async move {});
    /// ```
    ///
    /// ## Current thread runtime (will only run on the current thread via `Runtime::block_on`)
    ///
    /// ```
    /// use tokio::runtime;
    ///
    /// // Create a runtime that _must_ be driven from a call
    /// // to `Runtime::block_on`.
    /// let rt = runtime::Builder::new_current_thread()
    ///     .build()
    ///     .unwrap();
    ///
    /// // This will run the runtime and future on the current thread
    /// rt.block_on(async move {});
    /// ```
    ///
    /// # Panic
    ///
    /// This will panic if `val` is not larger than `0`.
    pub fn worker_threads(&mut self, val: usize) -> &mut Self {
        assert!(val > 0, "Worker threads cannot be set to 0");
        self.worker_threads = Some(val);
        self
    }

    /// Specifies the limit for additional threads spawned by the Runtime.
    ///
    /// These threads are used for blocking operations like tasks spawned
    /// through [`spawn_blocking`]. Unlike the [`worker_threads`], they are not
    /// always active and will exit if left idle for too long. You can change
    /// this timeout duration with [`thread_keep_alive`].
    ///
    /// The default value is 512.
    ///
    /// # Panic
    ///
    /// This will panic if `val` is not larger than `0`.
    ///
<<<<<<< HEAD
    /// [`spawn_blocking`]: fn@crate::task::spawn_blocking
    /// [`worker_threads`]: Self::worker_threads
    /// [`thread_keep_alive`]: Self::thread_keep_alive
=======
    /// # Upgrading from 0.x
    ///
    /// In old versions `max_threads` limited both blocking and worker threads, but the
    /// current `max_blocking_threads` does not include async worker threads in the count.
    #[cfg_attr(docsrs, doc(alias = "max_threads"))]
>>>>>>> 53558cb4
    pub fn max_blocking_threads(&mut self, val: usize) -> &mut Self {
        assert!(val > 0, "Max blocking threads cannot be set to 0");
        self.max_blocking_threads = val;
        self
    }

    /// Sets name of threads spawned by the `Runtime`'s thread pool.
    ///
    /// The default name is "tokio-runtime-worker".
    ///
    /// # Examples
    ///
    /// ```
    /// # use tokio::runtime;
    ///
    /// # pub fn main() {
    /// let rt = runtime::Builder::new_multi_thread()
    ///     .thread_name("my-pool")
    ///     .build();
    /// # }
    /// ```
    pub fn thread_name(&mut self, val: impl Into<String>) -> &mut Self {
        let val = val.into();
        self.thread_name = std::sync::Arc::new(move || val.clone());
        self
    }

    /// Sets a function used to generate the name of threads spawned by the `Runtime`'s thread pool.
    ///
    /// The default name fn is `|| "tokio-runtime-worker".into()`.
    ///
    /// # Examples
    ///
    /// ```
    /// # use tokio::runtime;
    /// # use std::sync::atomic::{AtomicUsize, Ordering};
    ///
    /// # pub fn main() {
    /// let rt = runtime::Builder::new_multi_thread()
    ///     .thread_name_fn(|| {
    ///        static ATOMIC_ID: AtomicUsize = AtomicUsize::new(0);
    ///        let id = ATOMIC_ID.fetch_add(1, Ordering::SeqCst);
    ///        format!("my-pool-{}", id)
    ///     })
    ///     .build();
    /// # }
    /// ```
    pub fn thread_name_fn<F>(&mut self, f: F) -> &mut Self
    where
        F: Fn() -> String + Send + Sync + 'static,
    {
        self.thread_name = std::sync::Arc::new(f);
        self
    }

    /// Sets the stack size (in bytes) for worker threads.
    ///
    /// The actual stack size may be greater than this value if the platform
    /// specifies minimal stack size.
    ///
    /// The default stack size for spawned threads is 2 MiB, though this
    /// particular stack size is subject to change in the future.
    ///
    /// # Examples
    ///
    /// ```
    /// # use tokio::runtime;
    ///
    /// # pub fn main() {
    /// let rt = runtime::Builder::new_multi_thread()
    ///     .thread_stack_size(32 * 1024)
    ///     .build();
    /// # }
    /// ```
    pub fn thread_stack_size(&mut self, val: usize) -> &mut Self {
        self.thread_stack_size = Some(val);
        self
    }

    /// Executes function `f` after each thread is started but before it starts
    /// doing work.
    ///
    /// This is intended for bookkeeping and monitoring use cases.
    ///
    /// # Examples
    ///
    /// ```
    /// # use tokio::runtime;
    ///
    /// # pub fn main() {
    /// let runtime = runtime::Builder::new_multi_thread()
    ///     .on_thread_start(|| {
    ///         println!("thread started");
    ///     })
    ///     .build();
    /// # }
    /// ```
    #[cfg(not(loom))]
    pub fn on_thread_start<F>(&mut self, f: F) -> &mut Self
    where
        F: Fn() + Send + Sync + 'static,
    {
        self.after_start = Some(std::sync::Arc::new(f));
        self
    }

    /// Executes function `f` before each thread stops.
    ///
    /// This is intended for bookkeeping and monitoring use cases.
    ///
    /// # Examples
    ///
    /// ```
    /// # use tokio::runtime;
    ///
    /// # pub fn main() {
    /// let runtime = runtime::Builder::new_multi_thread()
    ///     .on_thread_stop(|| {
    ///         println!("thread stopping");
    ///     })
    ///     .build();
    /// # }
    /// ```
    #[cfg(not(loom))]
    pub fn on_thread_stop<F>(&mut self, f: F) -> &mut Self
    where
        F: Fn() + Send + Sync + 'static,
    {
        self.before_stop = Some(std::sync::Arc::new(f));
        self
    }

    /// Creates the configured `Runtime`.
    ///
    /// The returned `Runtime` instance is ready to spawn tasks.
    ///
    /// # Examples
    ///
    /// ```
    /// use tokio::runtime::Builder;
    ///
    /// let rt  = Builder::new_multi_thread().build().unwrap();
    ///
    /// rt.block_on(async {
    ///     println!("Hello from the Tokio runtime");
    /// });
    /// ```
    pub fn build(&mut self) -> io::Result<Runtime> {
        match &self.kind {
            Kind::CurrentThread => self.build_basic_runtime(),
            #[cfg(feature = "rt-multi-thread")]
            Kind::MultiThread => self.build_threaded_runtime(),
        }
    }

    fn get_cfg(&self) -> driver::Cfg {
        driver::Cfg {
            enable_pause_time: match self.kind {
                Kind::CurrentThread => true,
                #[cfg(feature = "rt-multi-thread")]
                Kind::MultiThread => false,
            },
            enable_io: self.enable_io,
            enable_time: self.enable_time,
            start_paused: self.start_paused,
        }
    }

    /// Sets a custom timeout for a thread in the blocking pool.
    ///
    /// By default, the timeout for a thread is set to 10 seconds. This can
    /// be overriden using .thread_keep_alive().
    ///
    /// # Example
    ///
    /// ```
    /// # use tokio::runtime;
    /// # use std::time::Duration;
    ///
    /// # pub fn main() {
    /// let rt = runtime::Builder::new_multi_thread()
    ///     .thread_keep_alive(Duration::from_millis(100))
    ///     .build();
    /// # }
    /// ```
    pub fn thread_keep_alive(&mut self, duration: Duration) -> &mut Self {
        self.keep_alive = Some(duration);
        self
    }

    fn build_basic_runtime(&mut self) -> io::Result<Runtime> {
        use crate::runtime::{BasicScheduler, Kind};

        let (driver, resources) = driver::Driver::new(self.get_cfg())?;

        // And now put a single-threaded scheduler on top of the timer. When
        // there are no futures ready to do something, it'll let the timer or
        // the reactor to generate some new stimuli for the futures to continue
        // in their life.
        let scheduler = BasicScheduler::new(driver);
        let spawner = Spawner::Basic(scheduler.spawner().clone());

        // Blocking pool
        let blocking_pool = blocking::create_blocking_pool(self, self.max_blocking_threads);
        let blocking_spawner = blocking_pool.spawner().clone();

        Ok(Runtime {
            kind: Kind::CurrentThread(scheduler),
            handle: Handle {
                spawner,
                io_handle: resources.io_handle,
                time_handle: resources.time_handle,
                signal_handle: resources.signal_handle,
                clock: resources.clock,
                blocking_spawner,
            },
            blocking_pool,
        })
    }
}

cfg_io_driver! {
    impl Builder {
        /// Enables the I/O driver.
        ///
        /// Doing this enables using net, process, signal, and some I/O types on
        /// the runtime.
        ///
        /// # Examples
        ///
        /// ```
        /// use tokio::runtime;
        ///
        /// let rt = runtime::Builder::new_multi_thread()
        ///     .enable_io()
        ///     .build()
        ///     .unwrap();
        /// ```
        pub fn enable_io(&mut self) -> &mut Self {
            self.enable_io = true;
            self
        }
    }
}

cfg_time! {
    impl Builder {
        /// Enables the time driver.
        ///
        /// Doing this enables using `tokio::time` on the runtime.
        ///
        /// # Examples
        ///
        /// ```
        /// use tokio::runtime;
        ///
        /// let rt = runtime::Builder::new_multi_thread()
        ///     .enable_time()
        ///     .build()
        ///     .unwrap();
        /// ```
        pub fn enable_time(&mut self) -> &mut Self {
            self.enable_time = true;
            self
        }
    }
}

cfg_test_util! {
    impl Builder {
        /// Controls if the runtime's clock starts paused or advancing.
        ///
        /// Pausing time requires the current-thread runtime; construction of
        /// the runtime will panic otherwise.
        ///
        /// # Examples
        ///
        /// ```
        /// use tokio::runtime;
        ///
        /// let rt = runtime::Builder::new_current_thread()
        ///     .enable_time()
        ///     .start_paused(true)
        ///     .build()
        ///     .unwrap();
        /// ```
        pub fn start_paused(&mut self, start_paused: bool) -> &mut Self {
            self.start_paused = start_paused;
            self
        }
    }
}

cfg_rt_multi_thread! {
    impl Builder {
        fn build_threaded_runtime(&mut self) -> io::Result<Runtime> {
            use crate::loom::sys::num_cpus;
            use crate::runtime::{Kind, ThreadPool};
            use crate::runtime::park::Parker;

            let core_threads = self.worker_threads.unwrap_or_else(num_cpus);

            let (driver, resources) = driver::Driver::new(self.get_cfg())?;

            let (scheduler, launch) = ThreadPool::new(core_threads, Parker::new(driver));
            let spawner = Spawner::ThreadPool(scheduler.spawner().clone());

            // Create the blocking pool
            let blocking_pool = blocking::create_blocking_pool(self, self.max_blocking_threads + core_threads);
            let blocking_spawner = blocking_pool.spawner().clone();

            // Create the runtime handle
            let handle = Handle {
                spawner,
                io_handle: resources.io_handle,
                time_handle: resources.time_handle,
                signal_handle: resources.signal_handle,
                clock: resources.clock,
                blocking_spawner,
            };

            // Spawn the thread pool workers
            let _enter = crate::runtime::context::enter(handle.clone());
            launch.launch();

            Ok(Runtime {
                kind: Kind::ThreadPool(scheduler),
                handle,
                blocking_pool,
            })
        }
    }
}

impl fmt::Debug for Builder {
    fn fmt(&self, fmt: &mut fmt::Formatter<'_>) -> fmt::Result {
        fmt.debug_struct("Builder")
            .field("worker_threads", &self.worker_threads)
            .field("max_blocking_threads", &self.max_blocking_threads)
            .field(
                "thread_name",
                &"<dyn Fn() -> String + Send + Sync + 'static>",
            )
            .field("thread_stack_size", &self.thread_stack_size)
            .field("after_start", &self.after_start.as_ref().map(|_| "..."))
            .field("before_stop", &self.after_start.as_ref().map(|_| "..."))
            .finish()
    }
}<|MERGE_RESOLUTION|>--- conflicted
+++ resolved
@@ -233,17 +233,15 @@
     ///
     /// This will panic if `val` is not larger than `0`.
     ///
-<<<<<<< HEAD
+    /// # Upgrading from 0.x
+    ///
+    /// In old versions `max_threads` limited both blocking and worker threads, but the
+    /// current `max_blocking_threads` does not include async worker threads in the count.
+    ///
     /// [`spawn_blocking`]: fn@crate::task::spawn_blocking
     /// [`worker_threads`]: Self::worker_threads
     /// [`thread_keep_alive`]: Self::thread_keep_alive
-=======
-    /// # Upgrading from 0.x
-    ///
-    /// In old versions `max_threads` limited both blocking and worker threads, but the
-    /// current `max_blocking_threads` does not include async worker threads in the count.
     #[cfg_attr(docsrs, doc(alias = "max_threads"))]
->>>>>>> 53558cb4
     pub fn max_blocking_threads(&mut self, val: usize) -> &mut Self {
         assert!(val > 0, "Max blocking threads cannot be set to 0");
         self.max_blocking_threads = val;
