use crate::park::{Park, Unpark};
use crate::task::{self, queue::MpscQueues, JoinHandle, Schedule, ScheduleSendOnly, Task};

use std::cell::Cell;
use std::fmt;
use std::future::Future;
use std::mem::ManuallyDrop;
use std::ptr;
use std::sync::Arc;
use std::task::{RawWaker, RawWakerVTable, Waker};
use std::time::Duration;

/// Executes tasks on the current thread
#[derive(Debug)]
pub(crate) struct BasicScheduler<P>
where
    P: Park,
{
    /// Scheduler component
    scheduler: Arc<SchedulerPriv>,

    /// Local state
    local: LocalState<P>,
}

#[derive(Debug, Clone)]
pub(crate) struct Spawner {
    scheduler: Arc<SchedulerPriv>,
}

/// The scheduler component.
pub(super) struct SchedulerPriv {
    queues: MpscQueues<Self>,
    /// Unpark the blocked thread
    unpark: Box<dyn Unpark>,
}

unsafe impl Send for SchedulerPriv {}
unsafe impl Sync for SchedulerPriv {}

/// Local state
#[derive(Debug)]
struct LocalState<P> {
    /// Current tick
    tick: u8,

    /// Thread park handle
    park: P,
}

/// Max number of tasks to poll per tick.
const MAX_TASKS_PER_TICK: usize = 61;

thread_local! {
    static ACTIVE: Cell<*const SchedulerPriv> = Cell::new(ptr::null())
}

impl<P> BasicScheduler<P>
where
    P: Park,
{
    pub(crate) fn new(park: P) -> BasicScheduler<P> {
        let unpark = park.unpark();

        BasicScheduler {
            scheduler: Arc::new(SchedulerPriv {
                queues: MpscQueues::new(),
                unpark: Box::new(unpark),
            }),
            local: LocalState { tick: 0, park },
        }
    }

    pub(crate) fn spawner(&self) -> Spawner {
        Spawner {
            scheduler: self.scheduler.clone(),
        }
    }

    /// Spawns a future onto the thread pool
    pub(crate) fn spawn<F>(&self, future: F) -> JoinHandle<F::Output>
    where
        F: Future + Send + 'static,
        F::Output: Send + 'static,
    {
        let (task, handle) = task::joinable(future);
        self.scheduler.schedule(task, true);
        handle
    }

    pub(crate) fn block_on<F>(&mut self, mut future: F) -> F::Output
    where
        F: Future,
    {
        use crate::runtime;
        use std::pin::Pin;
        use std::task::Context;
        use std::task::Poll::Ready;

        let local = &mut self.local;
        let scheduler = &*self.scheduler;

        struct Guard {
            old: *const SchedulerPriv,
        }

        impl Drop for Guard {
            fn drop(&mut self) {
                ACTIVE.with(|cell| cell.set(self.old));
            }
        }

        // Track the current scheduler
        let _guard = ACTIVE.with(|cell| {
            let guard = Guard { old: cell.get() };

            cell.set(scheduler as *const SchedulerPriv);

            guard
        });

        let mut _enter = runtime::enter();

        let raw_waker = RawWaker::new(
            scheduler as *const SchedulerPriv as *const (),
            &RawWakerVTable::new(sched_clone_waker, sched_noop, sched_wake_by_ref, sched_noop),
        );

        let waker = ManuallyDrop::new(unsafe { Waker::from_raw(raw_waker) });
        let mut cx = Context::from_waker(&waker);

        // `block_on` takes ownership of `f`. Once it is pinned here, the
        // original `f` binding can no longer be accessed, making the
        // pinning safe.
        let mut future = unsafe { Pin::new_unchecked(&mut future) };

        loop {
            if let Ready(v) = future.as_mut().poll(&mut cx) {
                return v;
            }

            scheduler.tick(local);

            // Maintenance work
            unsafe {
                // safety: this function is safe to call only from the
                // thread the basic scheduler is running on (which we are).
                scheduler.queues.drain_pending_drop();
            }
        }
    }
}

impl Spawner {
    /// Spawns a future onto the thread pool
    pub(crate) fn spawn<F>(&self, future: F) -> JoinHandle<F::Output>
    where
        F: Future + Send + 'static,
        F::Output: Send + 'static,
    {
        let (task, handle) = task::joinable(future);
        self.scheduler.schedule(task, true);
        handle
    }
<<<<<<< HEAD

    /// Enters the executor context
    pub(crate) fn enter<F, R>(&self, f: F) -> R
    where
        F: FnOnce() -> R,
    {
        use crate::runtime::global;
        global::with_basic_scheduler(&*self.scheduler, f)
    }
=======
>>>>>>> a515f9c4
}

// === impl SchedulerPriv ===

impl SchedulerPriv {
    fn tick(&self, local: &mut LocalState<impl Park>) {
        for _ in 0..MAX_TASKS_PER_TICK {
            // Get the current tick
            let tick = local.tick;

            // Increment the tick
            local.tick = tick.wrapping_add(1);
            let next = unsafe {
                // safety: this function is safe to call only from the
                // thread the basic scheduler is running on. The `LocalState`
                // parameter to this method implies that we are on that thread.
                self.queues.next_task(tick)
            };

            let task = match next {
                Some(task) => task,
                None => {
                    local.park.park().ok().expect("failed to park");
                    return;
                }
            };

            if let Some(task) = task.run(&mut || Some(self.into())) {
                unsafe {
                    // safety: this function is safe to call only from the
                    // thread the basic scheduler is running on. The `LocalState`
                    // parameter to this method implies that we are on that thread.
                    self.queues.push_local(task);
                }
            }
        }

        local
            .park
            .park_timeout(Duration::from_millis(0))
            .ok()
            .expect("failed to park");
    }

    /// Schedule the provided task on the scheduler.
    ///
    /// If this scheduler is the `ACTIVE` scheduler, enqueue this task on the local queue, otherwise
    /// the task is enqueued on the remote queue.
    fn schedule(&self, task: Task<Self>, spawn: bool) {
        let is_current = ACTIVE.with(|cell| cell.get() == self as *const SchedulerPriv);

        if is_current {
            unsafe {
                // safety: this function is safe to call only from the
                // thread the basic scheduler is running on. If `is_current` is
                // then we are on that thread.
                self.queues.push_local(task)
            };
        } else {
            let mut lock = self.queues.remote();
            lock.schedule(task, spawn);

            // while locked, call unpark
            self.unpark.unpark();

            drop(lock);
        }
    }
}

impl Schedule for SchedulerPriv {
    fn bind(&self, task: &Task<Self>) {
        unsafe {
            // safety: `Queues::add_task` is only safe to call from the thread
            // that owns the queues (the thread the scheduler is running on).
            // `Scheduler::bind` is called when polling a task that
            // doesn't have a scheduler set. We will only poll new tasks from
            // the thread that the scheduler is running on. Therefore, this is
            // safe to call.
            self.queues.add_task(task);
        }
    }

    fn release(&self, task: Task<Self>) {
        self.queues.release_remote(task);
    }

    fn release_local(&self, task: &Task<Self>) {
        unsafe {
            // safety: `Scheduler::release_local` is only called from the
            // thread that the scheduler is running on. The `Schedule` trait's
            // contract is that releasing a task from another thread should call
            // `release` rather than `release_local`.
            self.queues.release_local(task);
        }
    }

    fn schedule(&self, task: Task<Self>) {
        SchedulerPriv::schedule(self, task, false);
    }
}

impl ScheduleSendOnly for SchedulerPriv {}

impl<P> Drop for BasicScheduler<P>
where
    P: Park,
{
    fn drop(&mut self) {
        unsafe {
            // safety: the `Drop` impl owns the scheduler's queues. these fields
            // will only be accessed when running the scheduler, and it can no
            // longer be run, since we are in the process of dropping it.

            // Shut down the task queues.
            self.scheduler.queues.shutdown();
        }

        // Wait until all tasks have been released.
        loop {
            unsafe {
                self.scheduler.queues.drain_pending_drop();
                self.scheduler.queues.drain_queues();

                if !self.scheduler.queues.has_tasks_remaining() {
                    break;
                }

                self.local.park.park().ok().expect("park failed");
            }
        }
    }
}

impl fmt::Debug for SchedulerPriv {
    fn fmt(&self, fmt: &mut fmt::Formatter<'_>) -> fmt::Result {
        fmt.debug_struct("Scheduler")
            .field("queues", &self.queues)
            .finish()
    }
}

unsafe fn sched_clone_waker(ptr: *const ()) -> RawWaker {
    let s1 = ManuallyDrop::new(Arc::from_raw(ptr as *const SchedulerPriv));

    #[allow(clippy::redundant_clone)]
    let s2 = s1.clone();

    RawWaker::new(
        &**s2 as *const SchedulerPriv as *const (),
        &RawWakerVTable::new(sched_clone_waker, sched_wake, sched_wake_by_ref, sched_drop),
    )
}

unsafe fn sched_wake(ptr: *const ()) {
    let scheduler = Arc::from_raw(ptr as *const SchedulerPriv);
    scheduler.unpark.unpark();
}

unsafe fn sched_wake_by_ref(ptr: *const ()) {
    let scheduler = ManuallyDrop::new(Arc::from_raw(ptr as *const SchedulerPriv));
    scheduler.unpark.unpark();
}

unsafe fn sched_drop(ptr: *const ()) {
    let _ = Arc::from_raw(ptr as *const SchedulerPriv);
}

unsafe fn sched_noop(_ptr: *const ()) {
    unreachable!();
}<|MERGE_RESOLUTION|>--- conflicted
+++ resolved
@@ -162,18 +162,6 @@
         self.scheduler.schedule(task, true);
         handle
     }
-<<<<<<< HEAD
-
-    /// Enters the executor context
-    pub(crate) fn enter<F, R>(&self, f: F) -> R
-    where
-        F: FnOnce() -> R,
-    {
-        use crate::runtime::global;
-        global::with_basic_scheduler(&*self.scheduler, f)
-    }
-=======
->>>>>>> a515f9c4
 }
 
 // === impl SchedulerPriv ===
