use crate::future::poll_fn;
use crate::loom::sync::atomic::AtomicBool;
use crate::loom::sync::{Arc, Mutex};
use crate::park::{Park, Unpark};
use crate::runtime::context::EnterGuard;
use crate::runtime::driver::Driver;
use crate::runtime::task::{self, JoinHandle, OwnedTasks, Schedule, Task, UninitTask};
use crate::runtime::Callback;
use crate::runtime::{MetricsBatch, SchedulerMetrics, WorkerMetrics};
use crate::sync::notify::Notify;
use crate::util::atomic_cell::AtomicCell;
use crate::util::{waker_ref, Wake, WakerRef};

use std::cell::RefCell;
use std::collections::VecDeque;
use std::fmt;
use std::future::Future;
use std::sync::atomic::Ordering::{AcqRel, Release};
use std::task::Poll::{Pending, Ready};
use std::time::Duration;

type Scheduler = super::Scheduler<Arc<Shared>>;

/// Executes tasks on the current thread
pub(crate) struct BasicScheduler {
    /// Core scheduler data is acquired by a thread entering `block_on`.
    core: AtomicCell<Core>,

    /// Notifier for waking up other threads to steal the
    /// driver.
    notify: Notify,

    /// Sendable task spawner
    spawner: Spawner,

    /// This is usually None, but right before dropping the BasicScheduler, it
    /// is changed to `Some` with the context being the runtime's own context.
    /// This ensures that any tasks dropped in the `BasicScheduler`s destructor
    /// run in that runtime's context.
    context_guard: Option<EnterGuard>,
}

/// Data required for executing the scheduler. The struct is passed around to
/// a function that will perform the scheduling work and acts as a capability token.
struct Core {
    /// Scheduler run queue
    tasks: VecDeque<task::Notified<Scheduler>>,

    /// Sendable task spawner
    spawner: Spawner,

    /// Current tick
    tick: u8,

    /// Runtime driver
    ///
    /// The driver is removed before starting to park the thread
    driver: Option<Driver>,

    /// Metrics batch
    metrics: MetricsBatch,
}

#[derive(Clone)]
pub(crate) struct Spawner {
    shared: Arc<Shared>,
}

<<<<<<< HEAD
/// A remote scheduler entry.
///
/// These are filled in by remote threads sending instructions to the scheduler.
enum RemoteMsg {
    /// A remote thread wants to spawn a task.
    Schedule(task::Notified<Scheduler>),
}

// Safety: Used correctly, the task header is "thread safe". Ultimately the task
// is owned by the current thread executor, for which this instruction is being
// sent.
unsafe impl Send for RemoteMsg {}

=======
>>>>>>> 9c688ecd
/// Scheduler state shared between threads.
pub(in crate::runtime) struct Shared {
    /// Remote run queue. None if the `Runtime` has been dropped.
    queue: Mutex<Option<VecDeque<task::Notified<Arc<Shared>>>>>,

    /// Collection of all active tasks spawned onto this executor.
    owned: OwnedTasks<Scheduler>,

    /// Unpark the blocked thread.
    unpark: <Driver as Park>::Unpark,

    /// Indicates whether the blocked on thread was woken.
    woken: AtomicBool,

    /// Callback for a worker parking itself
    before_park: Option<Callback>,

    /// Callback for a worker unparking itself
    after_unpark: Option<Callback>,

    /// Keeps track of various runtime metrics.
    scheduler_metrics: SchedulerMetrics,

    /// This scheduler only has one worker.
    worker_metrics: WorkerMetrics,
}

/// Thread-local context.
struct Context {
    /// Handle to the spawner
    spawner: Spawner,

    /// Scheduler core, enabling the holder of `Context` to execute the
    /// scheduler.
    core: RefCell<Option<Box<Core>>>,
}

/// Initial queue capacity.
const INITIAL_CAPACITY: usize = 64;

/// Max number of tasks to poll per tick.
#[cfg(loom)]
const MAX_TASKS_PER_TICK: usize = 4;
#[cfg(not(loom))]
const MAX_TASKS_PER_TICK: usize = 61;

/// How often to check the remote queue first.
const REMOTE_FIRST_INTERVAL: u8 = 31;

// Tracks the current BasicScheduler.
scoped_thread_local!(static CURRENT: Context);

impl BasicScheduler {
    pub(crate) fn new(
        driver: Driver,
        before_park: Option<Callback>,
        after_unpark: Option<Callback>,
    ) -> BasicScheduler {
        let unpark = driver.unpark();

        let spawner = Spawner {
            shared: Arc::new(Shared {
                queue: Mutex::new(Some(VecDeque::with_capacity(INITIAL_CAPACITY))),
                owned: OwnedTasks::new(),
                unpark,
                woken: AtomicBool::new(false),
                before_park,
                after_unpark,
                scheduler_metrics: SchedulerMetrics::new(),
                worker_metrics: WorkerMetrics::new(),
            }),
        };

        let core = AtomicCell::new(Some(Box::new(Core {
            tasks: VecDeque::with_capacity(INITIAL_CAPACITY),
            spawner: spawner.clone(),
            tick: 0,
            driver: Some(driver),
            metrics: MetricsBatch::new(),
        })));

        BasicScheduler {
            core,
            notify: Notify::new(),
            spawner,
            context_guard: None,
        }
    }

    pub(crate) fn spawner(&self) -> &Spawner {
        &self.spawner
    }

    pub(crate) fn block_on<F: Future>(&self, future: F) -> F::Output {
        pin!(future);

        // Attempt to steal the scheduler core and block_on the future if we can
        // there, otherwise, lets select on a notification that the core is
        // available or the future is complete.
        loop {
            if let Some(core) = self.take_core() {
                return core.block_on(future);
            } else {
                let mut enter = crate::runtime::enter(false);

                let notified = self.notify.notified();
                pin!(notified);

                if let Some(out) = enter
                    .block_on(poll_fn(|cx| {
                        if notified.as_mut().poll(cx).is_ready() {
                            return Ready(None);
                        }

                        if let Ready(out) = future.as_mut().poll(cx) {
                            return Ready(Some(out));
                        }

                        Pending
                    }))
                    .expect("Failed to `Enter::block_on`")
                {
                    return out;
                }
            }
        }
    }

    fn take_core(&self) -> Option<CoreGuard<'_>> {
        let core = self.core.take()?;

        Some(CoreGuard {
            context: Context {
                spawner: self.spawner.clone(),
                core: RefCell::new(Some(core)),
            },
            basic_scheduler: self,
        })
    }

    pub(super) fn set_context_guard(&mut self, guard: EnterGuard) {
        self.context_guard = Some(guard);
    }
}

impl Drop for BasicScheduler {
    fn drop(&mut self) {
        // Avoid a double panic if we are currently panicking and
        // the lock may be poisoned.

        let core = match self.take_core() {
            Some(core) => core,
            None if std::thread::panicking() => return,
            None => panic!("Oh no! We never placed the Core back, this is a bug!"),
        };

        core.enter(|mut core, context| {
            // Drain the OwnedTasks collection. This call also closes the
            // collection, ensuring that no tasks are ever pushed after this
            // call returns.
            context.spawner.shared.owned.close_and_shutdown_all();

            // Drain local queue
            // We already shut down every task, so we just need to drop the task.
            while let Some(task) = core.pop_task() {
                drop(task);
            }

            // Drain remote queue and set it to None
            let remote_queue = core.spawner.shared.queue.lock().take();

            // Using `Option::take` to replace the shared queue with `None`.
            // We already shut down every task, so we just need to drop the task.
            if let Some(remote_queue) = remote_queue {
                for task in remote_queue {
                    drop(task);
                }
            }

            assert!(context.spawner.shared.owned.is_empty());

            // Submit metrics
            core.metrics.submit(&core.spawner.shared.worker_metrics);

            (core, ())
        });
    }
}

impl fmt::Debug for BasicScheduler {
    fn fmt(&self, fmt: &mut fmt::Formatter<'_>) -> fmt::Result {
        fmt.debug_struct("BasicScheduler").finish()
    }
}

// ===== impl Core =====

impl Core {
    fn pop_task(&mut self) -> Option<task::Notified<Scheduler>> {
        let ret = self.tasks.pop_front();
        self.spawner
            .shared
            .worker_metrics
            .set_queue_depth(self.tasks.len());
        ret
    }

    fn push_task(&mut self, task: task::Notified<Scheduler>) {
        self.tasks.push_back(task);
        self.metrics.inc_local_schedule_count();
        self.spawner
            .shared
            .worker_metrics
            .set_queue_depth(self.tasks.len());
    }
}

// ===== impl Context =====

impl Context {
    /// Execute the closure with the given scheduler core stored in the
    /// thread-local context.
    fn run_task<R>(&self, mut core: Box<Core>, f: impl FnOnce() -> R) -> (Box<Core>, R) {
        core.metrics.incr_poll_count();
        self.enter(core, || crate::coop::budget(f))
    }

    /// Blocks the current thread until an event is received by the driver,
    /// including I/O events, timer events, ...
    fn park(&self, mut core: Box<Core>) -> Box<Core> {
        let mut driver = core.driver.take().expect("driver missing");

        if let Some(f) = &self.spawner.shared.before_park {
            // Incorrect lint, the closures are actually different types so `f`
            // cannot be passed as an argument to `enter`.
            #[allow(clippy::redundant_closure)]
            let (c, _) = self.enter(core, || f());
            core = c;
        }

        // This check will fail if `before_park` spawns a task for us to run
        // instead of parking the thread
        if core.tasks.is_empty() {
            // Park until the thread is signaled
            core.metrics.about_to_park();
            core.metrics.submit(&core.spawner.shared.worker_metrics);

            let (c, _) = self.enter(core, || {
                driver.park().expect("failed to park");
            });

            core = c;
            core.metrics.returned_from_park();
        }

        if let Some(f) = &self.spawner.shared.after_unpark {
            // Incorrect lint, the closures are actually different types so `f`
            // cannot be passed as an argument to `enter`.
            #[allow(clippy::redundant_closure)]
            let (c, _) = self.enter(core, || f());
            core = c;
        }

        core.driver = Some(driver);
        core
    }

    /// Checks the driver for new events without blocking the thread.
    fn park_yield(&self, mut core: Box<Core>) -> Box<Core> {
        let mut driver = core.driver.take().expect("driver missing");

        core.metrics.submit(&core.spawner.shared.worker_metrics);
        let (mut core, _) = self.enter(core, || {
            driver
                .park_timeout(Duration::from_millis(0))
                .expect("failed to park");
        });

        core.driver = Some(driver);
        core
    }

    fn enter<R>(&self, core: Box<Core>, f: impl FnOnce() -> R) -> (Box<Core>, R) {
        // Store the scheduler core in the thread-local context
        //
        // A drop-guard is employed at a higher level.
        *self.core.borrow_mut() = Some(core);

        // Execute the closure while tracking the execution budget
        let ret = f();

        // Take the scheduler core back
        let core = self.core.borrow_mut().take().expect("core missing");
        (core, ret)
    }
}

// ===== impl Spawner =====

impl Spawner {
    /// Spawns a future onto the basic scheduler
    pub(crate) fn spawn<F>(
        &self,
        task: UninitTask<F, super::Scheduler<()>>,
    ) -> JoinHandle<F::Output>
    where
        F: crate::future::Future + Send + 'static,
        F::Output: Send + 'static,
    {
        let scheduler = Scheduler::new(self.shared.clone());
        let task = task.transmute();
        let (handle, notified) = self.shared.owned.bind(task, scheduler);

        if let Some(notified) = notified {
            Shared::schedule(&self.shared, notified);
        }

        handle
    }

    fn pop(&self) -> Option<task::Notified<Arc<Shared>>> {
        match self.shared.queue.lock().as_mut() {
            Some(queue) => queue.pop_front(),
            None => None,
        }
    }

    fn waker_ref(&self) -> WakerRef<'_> {
        // Set woken to true when enter block_on, ensure outer future
        // be polled for the first time when enter loop
        self.shared.woken.store(true, Release);
        waker_ref(&self.shared)
    }

    // reset woken to false and return original value
    pub(crate) fn reset_woken(&self) -> bool {
        self.shared.woken.swap(false, AcqRel)
    }
}

cfg_metrics! {
    impl Spawner {
        pub(crate) fn scheduler_metrics(&self) -> &SchedulerMetrics {
            &self.shared.scheduler_metrics
        }

        pub(crate) fn injection_queue_depth(&self) -> usize {
            // TODO: avoid having to lock. The multi-threaded injection queue
            // could probably be used here.
            self.shared.queue.lock()
                .as_ref()
                .map(|queue| queue.len())
                .unwrap_or(0)
        }

        pub(crate) fn worker_metrics(&self, worker: usize) -> &WorkerMetrics {
            assert_eq!(0, worker);
            &self.shared.worker_metrics
        }
    }
}

impl fmt::Debug for Spawner {
    fn fmt(&self, fmt: &mut fmt::Formatter<'_>) -> fmt::Result {
        fmt.debug_struct("Spawner").finish()
    }
}

// ===== impl Schedule =====

impl Schedule for Scheduler {
    fn release(&self, task: &Task<Self>) -> Option<Task<Self>> {
        self.as_ref().release(task)
    }

    fn schedule(&self, task: task::Notified<Self>) {
        Shared::schedule(self.as_ref(), task)
    }
}

// ===== impl Shared =====

impl Shared {
    fn release(&self, task: &Task<Scheduler>) -> Option<Task<Scheduler>> {
        self.owned.remove(task)
    }

    fn schedule(arc_self: &Arc<Self>, task: task::Notified<Scheduler>) {
        CURRENT.with(|maybe_cx| match maybe_cx {
            Some(cx) if Arc::ptr_eq(arc_self, &cx.spawner.shared) => {
                let mut core = cx.core.borrow_mut();

                // If `None`, the runtime is shutting down, so there is no need
                // to schedule the task.
                if let Some(core) = core.as_mut() {
                    core.push_task(task);
                }
            }
            _ => {
                // Track that a task was scheduled from **outside** of the runtime.
                arc_self.scheduler_metrics.inc_remote_schedule_count();

                // If the queue is None, then the runtime has shut down. We
                // don't need to do anything with the notification in that case.
                let mut guard = arc_self.queue.lock();
                if let Some(queue) = guard.as_mut() {
                    queue.push_back(task);
                    drop(guard);
                    arc_self.unpark.unpark();
                }
            }
        });
    }
}

impl Wake for Shared {
    fn wake(arc_self: Arc<Self>) {
        Wake::wake_by_ref(&arc_self)
    }

    /// Wake by reference
    fn wake_by_ref(arc_self: &Arc<Self>) {
        arc_self.woken.store(true, Release);
        arc_self.unpark.unpark();
    }
}

// ===== CoreGuard =====

/// Used to ensure we always place the `Core` value back into its slot in
/// `BasicScheduler`, even if the future panics.
struct CoreGuard<'a> {
    context: Context,
    basic_scheduler: &'a BasicScheduler,
}

impl CoreGuard<'_> {
    fn block_on<F: Future>(self, future: F) -> F::Output {
        self.enter(|mut core, context| {
            let _enter = crate::runtime::enter(false);
            let waker = context.spawner.waker_ref();
            let mut cx = std::task::Context::from_waker(&waker);

            pin!(future);

            'outer: loop {
                if core.spawner.reset_woken() {
                    let (c, res) = context.enter(core, || {
                        crate::coop::budget(|| future.as_mut().poll(&mut cx))
                    });

                    core = c;

                    if let Ready(v) = res {
                        return (core, v);
                    }
                }

                for _ in 0..MAX_TASKS_PER_TICK {
                    // Get and increment the current tick
                    let tick = core.tick;
                    core.tick = core.tick.wrapping_add(1);

                    let entry = if tick % REMOTE_FIRST_INTERVAL == 0 {
                        core.spawner.pop().or_else(|| core.tasks.pop_front())
                    } else {
                        core.tasks.pop_front().or_else(|| core.spawner.pop())
                    };

                    let task = match entry {
                        Some(entry) => entry,
                        None => {
                            core = context.park(core);

                            // Try polling the `block_on` future next
                            continue 'outer;
                        }
                    };

                    let task = context.spawner.shared.owned.assert_owner(task);

                    let (c, _) = context.run_task(core, || {
                        task.run();
                    });

                    core = c;
                }

                // Yield to the driver, this drives the timer and pulls any
                // pending I/O events.
                core = context.park_yield(core);
            }
        })
    }

    /// Enters the scheduler context. This sets the queue and other necessary
    /// scheduler state in the thread-local.
    fn enter<F, R>(self, f: F) -> R
    where
        F: FnOnce(Box<Core>, &Context) -> (Box<Core>, R),
    {
        // Remove `core` from `context` to pass into the closure.
        let core = self.context.core.borrow_mut().take().expect("core missing");

        // Call the closure and place `core` back
        let (core, ret) = CURRENT.set(&self.context, || f(core, &self.context));

        *self.context.core.borrow_mut() = Some(core);

        ret
    }
}

impl Drop for CoreGuard<'_> {
    fn drop(&mut self) {
        if let Some(core) = self.context.core.borrow_mut().take() {
            // Replace old scheduler back into the state to allow
            // other threads to pick it up and drive it.
            self.basic_scheduler.core.set(core);

            // Wake up other possible threads that could steal the driver.
            self.basic_scheduler.notify.notify_one()
        }
    }
}<|MERGE_RESOLUTION|>--- conflicted
+++ resolved
@@ -66,26 +66,10 @@
     shared: Arc<Shared>,
 }
 
-<<<<<<< HEAD
-/// A remote scheduler entry.
-///
-/// These are filled in by remote threads sending instructions to the scheduler.
-enum RemoteMsg {
-    /// A remote thread wants to spawn a task.
-    Schedule(task::Notified<Scheduler>),
-}
-
-// Safety: Used correctly, the task header is "thread safe". Ultimately the task
-// is owned by the current thread executor, for which this instruction is being
-// sent.
-unsafe impl Send for RemoteMsg {}
-
-=======
->>>>>>> 9c688ecd
 /// Scheduler state shared between threads.
 pub(in crate::runtime) struct Shared {
     /// Remote run queue. None if the `Runtime` has been dropped.
-    queue: Mutex<Option<VecDeque<task::Notified<Arc<Shared>>>>>,
+    queue: Mutex<Option<VecDeque<task::Notified<Scheduler>>>>,
 
     /// Collection of all active tasks spawned onto this executor.
     owned: OwnedTasks<Scheduler>,
@@ -402,7 +386,7 @@
         handle
     }
 
-    fn pop(&self) -> Option<task::Notified<Arc<Shared>>> {
+    fn pop(&self) -> Option<task::Notified<Scheduler>> {
         match self.shared.queue.lock().as_mut() {
             Some(queue) => queue.pop_front(),
             None => None,
