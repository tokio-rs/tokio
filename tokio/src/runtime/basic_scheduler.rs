use crate::future::poll_fn;
use crate::loom::sync::atomic::AtomicBool;
use crate::loom::sync::Mutex;
use crate::park::{Park, Unpark};
use crate::runtime::stats::{RuntimeStats, WorkerStatsBatcher};
use crate::runtime::task::{self, JoinHandle, OwnedTasks, Schedule, Task};
use crate::runtime::Callback;
use crate::sync::notify::Notify;
use crate::util::{waker_ref, Wake, WakerRef};

use std::cell::RefCell;
use std::collections::VecDeque;
use std::fmt;
use std::future::Future;
use std::sync::atomic::Ordering::{AcqRel, Acquire, Release};
use std::sync::Arc;
use std::task::Poll::{Pending, Ready};
use std::time::Duration;

/// Executes tasks on the current thread
pub(crate) struct BasicScheduler<P: Park> {
    /// Inner state guarded by a mutex that is shared
    /// between all `block_on` calls.
    inner: Mutex<Option<Inner<P>>>,

    /// Notifier for waking up other threads to steal the
    /// parker.
    notify: Notify,

    /// Sendable task spawner
    spawner: Spawner,
}

/// The inner scheduler that owns the task queue and the main parker P.
struct Inner<P: Park> {
    /// Scheduler run queue
    ///
    /// When the scheduler is executed, the queue is removed from `self` and
    /// moved into `Context`.
    ///
    /// This indirection is to allow `BasicScheduler` to be `Send`.
    tasks: Option<Tasks>,

    /// Sendable task spawner
    spawner: Spawner,

    /// Current tick
    tick: u8,

    /// Thread park handle
    park: P,

<<<<<<< HEAD
    /// Callback for a worker parking itself
    before_park: Option<Callback>,
    /// Callback for a worker unparking itself
    after_unpark: Option<Callback>,
=======
    /// Stats batcher
    stats: WorkerStatsBatcher,
>>>>>>> 7e51b44a
}

#[derive(Clone)]
pub(crate) struct Spawner {
    shared: Arc<Shared>,
}

struct Tasks {
    /// Local run queue.
    ///
    /// Tasks notified from the current thread are pushed into this queue.
    queue: VecDeque<task::Notified<Arc<Shared>>>,
}

/// A remote scheduler entry.
///
/// These are filled in by remote threads sending instructions to the scheduler.
enum RemoteMsg {
    /// A remote thread wants to spawn a task.
    Schedule(task::Notified<Arc<Shared>>),
}

// Safety: Used correctly, the task header is "thread safe". Ultimately the task
// is owned by the current thread executor, for which this instruction is being
// sent.
unsafe impl Send for RemoteMsg {}

/// Scheduler state shared between threads.
struct Shared {
    /// Remote run queue. None if the `Runtime` has been dropped.
    queue: Mutex<Option<VecDeque<RemoteMsg>>>,

    /// Collection of all active tasks spawned onto this executor.
    owned: OwnedTasks<Arc<Shared>>,

    /// Unpark the blocked thread.
    unpark: Box<dyn Unpark>,

    /// Indicates whether the blocked on thread was woken.
    woken: AtomicBool,

    /// Keeps track of various runtime stats.
    stats: RuntimeStats,
}

/// Thread-local context.
struct Context {
    /// Shared scheduler state
    shared: Arc<Shared>,

    /// Local queue
    tasks: RefCell<Tasks>,
}

/// Initial queue capacity.
const INITIAL_CAPACITY: usize = 64;

/// Max number of tasks to poll per tick.
#[cfg(loom)]
const MAX_TASKS_PER_TICK: usize = 4;
#[cfg(not(loom))]
const MAX_TASKS_PER_TICK: usize = 61;

/// How often to check the remote queue first.
const REMOTE_FIRST_INTERVAL: u8 = 31;

// Tracks the current BasicScheduler.
scoped_thread_local!(static CURRENT: Context);

impl<P: Park> BasicScheduler<P> {
    pub(crate) fn new(
        park: P,
        before_park: Option<Callback>,
        after_unpark: Option<Callback>,
    ) -> BasicScheduler<P> {
        let unpark = Box::new(park.unpark());

        let spawner = Spawner {
            shared: Arc::new(Shared {
                queue: Mutex::new(Some(VecDeque::with_capacity(INITIAL_CAPACITY))),
                owned: OwnedTasks::new(),
                unpark: unpark as Box<dyn Unpark>,
                woken: AtomicBool::new(false),
                stats: RuntimeStats::new(1),
            }),
        };

        let inner = Mutex::new(Some(Inner {
            tasks: Some(Tasks {
                queue: VecDeque::with_capacity(INITIAL_CAPACITY),
            }),
            spawner: spawner.clone(),
            tick: 0,
            park,
<<<<<<< HEAD
            before_park,
            after_unpark,
=======
            stats: WorkerStatsBatcher::new(0),
>>>>>>> 7e51b44a
        }));

        BasicScheduler {
            inner,
            notify: Notify::new(),
            spawner,
        }
    }

    pub(crate) fn spawner(&self) -> &Spawner {
        &self.spawner
    }

    pub(crate) fn block_on<F: Future>(&self, future: F) -> F::Output {
        pin!(future);

        // Attempt to steal the dedicated parker and block_on the future if we can there,
        // otherwise, lets select on a notification that the parker is available
        // or the future is complete.
        loop {
            if let Some(inner) = &mut self.take_inner() {
                return inner.block_on(future);
            } else {
                let mut enter = crate::runtime::enter(false);

                let notified = self.notify.notified();
                pin!(notified);

                if let Some(out) = enter
                    .block_on(poll_fn(|cx| {
                        if notified.as_mut().poll(cx).is_ready() {
                            return Ready(None);
                        }

                        if let Ready(out) = future.as_mut().poll(cx) {
                            return Ready(Some(out));
                        }

                        Pending
                    }))
                    .expect("Failed to `Enter::block_on`")
                {
                    return out;
                }
            }
        }
    }

    fn take_inner(&self) -> Option<InnerGuard<'_, P>> {
        let inner = self.inner.lock().take()?;

        Some(InnerGuard {
            inner: Some(inner),
            basic_scheduler: self,
        })
    }
}

impl<P: Park> Inner<P> {
    /// Block on the future provided and drive the runtime's driver.
    fn block_on<F: Future>(&mut self, future: F) -> F::Output {
        enter(self, |scheduler, context| {
            let _enter = crate::runtime::enter(false);
            let waker = scheduler.spawner.waker_ref();
            let mut cx = std::task::Context::from_waker(&waker);
            let mut polled = false;

            pin!(future);

            'outer: loop {
                if scheduler.spawner.was_woken() || !polled {
                    polled = true;
                    scheduler.stats.incr_poll_count();
                    if let Ready(v) = crate::coop::budget(|| future.as_mut().poll(&mut cx)) {
                        return v;
                    }
                }

                for _ in 0..MAX_TASKS_PER_TICK {
                    // Get and increment the current tick
                    let tick = scheduler.tick;
                    scheduler.tick = scheduler.tick.wrapping_add(1);

                    let entry = if tick % REMOTE_FIRST_INTERVAL == 0 {
                        scheduler.spawner.pop().or_else(|| {
                            context
                                .tasks
                                .borrow_mut()
                                .queue
                                .pop_front()
                                .map(RemoteMsg::Schedule)
                        })
                    } else {
                        context
                            .tasks
                            .borrow_mut()
                            .queue
                            .pop_front()
                            .map(RemoteMsg::Schedule)
                            .or_else(|| scheduler.spawner.pop())
                    };

                    let entry = match entry {
                        Some(entry) => entry,
                        None => {
<<<<<<< HEAD
                            if let Some(f) = &scheduler.before_park {
                                f();
                            }
                            if context.tasks.borrow_mut().queue.is_empty() {
                                // Park until the thread is signaled
                                scheduler.park.park().expect("failed to park");
                            }
                            if let Some(f) = &scheduler.after_unpark {
                                f();
                            }
=======
                            // Park until the thread is signaled
                            scheduler.stats.about_to_park();
                            scheduler.stats.submit(&scheduler.spawner.shared.stats);
                            scheduler.park.park().expect("failed to park");
                            scheduler.stats.returned_from_park();
>>>>>>> 7e51b44a

                            // Try polling the `block_on` future next
                            continue 'outer;
                        }
                    };

                    match entry {
                        RemoteMsg::Schedule(task) => {
                            scheduler.stats.incr_poll_count();
                            let task = context.shared.owned.assert_owner(task);
                            crate::coop::budget(|| task.run())
                        }
                    }
                }

                // Yield to the park, this drives the timer and pulls any pending
                // I/O events.
                scheduler.stats.submit(&scheduler.spawner.shared.stats);
                scheduler
                    .park
                    .park_timeout(Duration::from_millis(0))
                    .expect("failed to park");
            }
        })
    }
}

/// Enter the scheduler context. This sets the queue and other necessary
/// scheduler state in the thread-local
fn enter<F, R, P>(scheduler: &mut Inner<P>, f: F) -> R
where
    F: FnOnce(&mut Inner<P>, &Context) -> R,
    P: Park,
{
    // Ensures the run queue is placed back in the `BasicScheduler` instance
    // once `block_on` returns.`
    struct Guard<'a, P: Park> {
        context: Option<Context>,
        scheduler: &'a mut Inner<P>,
    }

    impl<P: Park> Drop for Guard<'_, P> {
        fn drop(&mut self) {
            let Context { tasks, .. } = self.context.take().expect("context missing");
            self.scheduler.tasks = Some(tasks.into_inner());
        }
    }

    // Remove `tasks` from `self` and place it in a `Context`.
    let tasks = scheduler.tasks.take().expect("invalid state");

    let guard = Guard {
        context: Some(Context {
            shared: scheduler.spawner.shared.clone(),
            tasks: RefCell::new(tasks),
        }),
        scheduler,
    };

    let context = guard.context.as_ref().unwrap();
    let scheduler = &mut *guard.scheduler;

    CURRENT.set(context, || f(scheduler, context))
}

impl<P: Park> Drop for BasicScheduler<P> {
    fn drop(&mut self) {
        // Avoid a double panic if we are currently panicking and
        // the lock may be poisoned.

        let mut inner = match self.inner.lock().take() {
            Some(inner) => inner,
            None if std::thread::panicking() => return,
            None => panic!("Oh no! We never placed the Inner state back, this is a bug!"),
        };

        enter(&mut inner, |scheduler, context| {
            // Drain the OwnedTasks collection. This call also closes the
            // collection, ensuring that no tasks are ever pushed after this
            // call returns.
            context.shared.owned.close_and_shutdown_all();

            // Drain local queue
            // We already shut down every task, so we just need to drop the task.
            for task in context.tasks.borrow_mut().queue.drain(..) {
                drop(task);
            }

            // Drain remote queue and set it to None
            let remote_queue = scheduler.spawner.shared.queue.lock().take();

            // Using `Option::take` to replace the shared queue with `None`.
            // We already shut down every task, so we just need to drop the task.
            if let Some(remote_queue) = remote_queue {
                for entry in remote_queue {
                    match entry {
                        RemoteMsg::Schedule(task) => {
                            drop(task);
                        }
                    }
                }
            }

            assert!(context.shared.owned.is_empty());
        });
    }
}

impl<P: Park> fmt::Debug for BasicScheduler<P> {
    fn fmt(&self, fmt: &mut fmt::Formatter<'_>) -> fmt::Result {
        fmt.debug_struct("BasicScheduler").finish()
    }
}

// ===== impl Spawner =====

impl Spawner {
    /// Spawns a future onto the basic scheduler
    pub(crate) fn spawn<F>(&self, future: F) -> JoinHandle<F::Output>
    where
        F: crate::future::Future + Send + 'static,
        F::Output: Send + 'static,
    {
        let (handle, notified) = self.shared.owned.bind(future, self.shared.clone());

        if let Some(notified) = notified {
            self.shared.schedule(notified);
        }

        handle
    }

    pub(crate) fn stats(&self) -> &RuntimeStats {
        &self.shared.stats
    }

    fn pop(&self) -> Option<RemoteMsg> {
        match self.shared.queue.lock().as_mut() {
            Some(queue) => queue.pop_front(),
            None => None,
        }
    }

    fn waker_ref(&self) -> WakerRef<'_> {
        // clear the woken bit
        self.shared.woken.swap(false, AcqRel);
        waker_ref(&self.shared)
    }

    fn was_woken(&self) -> bool {
        self.shared.woken.load(Acquire)
    }
}

impl fmt::Debug for Spawner {
    fn fmt(&self, fmt: &mut fmt::Formatter<'_>) -> fmt::Result {
        fmt.debug_struct("Spawner").finish()
    }
}

// ===== impl Shared =====

impl Schedule for Arc<Shared> {
    fn release(&self, task: &Task<Self>) -> Option<Task<Self>> {
        self.owned.remove(task)
    }

    fn schedule(&self, task: task::Notified<Self>) {
        CURRENT.with(|maybe_cx| match maybe_cx {
            Some(cx) if Arc::ptr_eq(self, &cx.shared) => {
                cx.tasks.borrow_mut().queue.push_back(task);
            }
            _ => {
                // If the queue is None, then the runtime has shut down. We
                // don't need to do anything with the notification in that case.
                let mut guard = self.queue.lock();
                if let Some(queue) = guard.as_mut() {
                    queue.push_back(RemoteMsg::Schedule(task));
                    drop(guard);
                    self.unpark.unpark();
                }
            }
        });
    }
}

impl Wake for Shared {
    fn wake(self: Arc<Self>) {
        Wake::wake_by_ref(&self)
    }

    /// Wake by reference
    fn wake_by_ref(arc_self: &Arc<Self>) {
        arc_self.woken.store(true, Release);
        arc_self.unpark.unpark();
    }
}

// ===== InnerGuard =====

/// Used to ensure we always place the Inner value
/// back into its slot in `BasicScheduler`, even if the
/// future panics.
struct InnerGuard<'a, P: Park> {
    inner: Option<Inner<P>>,
    basic_scheduler: &'a BasicScheduler<P>,
}

impl<P: Park> InnerGuard<'_, P> {
    fn block_on<F: Future>(&mut self, future: F) -> F::Output {
        // The only time inner gets set to `None` is if we have dropped
        // already so this unwrap is safe.
        self.inner.as_mut().unwrap().block_on(future)
    }
}

impl<P: Park> Drop for InnerGuard<'_, P> {
    fn drop(&mut self) {
        if let Some(scheduler) = self.inner.take() {
            let mut lock = self.basic_scheduler.inner.lock();

            // Replace old scheduler back into the state to allow
            // other threads to pick it up and drive it.
            lock.replace(scheduler);

            // Wake up other possible threads that could steal
            // the dedicated parker P.
            self.basic_scheduler.notify.notify_one()
        }
    }
}<|MERGE_RESOLUTION|>--- conflicted
+++ resolved
@@ -50,15 +50,13 @@
     /// Thread park handle
     park: P,
 
-<<<<<<< HEAD
     /// Callback for a worker parking itself
     before_park: Option<Callback>,
     /// Callback for a worker unparking itself
     after_unpark: Option<Callback>,
-=======
+
     /// Stats batcher
     stats: WorkerStatsBatcher,
->>>>>>> 7e51b44a
 }
 
 #[derive(Clone)]
@@ -153,12 +151,9 @@
             spawner: spawner.clone(),
             tick: 0,
             park,
-<<<<<<< HEAD
             before_park,
             after_unpark,
-=======
             stats: WorkerStatsBatcher::new(0),
->>>>>>> 7e51b44a
         }));
 
         BasicScheduler {
@@ -264,24 +259,19 @@
                     let entry = match entry {
                         Some(entry) => entry,
                         None => {
-<<<<<<< HEAD
                             if let Some(f) = &scheduler.before_park {
                                 f();
                             }
                             if context.tasks.borrow_mut().queue.is_empty() {
                                 // Park until the thread is signaled
+                                scheduler.stats.about_to_park();
+                                scheduler.stats.submit(&scheduler.spawner.shared.stats);
                                 scheduler.park.park().expect("failed to park");
+                                scheduler.stats.returned_from_park();
                             }
                             if let Some(f) = &scheduler.after_unpark {
                                 f();
                             }
-=======
-                            // Park until the thread is signaled
-                            scheduler.stats.about_to_park();
-                            scheduler.stats.submit(&scheduler.spawner.shared.stats);
-                            scheduler.park.park().expect("failed to park");
-                            scheduler.stats.returned_from_park();
->>>>>>> 7e51b44a
 
                             // Try polling the `block_on` future next
                             continue 'outer;
