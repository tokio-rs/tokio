//! The scheduler is divided into multiple slices. Each slice is fairly
//! isolated, having its own queue. A worker is dedicated to processing a single
//! slice.

use crate::loom::rand::seed;
use crate::park::Park;
use crate::runtime::Parker;
use crate::runtime::thread_pool::{current, queue, Idle, Owned, Shared};
use crate::task::{self, JoinHandle, Task};
use crate::util::{CachePadded, FastRand};

use std::cell::UnsafeCell;
use std::future::Future;

pub(super) struct Set {
    /// Data accessible from all workers.
    shared: Box<[Shared]>,

    /// Data owned by the worker.
    owned: Box<[UnsafeCell<CachePadded<Owned>>]>,

    /// Submit work to the pool while *not* currently on a worker thread.
    inject: queue::Inject<Shared>,

    /// Coordinates idle workers
    idle: Idle,
}

unsafe impl Send for Set {}
unsafe impl Sync for Set {}

impl Set {
    /// Create a new worker set using the provided queues.
    pub(crate) fn new(parkers: &[Parker]) -> Self {
        assert!(!parkers.is_empty());

        let queues = queue::build(parkers.len());
        let inject = queues[0].injector();

        let mut shared = Vec::with_capacity(queues.len());
        let mut owned = Vec::with_capacity(queues.len());

        for (i, queue) in queues.into_iter().enumerate() {
            let rand = FastRand::new(seed());

            shared.push(Shared::new(parkers[i].unpark()));
            owned.push(UnsafeCell::new(CachePadded::new(Owned::new(queue, rand))));
        }

        Set {
            shared: shared.into_boxed_slice(),
            owned: owned.into_boxed_slice(),
            inject,
            idle: Idle::new(parkers.len()),
        }
    }

    pub(crate) fn spawn_typed<F>(&self, future: F) -> JoinHandle<F::Output>
    where
        F: Future + Send + 'static,
        F::Output: Send + 'static,
    {
        let (task, handle) = task::joinable(future);
        self.schedule(task);
        handle
    }

    fn inject_task(&self, task: Task<Shared>) {
        self.inject.push(task, |res| {
            if let Err(task) = res {
                task.shutdown();

                // There may be a worker, in the process of being shutdown, that is
                // waiting for this task to be released, so we notify all workers
                // just in case.
                //
                // Over aggressive, but the runtime is in the process of shutting
                // down, so efficiency is not critical.
                self.notify_all();
            } else {
                self.notify_work();
            }
        });
    }

    pub(super) fn notify_work(&self) {
        if let Some(index) = self.idle.worker_to_notify() {
            self.shared[index].unpark();
        }
    }

    pub(super) fn notify_all(&self) {
        for shared in &self.shared[..] {
            shared.unpark();
        }
    }

<<<<<<< HEAD
    pub(crate) fn schedule(&self, task: Task<Shared<P>>) {
=======
    pub(crate) fn schedule(&self, task: Task<Shared>) {
>>>>>>> abfa857f
        current::get(|current_worker| match current_worker.as_member(self) {
            Some(worker) => {
                if worker.submit_local(task) {
                    self.notify_work();
                }
            }
            None => {
                self.inject_task(task);
            }
        })
    }

    pub(crate) fn set_ptr(&mut self) {
        let ptr = self as *const _;
        for shared in &mut self.shared[..] {
            shared.set_slices_ptr(ptr);
        }
    }

    /// Signal the pool is closed
    ///
    /// Returns `true` if the transition to closed is successful. `false`
    /// indicates the pool was already closed.
    pub(crate) fn close(&self) -> bool {
        if self.inject.close() {
            self.notify_all();
            true
        } else {
            false
        }
    }

    pub(crate) fn is_closed(&self) -> bool {
        self.inject.is_closed()
    }

    pub(crate) fn len(&self) -> usize {
        self.shared.len()
    }

    pub(super) fn index_of(&self, shared: &Shared) -> usize {
        use std::mem;

        let size = mem::size_of::<Shared>();

        ((shared as *const _ as usize) - (&self.shared[0] as *const _ as usize)) / size
    }

    pub(super) fn shared(&self) -> &[Shared] {
        &self.shared
    }

    pub(super) fn owned(&self) -> &[UnsafeCell<CachePadded<Owned>>] {
        &self.owned
    }

    pub(super) fn idle(&self) -> &Idle {
        &self.idle
    }

    /// Wait for all locks on the injection queue to drop.
    ///
    /// This is done by locking w/o doing anything.
    pub(super) fn wait_for_unlocked(&self) {
        self.inject.wait_for_unlocked();
    }
}

impl Drop for Set {
    fn drop(&mut self) {
        // Before proceeding, wait for all concurrent wakers to exit
        self.wait_for_unlocked();
    }
}<|MERGE_RESOLUTION|>--- conflicted
+++ resolved
@@ -4,8 +4,8 @@
 
 use crate::loom::rand::seed;
 use crate::park::Park;
+use crate::runtime::thread_pool::{current, queue, Idle, Owned, Shared};
 use crate::runtime::Parker;
-use crate::runtime::thread_pool::{current, queue, Idle, Owned, Shared};
 use crate::task::{self, JoinHandle, Task};
 use crate::util::{CachePadded, FastRand};
 
@@ -95,11 +95,7 @@
         }
     }
 
-<<<<<<< HEAD
-    pub(crate) fn schedule(&self, task: Task<Shared<P>>) {
-=======
     pub(crate) fn schedule(&self, task: Task<Shared>) {
->>>>>>> abfa857f
         current::get(|current_worker| match current_worker.as_member(self) {
             Some(worker) => {
                 if worker.submit_local(task) {
