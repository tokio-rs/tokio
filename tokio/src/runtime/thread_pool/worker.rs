--- conflicted
+++ resolved
@@ -142,15 +142,13 @@
     #[allow(clippy::vec_box)] // we're moving an already-boxed value
     shutdown_cores: Mutex<Vec<Box<Core>>>,
 
-<<<<<<< HEAD
     /// Callback for a worker parking itself
     before_park: Option<Callback>,
     /// Callback for a worker unparking itself
     after_unpark: Option<Callback>,
-=======
+
     /// Collect stats from the runtime.
     stats: RuntimeStats,
->>>>>>> 7e51b44a
 }
 
 /// Used to communicate with a worker from other threads.
@@ -224,12 +222,9 @@
         idle: Idle::new(size),
         owned: OwnedTasks::new(),
         shutdown_cores: Mutex::new(vec![]),
-<<<<<<< HEAD
         before_park,
         after_unpark,
-=======
         stats: RuntimeStats::new(size),
->>>>>>> 7e51b44a
     });
 
     let mut launch = Launch(vec![]);
