--- conflicted
+++ resolved
@@ -214,13 +214,7 @@
             is_shutdown: false,
             park: Some(park),
             metrics: MetricsBatch::new(),
-<<<<<<< HEAD
             rand: FastRand::new(handle_inner.seed_generator.next_seed()),
-            global_queue_interval,
-            event_interval,
-=======
-            rand: FastRand::new(seed()),
->>>>>>> 733931d8
         }));
 
         remotes.push(Remote { steal, unpark });
