--- conflicted
+++ resolved
@@ -1,12 +1,7 @@
-<<<<<<< HEAD
 cfg_macros! {
-    pub use crate::future::poll_fn;
+    pub use crate::future::{maybe_done, poll_fn};
     pub use crate::util::thread_rng_n;
 }
-=======
-pub use crate::future::{maybe_done, poll_fn};
-pub use crate::util::thread_rng_n;
->>>>>>> 7079bcd6
 
 pub use std::future::Future;
 pub use std::pin::Pin;
