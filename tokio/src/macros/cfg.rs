#![allow(unused_macros)]

macro_rules! feature {
    (
        #![$meta:meta]
        $($item:item)*
    ) => {
        $(
            #[cfg($meta)]
            #[cfg_attr(docsrs, doc(cfg($meta)))]
            $item
        )*
    }
}

/// Enables Windows-specific code.
/// Use this macro instead of `cfg(windows)` to generate docs properly.
macro_rules! cfg_windows {
    ($($item:item)*) => {
        $(
            #[cfg(any(all(doc, docsrs), windows))]
            #[cfg_attr(docsrs, doc(cfg(windows)))]
            $item
        )*
    }
}

/// Enables Unix-specific code.
/// Use this macro instead of `cfg(unix)` to generate docs properly.
macro_rules! cfg_unix {
    ($($item:item)*) => {
        $(
            #[cfg(any(all(doc, docsrs), unix))]
            #[cfg_attr(docsrs, doc(cfg(unix)))]
            $item
        )*
    }
}

/// Enables unstable Windows-specific code.
/// Use this macro instead of `cfg(windows)` to generate docs properly.
macro_rules! cfg_unstable_windows {
    ($($item:item)*) => {
        $(
            #[cfg(all(any(all(doc, docsrs), windows), tokio_unstable))]
            #[cfg_attr(docsrs, doc(cfg(all(windows, tokio_unstable))))]
            $item
        )*
    }
}

/// Enables `enter::block_on`.
macro_rules! cfg_block_on {
    ($($item:item)*) => {
        $(
            #[cfg(any(
                    feature = "fs",
                    feature = "net",
                    feature = "io-std",
                    feature = "rt",
                    ))]
            $item
        )*
    }
}

/// Enables internal `AtomicWaker` impl.
macro_rules! cfg_atomic_waker_impl {
    ($($item:item)*) => {
        $(
            #[cfg(any(
                feature = "net",
                feature = "process",
                feature = "rt",
                feature = "signal",
                feature = "time",
            ))]
            #[cfg(not(loom))]
            $item
        )*
    }
}

macro_rules! cfg_aio {
    ($($item:item)*) => {
        $(
            #[cfg(all(any(docsrs, target_os = "freebsd"), feature = "net"))]
            #[cfg_attr(docsrs,
                doc(cfg(all(target_os = "freebsd", feature = "net")))
            )]
            $item
        )*
    }
}

macro_rules! cfg_fs {
    ($($item:item)*) => {
        $(
            #[cfg(feature = "fs")]
            #[cfg_attr(docsrs, doc(cfg(feature = "fs")))]
            $item
        )*
    }
}

macro_rules! cfg_io_blocking {
    ($($item:item)*) => {
        $( #[cfg(any(
                feature = "io-std",
                feature = "fs",
                all(windows, feature = "process"),
        ))] $item )*
    }
}

macro_rules! cfg_io_driver {
    ($($item:item)*) => {
        $(
            #[cfg(any(
                feature = "net",
                all(unix, feature = "process"),
                all(unix, feature = "signal"),
                all(
                    tokio_uring,
                    feature = "rt",
                    feature = "fs",
                    target_os = "linux"
                )
            ))]
            #[cfg_attr(docsrs, doc(cfg(any(
                feature = "net",
                all(unix, feature = "process"),
                all(unix, feature = "signal"),
                all(
                    tokio_uring,
                    feature = "rt",
                    feature = "fs",
                    target_os = "linux"
                )
            ))))]
            $item
        )*
    }
}

macro_rules! cfg_io_driver_or_uring {
    ($($item:item)*) => {
        $(
            #[cfg(any(
                feature = "net",
                all(unix, feature = "process"),
                all(unix, feature = "signal"),
                all(
                    tokio_unstable_uring,
                    feature = "rt",
                    feature = "fs",
                    target_os = "linux",
                )
            ))]
            #[cfg_attr(docsrs, doc(cfg(any(
                feature = "net",
                all(unix, feature = "process"),
                all(unix, feature = "signal"),
                all(
                    tokio_unstable_uring,
                    feature = "rt",
                    feature = "fs",
                    target_os = "linux",
                )
            ))))]
            $item
        )*
    }
}

macro_rules! cfg_io_driver_impl {
    ( $( $item:item )* ) => {
        $(
            #[cfg(any(
                feature = "net",
                all(unix, feature = "process"),
                all(unix, feature = "signal"),
                all(
                    tokio_uring,
                    feature = "rt",
                    feature = "fs",
                    target_os = "linux"
                )
            ))]
            $item
        )*
    }
}

macro_rules! cfg_not_io_driver {
    ($($item:item)*) => {
        $(
            #[cfg(not(any(
                feature = "net",
                all(unix, feature = "process"),
                all(unix, feature = "signal"),
                all(
                    tokio_uring,
                    feature = "rt",
                    feature = "fs",
                    target_os = "linux"
                )
            )))]
            $item
        )*
    }
}

macro_rules! cfg_io_driver_impl_or_uring {
    ( $( $item:item )* ) => {
        $(
            #[cfg(any(
                feature = "net",
                all(unix, feature = "process"),
                all(unix, feature = "signal"),
                all(
                    tokio_unstable_uring,
                    feature = "rt",
                    feature = "fs",
                    target_os = "linux",
                )
            ))]
            $item
        )*
    }
}

macro_rules! cfg_not_io_driver_impl_or_uring {
    ( $( $item:item )* ) => {
        $(
            #[cfg(not(any(
                feature = "net",
                all(unix, feature = "process"),
                all(unix, feature = "signal"),
                all(
                    tokio_unstable_uring,
                    feature = "rt",
                    feature = "fs",
                    target_os = "linux",
                )
            )))]
            $item
        )*
    }
}

macro_rules! cfg_io_readiness {
    ($($item:item)*) => {
        $(
            #[cfg(feature = "net")]
            $item
        )*
    }
}

macro_rules! cfg_io_std {
    ($($item:item)*) => {
        $(
            #[cfg(feature = "io-std")]
            #[cfg_attr(docsrs, doc(cfg(feature = "io-std")))]
            $item
        )*
    }
}

macro_rules! cfg_io_util {
    ($($item:item)*) => {
        $(
            #[cfg(feature = "io-util")]
            #[cfg_attr(docsrs, doc(cfg(feature = "io-util")))]
            $item
        )*
    }
}

macro_rules! cfg_not_io_util {
    ($($item:item)*) => {
        $( #[cfg(not(feature = "io-util"))] $item )*
    }
}

macro_rules! cfg_loom {
    ($($item:item)*) => {
        $( #[cfg(loom)] $item )*
    }
}

macro_rules! cfg_not_loom {
    ($($item:item)*) => {
        $( #[cfg(not(loom))] $item )*
    }
}

macro_rules! cfg_macros {
    ($($item:item)*) => {
        $(
            #[cfg(feature = "macros")]
            #[cfg_attr(docsrs, doc(cfg(feature = "macros")))]
            $item
        )*
    }
}

macro_rules! cfg_unstable_metrics {
    ($($item:item)*) => {
        $(
            #[cfg(tokio_unstable)]
            #[cfg_attr(docsrs, doc(cfg(tokio_unstable)))]
            $item
        )*
    }
}

/// Some metrics require 64-bit atomics.
macro_rules! cfg_64bit_metrics {
    ($($item:item)*) => {
        $(
            #[cfg(target_has_atomic = "64")]
            #[cfg_attr(docsrs, doc(cfg(target_has_atomic = "64")))]
            $item
        )*
    }
}

macro_rules! cfg_no_64bit_metrics {
    ($($item:item)*) => {
        $(
            #[cfg(not(target_has_atomic = "64"))]
            $item
        )*
    }
}

macro_rules! cfg_not_unstable_metrics {
    ($($item:item)*) => {
        $(
            #[cfg(not(tokio_unstable))]
            $item
        )*
    }
}

macro_rules! cfg_not_rt_and_metrics_and_net {
    ($($item:item)*) => {
        $( #[cfg(not(all(feature = "net", feature = "rt", tokio_unstable)))]$item )*
    }
}

macro_rules! cfg_net_or_process {
    ($($item:item)*) => {
        $(
            #[cfg(any(feature = "net", feature = "process"))]
            #[cfg_attr(docsrs, doc(cfg(any(feature = "net", feature = "process"))))]
            $item
        )*
    }
}

macro_rules! cfg_net {
    ($($item:item)*) => {
        $(
            #[cfg(feature = "net")]
            #[cfg_attr(docsrs, doc(cfg(feature = "net")))]
            $item
        )*
    }
}

macro_rules! cfg_net_or_uring {
    ($($item:item)*) => {
        $(
            #[cfg(any(
                feature = "net",
                all(
<<<<<<< HEAD
                    tokio_unstable_uring,
=======
                    tokio_uring,
>>>>>>> 17d8c2b2
                    feature = "rt",
                    feature = "fs",
                    target_os = "linux",
                )
            ))]
            #[cfg_attr(
                docsrs,
                doc(cfg(any(
                    feature = "net",
                    all(
<<<<<<< HEAD
                        tokio_unstable_uring,
=======
                        tokio_uring,
>>>>>>> 17d8c2b2
                        feature = "rt",
                        feature = "fs",
                        target_os = "linux",
                    )
                )))
            )]
            $item
        )*
    }
}

macro_rules! cfg_net_unix {
    ($($item:item)*) => {
        $(
            #[cfg(all(unix, feature = "net"))]
            #[cfg_attr(docsrs, doc(cfg(all(unix, feature = "net"))))]
            $item
        )*
    }
}

macro_rules! cfg_net_windows {
    ($($item:item)*) => {
        $(
            #[cfg(all(any(all(doc, docsrs), windows), feature = "net"))]
            #[cfg_attr(docsrs, doc(cfg(all(windows, feature = "net"))))]
            $item
        )*
    }
}

macro_rules! cfg_process {
    ($($item:item)*) => {
        $(
            #[cfg(feature = "process")]
            #[cfg_attr(docsrs, doc(cfg(feature = "process")))]
            #[cfg(not(loom))]
            #[cfg(not(target_os = "wasi"))]
            $item
        )*
    }
}

macro_rules! cfg_process_driver {
    ($($item:item)*) => {
        #[cfg(unix)]
        #[cfg(not(loom))]
        cfg_process! { $($item)* }
    }
}

macro_rules! cfg_not_process_driver {
    ($($item:item)*) => {
        $(
            #[cfg(not(all(unix, not(loom), feature = "process")))]
            $item
        )*
    }
}

macro_rules! cfg_signal {
    ($($item:item)*) => {
        $(
            #[cfg(feature = "signal")]
            #[cfg_attr(docsrs, doc(cfg(feature = "signal")))]
            #[cfg(not(loom))]
            #[cfg(not(target_os = "wasi"))]
            $item
        )*
    }
}

macro_rules! cfg_signal_internal {
    ($($item:item)*) => {
        $(
            #[cfg(any(feature = "signal", all(unix, feature = "process")))]
            #[cfg(not(loom))]
            $item
        )*
    }
}

macro_rules! cfg_signal_internal_and_unix {
    ($($item:item)*) => {
        #[cfg(unix)]
        cfg_signal_internal! { $($item)* }
    }
}

macro_rules! cfg_not_signal_internal {
    ($($item:item)*) => {
        $(
            #[cfg(any(loom, not(unix), not(any(feature = "signal", all(unix, feature = "process")))))]
            $item
        )*
    }
}

macro_rules! cfg_sync {
    ($($item:item)*) => {
        $(
            #[cfg(feature = "sync")]
            #[cfg_attr(docsrs, doc(cfg(feature = "sync")))]
            $item
        )*
    }
}

macro_rules! cfg_not_sync {
    ($($item:item)*) => {
        $( #[cfg(not(feature = "sync"))] $item )*
    }
}

macro_rules! cfg_rt {
    ($($item:item)*) => {
        $(
            #[cfg(feature = "rt")]
            #[cfg_attr(docsrs, doc(cfg(feature = "rt")))]
            $item
        )*
    }
}

macro_rules! cfg_not_rt {
    ($($item:item)*) => {
        $( #[cfg(not(feature = "rt"))] $item )*
    }
}

macro_rules! cfg_rt_multi_thread {
    ($($item:item)*) => {
        $(
            #[cfg(feature = "rt-multi-thread")]
            #[cfg_attr(docsrs, doc(cfg(feature = "rt-multi-thread")))]
            $item
        )*
    }
}

macro_rules! cfg_not_rt_multi_thread {
    ($($item:item)*) => {
        $( #[cfg(not(feature = "rt-multi-thread"))] $item )*
    }
}

macro_rules! cfg_taskdump {
    ($($item:item)*) => {
        $(
            #[cfg(all(
                tokio_unstable,
                tokio_taskdump,
                feature = "rt",
                target_os = "linux",
                any(
                    target_arch = "aarch64",
                    target_arch = "x86",
                    target_arch = "x86_64"
                )
            ))]
            $item
        )*
    };
}

macro_rules! cfg_not_taskdump {
    ($($item:item)*) => {
        $(
            #[cfg(not(all(
                tokio_unstable,
                tokio_taskdump,
                feature = "rt",
                target_os = "linux",
                any(
                    target_arch = "aarch64",
                    target_arch = "x86",
                    target_arch = "x86_64"
                )
            )))]
            $item
        )*
    };
}

macro_rules! cfg_test_util {
    ($($item:item)*) => {
        $(
            #[cfg(feature = "test-util")]
            #[cfg_attr(docsrs, doc(cfg(feature = "test-util")))]
            $item
        )*
    }
}

macro_rules! cfg_not_test_util {
    ($($item:item)*) => {
        $( #[cfg(not(feature = "test-util"))] $item )*
    }
}

macro_rules! cfg_time {
    ($($item:item)*) => {
        $(
            #[cfg(feature = "time")]
            #[cfg_attr(docsrs, doc(cfg(feature = "time")))]
            $item
        )*
    }
}

macro_rules! cfg_not_time {
    ($($item:item)*) => {
        $( #[cfg(not(feature = "time"))] $item )*
    }
}

macro_rules! cfg_trace {
    ($($item:item)*) => {
        $(
            #[cfg(all(tokio_unstable, feature = "tracing"))]
            #[cfg_attr(docsrs, doc(cfg(all(tokio_unstable, feature = "tracing"))))]
            $item
        )*
    };
}

macro_rules! cfg_unstable {
    ($($item:item)*) => {
        $(
            #[cfg(tokio_unstable)]
            #[cfg_attr(docsrs, doc(cfg(tokio_unstable)))]
            $item
        )*
    };
}

macro_rules! cfg_not_trace {
    ($($item:item)*) => {
        $(
            #[cfg(any(not(tokio_unstable), not(feature = "tracing")))]
            $item
        )*
    }
}

macro_rules! cfg_coop {
    ($($item:item)*) => {
        $(
            #[cfg(any(
                    feature = "fs",
                    feature = "io-std",
                    feature = "net",
                    feature = "process",
                    feature = "rt",
                    feature = "signal",
                    feature = "sync",
                    feature = "time",
                    ))]
            $item
        )*
    }
}

macro_rules! cfg_not_coop {
    ($($item:item)*) => {
        $(
            #[cfg(not(any(
                    feature = "fs",
                    feature = "io-std",
                    feature = "net",
                    feature = "process",
                    feature = "rt",
                    feature = "signal",
                    feature = "sync",
                    feature = "time",
                    )))]
            $item
        )*
    }
}

macro_rules! cfg_has_atomic_u64 {
    ($($item:item)*) => {
        $(
            #[cfg(target_has_atomic = "64")]
            $item
        )*
    }
}

macro_rules! cfg_not_has_atomic_u64 {
    ($($item:item)*) => {
        $(
            #[cfg(not(target_has_atomic = "64"))]
            $item
        )*
    }
}

macro_rules! cfg_has_const_mutex_new {
    ($($item:item)*) => {
        $(
            #[cfg(not(all(loom, test)))]
            $item
        )*
    }
}

macro_rules! cfg_not_has_const_mutex_new {
    ($($item:item)*) => {
        $(
            #[cfg(all(loom, test))]
            $item
        )*
    }
}

macro_rules! cfg_not_wasi {
    ($($item:item)*) => {
        $(
            #[cfg(not(target_os = "wasi"))]
            $item
        )*
    }
}

macro_rules! cfg_is_wasm_not_wasi {
    ($($item:item)*) => {
        $(
            #[cfg(all(target_family = "wasm", not(target_os = "wasi")))]
            $item
        )*
    }
}

/// Use this macro to provide two different implementations of the same API — one for stable
/// builds and one for unstable builds.
macro_rules! cfg_metrics_variant {
    (stable: {$($stable_code:tt)*}, unstable: {$($unstable_code:tt)*}) => {
        cfg_not_unstable_metrics! {
            $($stable_code)*
        }

        cfg_unstable_metrics! {
            $($unstable_code)*
        }
    }
}

<<<<<<< HEAD
macro_rules! cfg_tokio_unstable_uring {
    ($($item:item)*) => {
        $(
            #[cfg(all(
                tokio_unstable_uring,
=======
macro_rules! cfg_tokio_uring {
    ($($item:item)*) => {
        $(
            #[cfg(all(
                tokio_uring,
>>>>>>> 17d8c2b2
                feature = "rt",
                feature = "fs",
                target_os = "linux",
            ))]
            $item
        )*
    };
<<<<<<< HEAD
}

macro_rules! cfg_not_tokio_unstable_uring {
    ($($item:item)*) => {
        $(
            #[cfg(not(all(
                tokio_unstable_uring,
                feature = "rt",
                feature = "fs",
                target_os = "linux",
            )))]
            $item
        )*
    };
=======
>>>>>>> 17d8c2b2
}<|MERGE_RESOLUTION|>--- conflicted
+++ resolved
@@ -143,36 +143,6 @@
     }
 }
 
-macro_rules! cfg_io_driver_or_uring {
-    ($($item:item)*) => {
-        $(
-            #[cfg(any(
-                feature = "net",
-                all(unix, feature = "process"),
-                all(unix, feature = "signal"),
-                all(
-                    tokio_unstable_uring,
-                    feature = "rt",
-                    feature = "fs",
-                    target_os = "linux",
-                )
-            ))]
-            #[cfg_attr(docsrs, doc(cfg(any(
-                feature = "net",
-                all(unix, feature = "process"),
-                all(unix, feature = "signal"),
-                all(
-                    tokio_unstable_uring,
-                    feature = "rt",
-                    feature = "fs",
-                    target_os = "linux",
-                )
-            ))))]
-            $item
-        )*
-    }
-}
-
 macro_rules! cfg_io_driver_impl {
     ( $( $item:item )* ) => {
         $(
@@ -211,44 +181,6 @@
     }
 }
 
-macro_rules! cfg_io_driver_impl_or_uring {
-    ( $( $item:item )* ) => {
-        $(
-            #[cfg(any(
-                feature = "net",
-                all(unix, feature = "process"),
-                all(unix, feature = "signal"),
-                all(
-                    tokio_unstable_uring,
-                    feature = "rt",
-                    feature = "fs",
-                    target_os = "linux",
-                )
-            ))]
-            $item
-        )*
-    }
-}
-
-macro_rules! cfg_not_io_driver_impl_or_uring {
-    ( $( $item:item )* ) => {
-        $(
-            #[cfg(not(any(
-                feature = "net",
-                all(unix, feature = "process"),
-                all(unix, feature = "signal"),
-                all(
-                    tokio_unstable_uring,
-                    feature = "rt",
-                    feature = "fs",
-                    target_os = "linux",
-                )
-            )))]
-            $item
-        )*
-    }
-}
-
 macro_rules! cfg_io_readiness {
     ($($item:item)*) => {
         $(
@@ -377,11 +309,7 @@
             #[cfg(any(
                 feature = "net",
                 all(
-<<<<<<< HEAD
-                    tokio_unstable_uring,
-=======
                     tokio_uring,
->>>>>>> 17d8c2b2
                     feature = "rt",
                     feature = "fs",
                     target_os = "linux",
@@ -392,11 +320,7 @@
                 doc(cfg(any(
                     feature = "net",
                     all(
-<<<<<<< HEAD
-                        tokio_unstable_uring,
-=======
                         tokio_uring,
->>>>>>> 17d8c2b2
                         feature = "rt",
                         feature = "fs",
                         target_os = "linux",
@@ -746,19 +670,11 @@
     }
 }
 
-<<<<<<< HEAD
-macro_rules! cfg_tokio_unstable_uring {
-    ($($item:item)*) => {
-        $(
-            #[cfg(all(
-                tokio_unstable_uring,
-=======
 macro_rules! cfg_tokio_uring {
     ($($item:item)*) => {
         $(
             #[cfg(all(
                 tokio_uring,
->>>>>>> 17d8c2b2
                 feature = "rt",
                 feature = "fs",
                 target_os = "linux",
@@ -766,14 +682,13 @@
             $item
         )*
     };
-<<<<<<< HEAD
-}
-
-macro_rules! cfg_not_tokio_unstable_uring {
+}
+
+macro_rules! cfg_not_tokio_uring {
     ($($item:item)*) => {
         $(
             #[cfg(not(all(
-                tokio_unstable_uring,
+                tokio_uring,
                 feature = "rt",
                 feature = "fs",
                 target_os = "linux",
@@ -781,6 +696,4 @@
             $item
         )*
     };
-=======
->>>>>>> 17d8c2b2
 }