//! Runs `!Send` futures on the current thread.
use crate::loom::sync::{Arc, Mutex};
use crate::runtime::task::{self, JoinHandle, LocalOwnedTasks, Task};
use crate::sync::AtomicWaker;

use std::cell::{Cell, RefCell};
use std::collections::VecDeque;
use std::fmt;
use std::future::Future;
use std::marker::PhantomData;
use std::pin::Pin;
use std::task::Poll;

use pin_project_lite::pin_project;

cfg_rt! {
    /// A set of tasks which are executed on the same thread.
    ///
    /// In some cases, it is necessary to run one or more futures that do not
    /// implement [`Send`] and thus are unsafe to send between threads. In these
    /// cases, a [local task set] may be used to schedule one or more `!Send`
    /// futures to run together on the same thread.
    ///
    /// For example, the following code will not compile:
    ///
    /// ```rust,compile_fail
    /// use std::rc::Rc;
    ///
    /// #[tokio::main]
    /// async fn main() {
    ///     // `Rc` does not implement `Send`, and thus may not be sent between
    ///     // threads safely.
    ///     let unsend_data = Rc::new("my unsend data...");
    ///
    ///     let unsend_data = unsend_data.clone();
    ///     // Because the `async` block here moves `unsend_data`, the future is `!Send`.
    ///     // Since `tokio::spawn` requires the spawned future to implement `Send`, this
    ///     // will not compile.
    ///     tokio::spawn(async move {
    ///         println!("{}", unsend_data);
    ///         // ...
    ///     }).await.unwrap();
    /// }
    /// ```
    ///
    /// # Use with `run_until`
    ///
    /// To spawn `!Send` futures, we can use a local task set to schedule them
    /// on the thread calling [`Runtime::block_on`]. When running inside of the
    /// local task set, we can use [`task::spawn_local`], which can spawn
    /// `!Send` futures. For example:
    ///
    /// ```rust
    /// use std::rc::Rc;
    /// use tokio::task;
    ///
    /// #[tokio::main]
    /// async fn main() {
    ///     let unsend_data = Rc::new("my unsend data...");
    ///
    ///     // Construct a local task set that can run `!Send` futures.
    ///     let local = task::LocalSet::new();
    ///
    ///     // Run the local task set.
    ///     local.run_until(async move {
    ///         let unsend_data = unsend_data.clone();
    ///         // `spawn_local` ensures that the future is spawned on the local
    ///         // task set.
    ///         task::spawn_local(async move {
    ///             println!("{}", unsend_data);
    ///             // ...
    ///         }).await.unwrap();
    ///     }).await;
    /// }
    /// ```
    /// **Note:** The `run_until` method can only be used in `#[tokio::main]`,
    /// `#[tokio::test]` or directly inside a call to [`Runtime::block_on`]. It
    /// cannot be used inside a task spawned with `tokio::spawn`.
    ///
    /// ## Awaiting a `LocalSet`
    ///
    /// Additionally, a `LocalSet` itself implements `Future`, completing when
    /// *all* tasks spawned on the `LocalSet` complete. This can be used to run
    /// several futures on a `LocalSet` and drive the whole set until they
    /// complete. For example,
    ///
    /// ```rust
    /// use tokio::{task, time};
    /// use std::rc::Rc;
    ///
    /// #[tokio::main]
    /// async fn main() {
    ///     let unsend_data = Rc::new("world");
    ///     let local = task::LocalSet::new();
    ///
    ///     let unsend_data2 = unsend_data.clone();
    ///     local.spawn_local(async move {
    ///         // ...
    ///         println!("hello {}", unsend_data2)
    ///     });
    ///
    ///     local.spawn_local(async move {
    ///         time::sleep(time::Duration::from_millis(100)).await;
    ///         println!("goodbye {}", unsend_data)
    ///     });
    ///
    ///     // ...
    ///
    ///     local.await;
    /// }
    /// ```
    /// **Note:** Awaiting a `LocalSet` can only be done inside
    /// `#[tokio::main]`, `#[tokio::test]` or directly inside a call to
    /// [`Runtime::block_on`]. It cannot be used inside a task spawned with
    /// `tokio::spawn`.
    ///
    /// ## Use inside `tokio::spawn`
    ///
    /// The two methods mentioned above cannot be used inside `tokio::spawn`, so
    /// to spawn `!Send` futures from inside `tokio::spawn`, we need to do
    /// something else. The solution is to create the `LocalSet` somewhere else,
    /// and communicate with it using an [`mpsc`] channel.
    ///
    /// The following example puts the `LocalSet` inside a new thread.
    /// ```
    /// use tokio::runtime::Builder;
    /// use tokio::sync::{mpsc, oneshot};
    /// use tokio::task::LocalSet;
    ///
    /// // This struct describes the task you want to spawn. Here we include
    /// // some simple examples. The oneshot channel allows sending a response
    /// // to the spawner.
    /// #[derive(Debug)]
    /// enum Task {
    ///     PrintNumber(u32),
    ///     AddOne(u32, oneshot::Sender<u32>),
    /// }
    ///
    /// #[derive(Clone)]
    /// struct LocalSpawner {
    ///    send: mpsc::UnboundedSender<Task>,
    /// }
    ///
    /// impl LocalSpawner {
    ///     pub fn new() -> Self {
    ///         let (send, mut recv) = mpsc::unbounded_channel();
    ///
    ///         let rt = Builder::new_current_thread()
    ///             .enable_all()
    ///             .build()
    ///             .unwrap();
    ///
    ///         std::thread::spawn(move || {
    ///             let local = LocalSet::new();
    ///
    ///             local.spawn_local(async move {
    ///                 while let Some(new_task) = recv.recv().await {
    ///                     tokio::task::spawn_local(run_task(new_task));
    ///                 }
    ///                 // If the while loop returns, then all the LocalSpawner
    ///                 // objects have have been dropped.
    ///             });
    ///
    ///             // This will return once all senders are dropped and all
    ///             // spawned tasks have returned.
    ///             rt.block_on(local);
    ///         });
    ///
    ///         Self {
    ///             send,
    ///         }
    ///     }
    ///
    ///     pub fn spawn(&self, task: Task) {
    ///         self.send.send(task).expect("Thread with LocalSet has shut down.");
    ///     }
    /// }
    ///
    /// // This task may do !Send stuff. We use printing a number as an example,
    /// // but it could be anything.
    /// //
    /// // The Task struct is an enum to support spawning many different kinds
    /// // of operations.
    /// async fn run_task(task: Task) {
    ///     match task {
    ///         Task::PrintNumber(n) => {
    ///             println!("{}", n);
    ///         },
    ///         Task::AddOne(n, response) => {
    ///             // We ignore failures to send the response.
    ///             let _ = response.send(n + 1);
    ///         },
    ///     }
    /// }
    ///
    /// #[tokio::main]
    /// async fn main() {
    ///     let spawner = LocalSpawner::new();
    ///
    ///     let (send, response) = oneshot::channel();
    ///     spawner.spawn(Task::AddOne(10, send));
    ///     let eleven = response.await.unwrap();
    ///     assert_eq!(eleven, 11);
    /// }
    /// ```
    ///
    /// [`Send`]: trait@std::marker::Send
    /// [local task set]: struct@LocalSet
    /// [`Runtime::block_on`]: method@crate::runtime::Runtime::block_on
    /// [`task::spawn_local`]: fn@spawn_local
    /// [`mpsc`]: mod@crate::sync::mpsc
    pub struct LocalSet {
        /// Current scheduler tick
        tick: Cell<u8>,

        /// State available from thread-local
        context: Context,

        /// This type should not be Send.
        _not_send: PhantomData<*const ()>,
    }
}

/// State available from the thread-local
struct Context {
    /// Owned task set and local run queue
    tasks: RefCell<Tasks>,

    /// State shared between threads.
    shared: Arc<Shared>,
}

struct Tasks {
    /// Collection of all active tasks spawned onto this executor.
    owned: LocalOwnedTasks<Arc<Shared>>,

    /// Local run queue sender and receiver.
    queue: VecDeque<task::Notified<Arc<Shared>>>,
}

/// LocalSet state shared between threads.
struct Shared {
    /// Remote run queue sender
    queue: Mutex<Option<VecDeque<task::Notified<Arc<Shared>>>>>,

    /// Wake the `LocalSet` task
    waker: AtomicWaker,
}

pin_project! {
    #[derive(Debug)]
    struct RunUntil<'a, F> {
        local_set: &'a LocalSet,
        #[pin]
        future: F,
    }
}

scoped_thread_local!(static CURRENT: Context);

cfg_rt! {
    /// Spawns a `!Send` future on the local task set.
    ///
    /// The spawned future will be run on the same thread that called `spawn_local.`
    /// This may only be called from the context of a local task set.
    ///
    /// # Panics
    ///
    /// - This function panics if called outside of a local task set.
    ///
    /// # Examples
    ///
    /// ```rust
    /// use std::rc::Rc;
    /// use tokio::task;
    ///
    /// #[tokio::main]
    /// async fn main() {
    ///     let unsend_data = Rc::new("my unsend data...");
    ///
    ///     let local = task::LocalSet::new();
    ///
    ///     // Run the local task set.
    ///     local.run_until(async move {
    ///         let unsend_data = unsend_data.clone();
    ///         task::spawn_local(async move {
    ///             println!("{}", unsend_data);
    ///             // ...
    ///         }).await.unwrap();
    ///     }).await;
    /// }
    /// ```
    #[cfg_attr(tokio_track_caller, track_caller)]
    pub fn spawn_local<F>(future: F) -> JoinHandle<F::Output>
    where
        F: Future + 'static,
        F::Output: 'static,
    {
        spawn_local_inner(future, None)
    }

    pub(super) fn spawn_local_inner<F>(future: F, name: Option<&str>) -> JoinHandle<F::Output>
    where F: Future + 'static,
          F::Output: 'static
    {
        let future = crate::util::trace::task(future, "local", name);
        CURRENT.with(|maybe_cx| {
            let cx = maybe_cx
                .expect("`spawn_local` called from outside of a `task::LocalSet`");

            let (handle, notified) = cx.tasks.borrow_mut().owned.bind(future, cx.shared.clone());

            if let Some(notified) = notified {
                cx.shared.schedule(notified);
            }

            handle
        })
    }
}

/// Initial queue capacity
const INITIAL_CAPACITY: usize = 64;

/// Max number of tasks to poll per tick.
const MAX_TASKS_PER_TICK: usize = 61;

/// How often it check the remote queue first
const REMOTE_FIRST_INTERVAL: u8 = 31;

impl LocalSet {
    /// Returns a new local task set.
    pub fn new() -> LocalSet {
        LocalSet {
            tick: Cell::new(0),
            context: Context {
                tasks: RefCell::new(Tasks {
                    owned: LocalOwnedTasks::new(),
                    queue: VecDeque::with_capacity(INITIAL_CAPACITY),
                }),
                shared: Arc::new(Shared {
                    queue: Mutex::new(Some(VecDeque::with_capacity(INITIAL_CAPACITY))),
                    waker: AtomicWaker::new(),
                }),
            },
            _not_send: PhantomData,
        }
    }

    /// Spawns a `!Send` task onto the local task set.
    ///
    /// This task is guaranteed to be run on the current thread.
    ///
    /// Unlike the free function [`spawn_local`], this method may be used to
    /// spawn local tasks when the task set is _not_ running. For example:
    /// ```rust
    /// use tokio::task;
    ///
    /// #[tokio::main]
    /// async fn main() {
    ///     let local = task::LocalSet::new();
    ///
    ///     // Spawn a future on the local set. This future will be run when
    ///     // we call `run_until` to drive the task set.
    ///     local.spawn_local(async {
    ///        // ...
    ///     });
    ///
    ///     // Run the local task set.
    ///     local.run_until(async move {
    ///         // ...
    ///     }).await;
    ///
    ///     // When `run` finishes, we can spawn _more_ futures, which will
    ///     // run in subsequent calls to `run_until`.
    ///     local.spawn_local(async {
    ///        // ...
    ///     });
    ///
    ///     local.run_until(async move {
    ///         // ...
    ///     }).await;
    /// }
    /// ```
    /// [`spawn_local`]: fn@spawn_local
    #[cfg_attr(tokio_track_caller, track_caller)]
    pub fn spawn_local<F>(&self, future: F) -> JoinHandle<F::Output>
    where
        F: Future + 'static,
        F::Output: 'static,
    {
        let future = crate::util::trace::task(future, "local", None);

        let (handle, notified) = self
            .context
            .tasks
            .borrow_mut()
            .owned
            .bind(future, self.context.shared.clone());

        if let Some(notified) = notified {
            self.context.shared.schedule(notified);
        }

        self.context.shared.waker.wake();
        handle
    }

    /// Runs a future to completion on the provided runtime, driving any local
    /// futures spawned on this task set on the current thread.
    ///
    /// This runs the given future on the runtime, blocking until it is
    /// complete, and yielding its resolved result. Any tasks or timers which
    /// the future spawns internally will be executed on the runtime. The future
    /// may also call [`spawn_local`] to spawn_local additional local futures on the
    /// current thread.
    ///
    /// This method should not be called from an asynchronous context.
    ///
    /// # Panics
    ///
    /// This function panics if the executor is at capacity, if the provided
    /// future panics, or if called within an asynchronous execution context.
    ///
    /// # Notes
    ///
    /// Since this function internally calls [`Runtime::block_on`], and drives
    /// futures in the local task set inside that call to `block_on`, the local
    /// futures may not use [in-place blocking]. If a blocking call needs to be
    /// issued from a local task, the [`spawn_blocking`] API may be used instead.
    ///
    /// For example, this will panic:
    /// ```should_panic
    /// use tokio::runtime::Runtime;
    /// use tokio::task;
    ///
    /// let rt  = Runtime::new().unwrap();
    /// let local = task::LocalSet::new();
    /// local.block_on(&rt, async {
    ///     let join = task::spawn_local(async {
    ///         let blocking_result = task::block_in_place(|| {
    ///             // ...
    ///         });
    ///         // ...
    ///     });
    ///     join.await.unwrap();
    /// })
    /// ```
    /// This, however, will not panic:
    /// ```
    /// use tokio::runtime::Runtime;
    /// use tokio::task;
    ///
    /// let rt  = Runtime::new().unwrap();
    /// let local = task::LocalSet::new();
    /// local.block_on(&rt, async {
    ///     let join = task::spawn_local(async {
    ///         let blocking_result = task::spawn_blocking(|| {
    ///             // ...
    ///         }).await;
    ///         // ...
    ///     });
    ///     join.await.unwrap();
    /// })
    /// ```
    ///
    /// [`spawn_local`]: fn@spawn_local
    /// [`Runtime::block_on`]: method@crate::runtime::Runtime::block_on
    /// [in-place blocking]: fn@crate::task::block_in_place
    /// [`spawn_blocking`]: fn@crate::task::spawn_blocking
    #[cfg(feature = "rt")]
    #[cfg_attr(docsrs, doc(cfg(feature = "rt")))]
    pub fn block_on<F>(&self, rt: &crate::runtime::Runtime, future: F) -> F::Output
    where
        F: Future,
    {
        rt.block_on(self.run_until(future))
    }

    /// Run a future to completion on the local set, returning its output.
    ///
    /// This returns a future that runs the given future with a local set,
    /// allowing it to call [`spawn_local`] to spawn additional `!Send` futures.
    /// Any local futures spawned on the local set will be driven in the
    /// background until the future passed to `run_until` completes. When the future
    /// passed to `run` finishes, any local futures which have not completed
    /// will remain on the local set, and will be driven on subsequent calls to
    /// `run_until` or when [awaiting the local set] itself.
    ///
    /// # Examples
    ///
    /// ```rust
    /// use tokio::task;
    ///
    /// #[tokio::main]
    /// async fn main() {
    ///     task::LocalSet::new().run_until(async {
    ///         task::spawn_local(async move {
    ///             // ...
    ///         }).await.unwrap();
    ///         // ...
    ///     }).await;
    /// }
    /// ```
    ///
    /// [`spawn_local`]: fn@spawn_local
    /// [awaiting the local set]: #awaiting-a-localset
    pub async fn run_until<F>(&self, future: F) -> F::Output
    where
        F: Future,
    {
        let run_until = RunUntil {
            future,
            local_set: self,
        };
        run_until.await
    }

    /// Tick the scheduler, returning whether the local future needs to be
    /// notified again.
    fn tick(&self) -> bool {
        for _ in 0..MAX_TASKS_PER_TICK {
            match self.next_task() {
                // Run the task
                //
                // Safety: As spawned tasks are `!Send`, `run_unchecked` must be
                // used. We are responsible for maintaining the invariant that
                // `run_unchecked` is only called on threads that spawned the
                // task initially. Because `LocalSet` itself is `!Send`, and
                // `spawn_local` spawns into the `LocalSet` on the current
                // thread, the invariant is maintained.
                Some(task) => crate::coop::budget(|| task.run()),
                // We have fully drained the queue of notified tasks, so the
                // local future doesn't need to be notified again — it can wait
                // until something else wakes a task in the local set.
                None => return false,
            }
        }

        true
    }

    fn next_task(&self) -> Option<task::LocalNotified<Arc<Shared>>> {
        let tick = self.tick.get();
        self.tick.set(tick.wrapping_add(1));

        let task = if tick % REMOTE_FIRST_INTERVAL == 0 {
            self.context
                .shared
                .queue
                .lock()
                .as_mut()
                .and_then(|queue| queue.pop_front())
                .or_else(|| self.context.tasks.borrow_mut().queue.pop_front())
        } else {
            self.context
                .tasks
                .borrow_mut()
                .queue
                .pop_front()
<<<<<<< HEAD
                .or_else(|| self.context.shared.queue.lock().pop_front())
        };

        task.map(|task| self.context.tasks.borrow_mut().owned.assert_owner(task))
=======
                .or_else(|| {
                    self.context
                        .shared
                        .queue
                        .lock()
                        .as_mut()
                        .and_then(|queue| queue.pop_front())
                })
        }
>>>>>>> df10b68d
    }

    fn with<T>(&self, f: impl FnOnce() -> T) -> T {
        CURRENT.set(&self.context, f)
    }
}

impl fmt::Debug for LocalSet {
    fn fmt(&self, fmt: &mut fmt::Formatter<'_>) -> fmt::Result {
        fmt.debug_struct("LocalSet").finish()
    }
}

impl Future for LocalSet {
    type Output = ();

    fn poll(self: Pin<&mut Self>, cx: &mut std::task::Context<'_>) -> Poll<Self::Output> {
        // Register the waker before starting to work
        self.context.shared.waker.register_by_ref(cx.waker());

        if self.with(|| self.tick()) {
            // If `tick` returns true, we need to notify the local future again:
            // there are still tasks remaining in the run queue.
            cx.waker().wake_by_ref();
            Poll::Pending
        } else if self.context.tasks.borrow().owned.is_empty() {
            // If the scheduler has no remaining futures, we're done!
            Poll::Ready(())
        } else {
            // There are still futures in the local set, but we've polled all the
            // futures in the run queue. Therefore, we can just return Pending
            // since the remaining futures will be woken from somewhere else.
            Poll::Pending
        }
    }
}

impl Default for LocalSet {
    fn default() -> LocalSet {
        LocalSet::new()
    }
}

impl Drop for LocalSet {
    fn drop(&mut self) {
        self.with(|| {
            // Close the LocalOwnedTasks. This ensures that any calls to
            // spawn_local in the destructor of a future on this LocalSet will
            // immediately cancel the task, and prevents the task from being
            // added to `owned`.
            self.context.tasks.borrow_mut().owned.close();

            // Loop required here to ensure borrow is dropped between iterations
            #[allow(clippy::while_let_loop)]
            loop {
                let task = match self.context.tasks.borrow_mut().owned.pop_back() {
                    Some(task) => task,
                    None => break,
                };

                // Safety: same as `run_unchecked`.
                task.shutdown();
            }

            // We already called shutdown on all tasks above, so there is no
            // need to call shutdown.
            for task in self.context.tasks.borrow_mut().queue.drain(..) {
                drop(task);
            }

<<<<<<< HEAD
            for task in self.context.shared.queue.lock().drain(..) {
                drop(task);
=======
            // Take the queue from the Shared object to prevent pushing
            // notifications to it in the future.
            let queue = self.context.shared.queue.lock().take().unwrap();
            for task in queue {
                task.shutdown();
>>>>>>> df10b68d
            }

            assert!(self.context.tasks.borrow().owned.is_empty());
        });
    }
}

// === impl LocalFuture ===

impl<T: Future> Future for RunUntil<'_, T> {
    type Output = T::Output;

    fn poll(self: Pin<&mut Self>, cx: &mut std::task::Context<'_>) -> Poll<Self::Output> {
        let me = self.project();

        me.local_set.with(|| {
            me.local_set
                .context
                .shared
                .waker
                .register_by_ref(cx.waker());

            let _no_blocking = crate::runtime::enter::disallow_blocking();
            let f = me.future;

            if let Poll::Ready(output) = crate::coop::budget(|| f.poll(cx)) {
                return Poll::Ready(output);
            }

            if me.local_set.tick() {
                // If `tick` returns `true`, we need to notify the local future again:
                // there are still tasks remaining in the run queue.
                cx.waker().wake_by_ref();
            }

            Poll::Pending
        })
    }
}

impl Shared {
    /// Schedule the provided task on the scheduler.
    fn schedule(&self, task: task::Notified<Arc<Self>>) {
        CURRENT.with(|maybe_cx| match maybe_cx {
            Some(cx) if cx.shared.ptr_eq(self) => {
                cx.tasks.borrow_mut().queue.push_back(task);
            }
            _ => {
                // First check whether the queue is still there (if not, the
                // LocalSet is dropped). Then push to it if so, and if not,
                // do nothing.
                let mut lock = self.queue.lock();

                if let Some(queue) = lock.as_mut() {
                    queue.push_back(task);
                    drop(lock);
                    self.waker.wake();
                }
            }
        });
    }

    fn ptr_eq(&self, other: &Shared) -> bool {
        std::ptr::eq(self, other)
    }
}

impl task::Schedule for Arc<Shared> {
    fn release(&self, task: &Task<Self>) -> Option<Task<Self>> {
        CURRENT.with(|maybe_cx| {
            let cx = maybe_cx.expect("scheduler context missing");
            assert!(cx.shared.ptr_eq(self));
            cx.tasks.borrow_mut().owned.remove(&task)
        })
    }

    fn schedule(&self, task: task::Notified<Self>) {
        Shared::schedule(self, task);
    }
}<|MERGE_RESOLUTION|>--- conflicted
+++ resolved
@@ -558,12 +558,6 @@
                 .borrow_mut()
                 .queue
                 .pop_front()
-<<<<<<< HEAD
-                .or_else(|| self.context.shared.queue.lock().pop_front())
-        };
-
-        task.map(|task| self.context.tasks.borrow_mut().owned.assert_owner(task))
-=======
                 .or_else(|| {
                     self.context
                         .shared
@@ -572,8 +566,9 @@
                         .as_mut()
                         .and_then(|queue| queue.pop_front())
                 })
-        }
->>>>>>> df10b68d
+        };
+
+        task.map(|task| self.context.tasks.borrow_mut().owned.assert_owner(task))
     }
 
     fn with<T>(&self, f: impl FnOnce() -> T) -> T {
@@ -644,16 +639,11 @@
                 drop(task);
             }
 
-<<<<<<< HEAD
-            for task in self.context.shared.queue.lock().drain(..) {
-                drop(task);
-=======
             // Take the queue from the Shared object to prevent pushing
             // notifications to it in the future.
             let queue = self.context.shared.queue.lock().take().unwrap();
             for task in queue {
-                task.shutdown();
->>>>>>> df10b68d
+                drop(task);
             }
 
             assert!(self.context.tasks.borrow().owned.is_empty());
