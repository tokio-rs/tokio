//! Asynchronous green-threads.
//!
//! ## What are Tasks?
//!
//! A _task_ is a light weight, non-blocking unit of execution. A task is similar
//! to an OS thread, but rather than being managed by the OS scheduler, they are
//! managed by the [Tokio runtime][rt]. Another name for this general pattern is
//! [green threads]. If you are familiar with [Go's goroutines], [Kotlin's
//! coroutines], or [Erlang's processes], you can think of Tokio's tasks as
//! something similar.
//!
//! Key points about tasks include:
//!
//! * Tasks are **light weight**. Because tasks are scheduled by the Tokio
//!   runtime rather than the operating system, creating new tasks or switching
//!   between tasks does not require a context switch and has fairly low
//!   overhead. Creating, running, and destroying large numbers of tasks is
//!   quite cheap, especially compared to OS threads.
//!
//! * Tasks are scheduled **cooperatively**. Most operating systems implement
//!   _preemptive multitasking_. This is a scheduling technique where the
//!   operating system allows each thread to run for a period of time, and then
//!   _preempts_ it, temporarily pausing that thread and switching to another.
//!   Tasks, on the other hand, implement _cooperative multitasking_. In
//!   cooperative multitasking, a task is allowed to run until it _yields_,
//!   indicating to the Tokio runtime's scheduler that it cannot currently
//!   continue executing. When a task yields, the Tokio runtime switches to
//!   executing the next task.
//!
//! * Tasks are **non-blocking**. Typically, when an OS thread performs I/O or
//!   must synchronize with another thread, it _blocks_, allowing the OS to
//!   schedule another thread. When a task cannot continue executing, it must
//!   yield instead, allowing the Tokio runtime to schedule another task. Tasks
//!   should generally not perform system calls or other operations that could
//!   block a thread, as this would prevent other tasks running on the same
//!   thread from executing as well. Instead, this module provides APIs for
//!   running blocking operations in an asynchronous context.
//!
//! [rt]: crate::runtime
//! [green threads]: https://en.wikipedia.org/wiki/Green_threads
//! [Go's goroutines]: https://tour.golang.org/concurrency/1
//! [Kotlin's coroutines]: https://kotlinlang.org/docs/reference/coroutines-overview.html
//! [Erlang's processes]: http://erlang.org/doc/getting_started/conc_prog.html#processes
//!
//! ## Working with Tasks
//!
//! This module provides the following APIs for working with tasks:
//!
//! ### Spawning
//!
//! Perhaps the most important function in this module is [`task::spawn`]. This
//! function can be thought of as an async equivalent to the standard library's
//! [`thread::spawn`][`std::thread::spawn`]. It takes an `async` block or other
//! [future], and creates a new task to run that work concurrently:
//!
//! ```
//! use tokio::task;
//!
//! # async fn doc() {
//! task::spawn(async {
//!     // perform some work here...
//! });
//! # }
//! ```
//!
//! Like [`std::thread::spawn`], `task::spawn` returns a [`JoinHandle`] struct.
//! A `JoinHandle` is itself a future which may be used to await the output of
//! the spawned task. For example:
//!
//! ```
//! use tokio::task;
//!
//! # #[tokio::main] async fn main() -> Result<(), Box<dyn std::error::Error>> {
//! let join = task::spawn(async {
//!     // ...
//!     "hello world!"
//! });
//!
//! // ...
//!
//! // Await the result of the spawned task.
//! let result = join.await?;
//! assert_eq!(result, "hello world!");
//! # Ok(())
//! # }
//! ```
//!
//! Again, like `std::thread`'s [`JoinHandle` type][thread_join], if the spawned
//! task panics, awaiting its `JoinHandle` will return a [`JoinError`]. For
//! example:
//!
//! ```
//! use tokio::task;
//!
//! # #[tokio::main] async fn main() {
//! let join = task::spawn(async {
//!     panic!("something bad happened!")
//! });
//!
//! // The returned result indicates that the task failed.
//! assert!(join.await.is_err());
//! # }
//! ```
//!
//! `spawn`, `JoinHandle`, and `JoinError` are present when the "rt"
//! feature flag is enabled.
//!
//! [`task::spawn`]: crate::task::spawn()
//! [future]: std::future::Future
//! [`std::thread::spawn`]: std::thread::spawn
//! [`JoinHandle`]: crate::task::JoinHandle
//! [thread_join]: std::thread::JoinHandle
//! [`JoinError`]: crate::task::JoinError
//!
//! ### Blocking and Yielding
//!
//! As we discussed above, code running in asynchronous tasks should not perform
//! operations that can block. A blocking operation performed in a task running
//! on a thread that is also running other tasks would block the entire thread,
//! preventing other tasks from running.
//!
//! Instead, Tokio provides two APIs for running blocking operations in an
//! asynchronous context: [`task::spawn_blocking`] and [`task::block_in_place`].
//!
//! Be aware that if you call a non-async method from async code, that non-async
//! method is still inside the asynchronous context, so you should also avoid
//! blocking operations there. This includes destructors of objects destroyed in
//! async code.
//!
//! #### spawn_blocking
//!
//! The `task::spawn_blocking` function is similar to the `task::spawn` function
//! discussed in the previous section, but rather than spawning an
//! _non-blocking_ future on the Tokio runtime, it instead spawns a
//! _blocking_ function on a dedicated thread pool for blocking tasks. For
//! example:
//!
//! ```
//! use tokio::task;
//!
//! # async fn docs() {
//! task::spawn_blocking(|| {
//!     // do some compute-heavy work or call synchronous code
//! });
//! # }
//! ```
//!
//! Just like `task::spawn`, `task::spawn_blocking` returns a `JoinHandle`
//! which we can use to await the result of the blocking operation:
//!
//! ```rust
//! # use tokio::task;
//! # async fn docs() -> Result<(), Box<dyn std::error::Error>>{
//! let join = task::spawn_blocking(|| {
//!     // do some compute-heavy work or call synchronous code
//!     "blocking completed"
//! });
//!
//! let result = join.await?;
//! assert_eq!(result, "blocking completed");
//! # Ok(())
//! # }
//! ```
//!
//! #### block_in_place
//!
//! When using the [multi-threaded runtime][rt-multi-thread], the [`task::block_in_place`]
//! function is also available. Like `task::spawn_blocking`, this function
//! allows running a blocking operation from an asynchronous context. Unlike
//! `spawn_blocking`, however, `block_in_place` works by transitioning the
//! _current_ worker thread to a blocking thread, moving other tasks running on
//! that thread to another worker thread. This can improve performance by avoiding
//! context switches.
//!
//! For example:
//!
//! ```
//! use tokio::task;
//!
//! # async fn docs() {
//! let result = task::block_in_place(|| {
//!     // do some compute-heavy work or call synchronous code
//!     "blocking completed"
//! });
//!
//! assert_eq!(result, "blocking completed");
//! # }
//! ```
//!
//! #### yield_now
//!
//! In addition, this module provides a [`task::yield_now`] async function
//! that is analogous to the standard library's [`thread::yield_now`]. Calling
//! and `await`ing this function will cause the current task to yield to the
//! Tokio runtime's scheduler, allowing other tasks to be
//! scheduled. Eventually, the yielding task will be polled again, allowing it
//! to execute. For example:
//!
//! ```rust
//! use tokio::task;
//!
//! # #[tokio::main] async fn main() {
//! async {
//!     task::spawn(async {
//!         // ...
//!         println!("spawned task done!")
//!     });
//!
//!     // Yield, allowing the newly-spawned task to execute first.
//!     task::yield_now().await;
//!     println!("main task done!");
//! }
//! # .await;
//! # }
//! ```
//!
//! ### Cooperative scheduling
//!
//! A single call to [`poll`] on a top-level task may potentially do a lot of
//! work before it returns `Poll::Pending`. If a task runs for a long period of
//! time without yielding back to the executor, it can starve other tasks
//! waiting on that executor to execute them, or drive underlying resources.
//! Since Rust does not have a runtime, it is difficult to forcibly preempt a
//! long-running task. Instead, this module provides an opt-in mechanism for
//! futures to collaborate with the executor to avoid starvation.
//!
//! Consider a future like this one:
//!
//! ```
//! # use tokio_stream::{Stream, StreamExt};
//! async fn drop_all<I: Stream + Unpin>(mut input: I) {
//!     while let Some(_) = input.next().await {}
//! }
//! ```
//!
//! It may look harmless, but consider what happens under heavy load if the
//! input stream is _always_ ready. If we spawn `drop_all`, the task will never
//! yield, and will starve other tasks and resources on the same executor.
//!
//! To account for this, Tokio has explicit yield points in a number of library
//! functions, which force tasks to return to the executor periodically.
//!
//!
//! #### unconstrained
//!
//! If necessary, [`task::unconstrained`] lets you opt out a future of Tokio's cooperative
//! scheduling. When a future is wrapped with `unconstrained`, it will never be forced to yield to
//! Tokio. For example:
//!
//! ```
//! # #[tokio::main]
//! # async fn main() {
//! use tokio::{task, sync::mpsc};
//!
//! let fut = async {
//!     let (tx, mut rx) = mpsc::unbounded_channel();
//!
//!     for i in 0..1000 {
//!         let _ = tx.send(());
//!         // This will always be ready. If coop was in effect, this code would be forced to yield
//!         // periodically. However, if left unconstrained, then this code will never yield.
//!         rx.recv().await;
//!     }
//! };
//!
//! task::unconstrained(fut).await;
//! # }
//! ```
//!
//! [`task::spawn_blocking`]: crate::task::spawn_blocking
//! [`task::block_in_place`]: crate::task::block_in_place
//! [rt-multi-thread]: ../runtime/index.html#threaded-scheduler
//! [`task::yield_now`]: crate::task::yield_now()
//! [`thread::yield_now`]: std::thread::yield_now
//! [`task::unconstrained`]: crate::task::unconstrained()
//! [`poll`]: method@std::future::Future::poll

cfg_rt! {
    pub use crate::runtime::task::{JoinError, JoinHandle};

    mod blocking;
    pub use blocking::spawn_blocking;

    mod spawn;
    pub use spawn::spawn;

    cfg_rt_multi_thread! {
        pub use blocking::block_in_place;
    }

    mod yield_now;
    pub use yield_now::yield_now;

    mod local;
    pub use local::{spawn_local, LocalSet};

    mod task_local;
    pub use task_local::LocalKey;

<<<<<<< HEAD
    /// Task-related futures.
    pub mod future {
        pub use super::task_local::TaskLocalFuture;
=======
    mod unconstrained;
    pub use unconstrained::{unconstrained, Unconstrained};

    cfg_trace! {
        mod builder;
        pub use builder::Builder;
>>>>>>> 4818c2ed
    }
}<|MERGE_RESOLUTION|>--- conflicted
+++ resolved
@@ -297,17 +297,16 @@
     mod task_local;
     pub use task_local::LocalKey;
 
-<<<<<<< HEAD
+    mod unconstrained;
+    pub use unconstrained::{unconstrained, Unconstrained};
+
+    cfg_trace! {
+        mod builder;
+        pub use builder::Builder;
+    }
+
     /// Task-related futures.
     pub mod future {
         pub use super::task_local::TaskLocalFuture;
-=======
-    mod unconstrained;
-    pub use unconstrained::{unconstrained, Unconstrained};
-
-    cfg_trace! {
-        mod builder;
-        pub use builder::Builder;
->>>>>>> 4818c2ed
     }
 }