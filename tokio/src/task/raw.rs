use crate::loom::alloc::Track;
use crate::task::Cell;
use crate::task::Harness;
use crate::task::{Header, Schedule, ScheduleSendOnly};
use crate::task::{Snapshot, State};

use std::future::Future;
use std::ptr::NonNull;
use std::task::Waker;

/// Raw task handle
pub(super) struct RawTask {
    ptr: NonNull<Header>,
}

pub(super) struct Vtable {
    /// Poll the future
    pub(super) poll: unsafe fn(*mut (), &mut dyn FnMut() -> Option<NonNull<()>>) -> bool,

    /// The task handle has been dropped and the join waker needs to be dropped
    /// or the task struct needs to be deallocated
    pub(super) drop_task: unsafe fn(*mut ()),

    /// Read the task output
    pub(super) read_output: unsafe fn(*mut (), *mut (), Snapshot),

    /// Store the join handle's waker
    ///
    /// Returns a snapshot of the state **after** the transition
    pub(super) store_join_waker: unsafe fn(*mut (), &Waker) -> Snapshot,

    /// Replace the join handle's waker
    ///
    /// Returns a snapshot of the state **after** the transition
    pub(super) swap_join_waker: unsafe fn(*mut (), &Waker, Snapshot) -> Snapshot,

    /// The join handle has been dropped
    pub(super) drop_join_handle_slow: unsafe fn(*mut ()),

    /// The task is being canceled
    pub(super) cancel: unsafe fn(*mut (), bool),
}

/// Get the vtable for the requested `T` and `S` generics.
pub(super) fn vtable<T: Future, S: Schedule>() -> &'static Vtable {
    &Vtable {
        poll: poll::<T, S>,
        drop_task: drop_task::<T, S>,
        read_output: read_output::<T, S>,
        store_join_waker: store_join_waker::<T, S>,
        swap_join_waker: swap_join_waker::<T, S>,
        drop_join_handle_slow: drop_join_handle_slow::<T, S>,
        cancel: cancel::<T, S>,
    }
}

cfg_rt_threaded! {
    impl RawTask {
        pub(super) fn new_background<T, S>(task: T) -> RawTask
        where
            T: Future + Send + 'static,
            S: ScheduleSendOnly,
        {
            RawTask::new::<_, S>(task, State::new_background())
        }
    }
}

impl RawTask {
    pub(super) fn new_joinable<T, S>(task: T) -> RawTask
<<<<<<< HEAD
    where
        T: Future + Send + 'static,
        S: ScheduleSendOnly,
    {
        RawTask::new::<_, S>(task, State::new_joinable())
    }

    #[cfg(feature = "rt-threaded")]
    pub(super) fn new_joinable_local<T, S>(task: T) -> RawTask
=======
>>>>>>> abfa857f
    where
        T: Future + 'static,
        S: Schedule,
    {
        RawTask::new::<_, S>(task, State::new_joinable())
    }

    fn new<T, S>(task: T, state: State) -> RawTask
    where
        T: Future + 'static,
        S: Schedule,
    {
        let ptr = Box::into_raw(Cell::new::<S>(task, state));
        let ptr = unsafe { NonNull::new_unchecked(ptr as *mut Header) };

        RawTask { ptr }
    }

    pub(super) unsafe fn from_raw(ptr: NonNull<Header>) -> RawTask {
        RawTask { ptr }
    }

    /// Returns a reference to the task's meta structure.
    ///
    /// Safe as `Header` is `Sync`.
    pub(super) fn header(&self) -> &Header {
        unsafe { self.ptr.as_ref() }
    }

    /// Returns a raw pointer to the task's meta structure.
    pub(super) fn into_raw(self) -> NonNull<Header> {
        self.ptr
    }

    /// Safety: mutual exclusion is required to call this function.
    ///
    /// Returns `true` if the task needs to be scheduled again.
    pub(super) unsafe fn poll(self, executor: &mut dyn FnMut() -> Option<NonNull<()>>) -> bool {
        // Get the vtable without holding a ref to the meta struct. This is done
        // because a mutable reference to the task is passed into the poll fn.
        let vtable = self.header().vtable;

        (vtable.poll)(self.ptr.as_ptr() as *mut (), executor)
    }

    pub(super) fn drop_task(self) {
        let vtable = self.header().vtable;
        unsafe {
            (vtable.drop_task)(self.ptr.as_ptr() as *mut ());
        }
    }

    pub(super) unsafe fn read_output(self, dst: *mut (), state: Snapshot) {
        let vtable = self.header().vtable;
        (vtable.read_output)(self.ptr.as_ptr() as *mut (), dst, state);
    }

    pub(super) fn store_join_waker(self, waker: &Waker) -> Snapshot {
        let vtable = self.header().vtable;
        unsafe { (vtable.store_join_waker)(self.ptr.as_ptr() as *mut (), waker) }
    }

    pub(super) fn swap_join_waker(self, waker: &Waker, prev: Snapshot) -> Snapshot {
        let vtable = self.header().vtable;
        unsafe { (vtable.swap_join_waker)(self.ptr.as_ptr() as *mut (), waker, prev) }
    }

    pub(super) fn drop_join_handle_slow(self) {
        let vtable = self.header().vtable;
        unsafe { (vtable.drop_join_handle_slow)(self.ptr.as_ptr() as *mut ()) }
    }

    pub(super) fn cancel_from_queue(self) {
        let vtable = self.header().vtable;
        unsafe { (vtable.cancel)(self.ptr.as_ptr() as *mut (), true) }
    }
}

impl Clone for RawTask {
    fn clone(&self) -> Self {
        RawTask { ptr: self.ptr }
    }
}

impl Copy for RawTask {}

unsafe fn poll<T: Future, S: Schedule>(
    ptr: *mut (),
    executor: &mut dyn FnMut() -> Option<NonNull<()>>,
) -> bool {
    let harness = Harness::<T, S>::from_raw(ptr);
    harness.poll(executor)
}

unsafe fn drop_task<T: Future, S: Schedule>(ptr: *mut ()) {
    let harness = Harness::<T, S>::from_raw(ptr);
    harness.drop_task();
}

unsafe fn read_output<T: Future, S: Schedule>(ptr: *mut (), dst: *mut (), state: Snapshot) {
    let harness = Harness::<T, S>::from_raw(ptr);
    harness.read_output(dst as *mut Track<super::Result<T::Output>>, state);
}

unsafe fn store_join_waker<T: Future, S: Schedule>(ptr: *mut (), waker: &Waker) -> Snapshot {
    let harness = Harness::<T, S>::from_raw(ptr);
    harness.store_join_waker(waker)
}

unsafe fn swap_join_waker<T: Future, S: Schedule>(
    ptr: *mut (),
    waker: &Waker,
    prev: Snapshot,
) -> Snapshot {
    let harness = Harness::<T, S>::from_raw(ptr);
    harness.swap_join_waker(waker, prev)
}

unsafe fn drop_join_handle_slow<T: Future, S: Schedule>(ptr: *mut ()) {
    let harness = Harness::<T, S>::from_raw(ptr);
    harness.drop_join_handle_slow()
}

unsafe fn cancel<T: Future, S: Schedule>(ptr: *mut (), from_queue: bool) {
    let harness = Harness::<T, S>::from_raw(ptr);
    harness.cancel(from_queue)
}<|MERGE_RESOLUTION|>--- conflicted
+++ resolved
@@ -68,18 +68,6 @@
 
 impl RawTask {
     pub(super) fn new_joinable<T, S>(task: T) -> RawTask
-<<<<<<< HEAD
-    where
-        T: Future + Send + 'static,
-        S: ScheduleSendOnly,
-    {
-        RawTask::new::<_, S>(task, State::new_joinable())
-    }
-
-    #[cfg(feature = "rt-threaded")]
-    pub(super) fn new_joinable_local<T, S>(task: T) -> RawTask
-=======
->>>>>>> abfa857f
     where
         T: Future + 'static,
         S: Schedule,
