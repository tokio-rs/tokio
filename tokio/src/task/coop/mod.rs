--- conflicted
+++ resolved
@@ -341,11 +341,7 @@
             fn inc_budget_forced_yield_count() {}
         }
 
-<<<<<<< HEAD
         fn register_waker(cx: &mut Context<'_>) {
-=======
-        fn defer(cx: &mut Context<'_>) {
->>>>>>> 710bc807
             context::defer(cx.waker());
         }
     }
@@ -354,13 +350,8 @@
         #[inline(always)]
         fn inc_budget_forced_yield_count() {}
 
-<<<<<<< HEAD
         fn register_waker(cx: &mut Context<'_>) {
             cx.waker().wake_by_ref()
-=======
-        fn defer(cx: &mut Context<'_>) {
-            cx.waker().wake_by_ref();
->>>>>>> 710bc807
         }
     }
 
