use crate::fs::{asyncify, File};

use std::io;
use std::path::Path;

/// Options and flags which can be used to configure how a file is opened.
///
/// This builder exposes the ability to configure how a [`File`] is opened and
/// what operations are permitted on the open file. The [`File::open`] and
/// [`File::create`] methods are aliases for commonly used options using this
/// builder.
///
/// Generally speaking, when using `OpenOptions`, you'll first call [`new`],
/// then chain calls to methods to set each option, then call [`open`], passing
/// the path of the file you're trying to open. This will give you a
/// [`io::Result`][result] with a [`File`] inside that you can further operate
/// on.
///
/// This is a specialized version of [`std::fs::OpenOptions`] for usage from
/// the Tokio runtime.
///
/// `From<std::fs::OpenOptions>` is implemented for more advanced configuration
/// than the methods provided here.
///
/// [`new`]: OpenOptions::new
/// [`open`]: OpenOptions::open
/// [result]: std::io::Result
/// [`File`]: File
/// [`File::open`]: File::open
/// [`File::create`]: File::create
/// [`std::fs::OpenOptions`]: std::fs::OpenOptions
///
/// # Examples
///
/// Opening a file to read:
///
/// ```no_run
/// use tokio::fs::OpenOptions;
/// use std::io;
///
/// #[tokio::main]
/// async fn main() -> io::Result<()> {
///     let file = OpenOptions::new()
///         .read(true)
///         .open("foo.txt")
///         .await?;
///
///     Ok(())
/// }
/// ```
///
/// Opening a file for both reading and writing, as well as creating it if it
/// doesn't exist:
///
/// ```no_run
/// use tokio::fs::OpenOptions;
/// use std::io;
///
/// #[tokio::main]
/// async fn main() -> io::Result<()> {
///     let file = OpenOptions::new()
///         .read(true)
///         .write(true)
///         .create(true)
///         .open("foo.txt")
///         .await?;
///
///     Ok(())
/// }
/// ```
#[derive(Clone, Debug)]
pub struct OpenOptions(std::fs::OpenOptions);

impl OpenOptions {
    /// Creates a blank new set of options ready for configuration.
    ///
    /// All options are initially set to `false`.
    ///
    /// This is an async version of [`std::fs::OpenOptions::new`][std]
    ///
    /// [std]: std::fs::OpenOptions::new
    ///
    /// # Examples
    ///
    /// ```no_run
    /// use tokio::fs::OpenOptions;
    ///
    /// let mut options = OpenOptions::new();
    /// let future = options.read(true).open("foo.txt");
    /// ```
    pub fn new() -> OpenOptions {
        OpenOptions(std::fs::OpenOptions::new())
    }

    /// Sets the option for read access.
    ///
    /// This option, when true, will indicate that the file should be
    /// `read`-able if opened.
    ///
    /// This is an async version of [`std::fs::OpenOptions::read`][std]
    ///
    /// [std]: std::fs::OpenOptions::read
    ///
    /// # Examples
    ///
    /// ```no_run
    /// use tokio::fs::OpenOptions;
    /// use std::io;
    ///
    /// #[tokio::main]
    /// async fn main() -> io::Result<()> {
    ///     let file = OpenOptions::new()
    ///         .read(true)
    ///         .open("foo.txt")
    ///         .await?;
    ///
    ///     Ok(())
    /// }
    /// ```
    pub fn read(&mut self, read: bool) -> &mut OpenOptions {
        self.0.read(read);
        self
    }

    /// Sets the option for write access.
    ///
    /// This option, when true, will indicate that the file should be
    /// `write`-able if opened.
    ///
    /// This is an async version of [`std::fs::OpenOptions::write`][std]
    ///
    /// [std]: std::fs::OpenOptions::write
    ///
    /// # Examples
    ///
    /// ```no_run
    /// use tokio::fs::OpenOptions;
    /// use std::io;
    ///
    /// #[tokio::main]
    /// async fn main() -> io::Result<()> {
    ///     let file = OpenOptions::new()
    ///         .write(true)
    ///         .open("foo.txt")
    ///         .await?;
    ///
    ///     Ok(())
    /// }
    /// ```
    pub fn write(&mut self, write: bool) -> &mut OpenOptions {
        self.0.write(write);
        self
    }

    /// Sets the option for the append mode.
    ///
    /// This option, when true, means that writes will append to a file instead
    /// of overwriting previous contents.  Note that setting
    /// `.write(true).append(true)` has the same effect as setting only
    /// `.append(true)`.
    ///
    /// For most filesystems, the operating system guarantees that all writes are
    /// atomic: no writes get mangled because another process writes at the same
    /// time.
    ///
    /// One maybe obvious note when using append-mode: make sure that all data
    /// that belongs together is written to the file in one operation. This
    /// can be done by concatenating strings before passing them to [`write()`],
    /// or using a buffered writer (with a buffer of adequate size),
    /// and calling [`flush()`] when the message is complete.
    ///
    /// If a file is opened with both read and append access, beware that after
    /// opening, and after every write, the position for reading may be set at the
    /// end of the file. So, before writing, save the current position (using
    /// [`seek`]`(`[`SeekFrom`]`::`[`Current`]`(0))`), and restore it before the next read.
    ///
    /// This is an async version of [`std::fs::OpenOptions::append`][std]
    ///
    /// [std]: std::fs::OpenOptions::append
    ///
    /// ## Note
    ///
    /// This function doesn't create the file if it doesn't exist. Use the [`create`]
    /// method to do so.
    ///
    /// [`write()`]: crate::io::AsyncWriteExt::write
    /// [`flush()`]: crate::io::AsyncWriteExt::flush
    /// [`seek`]: crate::io::AsyncSeekExt::seek
    /// [`SeekFrom`]: std::io::SeekFrom
    /// [`Current`]: std::io::SeekFrom::Current
    /// [`create`]: OpenOptions::create
    ///
    /// # Examples
    ///
    /// ```no_run
    /// use tokio::fs::OpenOptions;
    /// use std::io;
    ///
    /// #[tokio::main]
    /// async fn main() -> io::Result<()> {
    ///     let file = OpenOptions::new()
    ///         .append(true)
    ///         .open("foo.txt")
    ///         .await?;
    ///
    ///     Ok(())
    /// }
    /// ```
    pub fn append(&mut self, append: bool) -> &mut OpenOptions {
        self.0.append(append);
        self
    }

    /// Sets the option for truncating a previous file.
    ///
    /// If a file is successfully opened with this option set it will truncate
    /// the file to 0 length if it already exists.
    ///
    /// The file must be opened with write access for truncate to work.
    ///
    /// This is an async version of [`std::fs::OpenOptions::truncate`][std]
    ///
    /// [std]: std::fs::OpenOptions::truncate
    ///
    /// # Examples
    ///
    /// ```no_run
    /// use tokio::fs::OpenOptions;
    /// use std::io;
    ///
    /// #[tokio::main]
    /// async fn main() -> io::Result<()> {
    ///     let file = OpenOptions::new()
    ///         .write(true)
    ///         .truncate(true)
    ///         .open("foo.txt")
    ///         .await?;
    ///
    ///     Ok(())
    /// }
    /// ```
    pub fn truncate(&mut self, truncate: bool) -> &mut OpenOptions {
        self.0.truncate(truncate);
        self
    }

    /// Sets the option for creating a new file.
    ///
    /// This option indicates whether a new file will be created if the file
    /// does not yet already exist.
    ///
    /// In order for the file to be created, [`write`] or [`append`] access must
    /// be used.
    ///
    /// This is an async version of [`std::fs::OpenOptions::create`][std]
    ///
    /// [std]: std::fs::OpenOptions::create
    /// [`write`]: OpenOptions::write
    /// [`append`]: OpenOptions::append
    ///
    /// # Examples
    ///
    /// ```no_run
    /// use tokio::fs::OpenOptions;
    /// use std::io;
    ///
    /// #[tokio::main]
    /// async fn main() -> io::Result<()> {
    ///     let file = OpenOptions::new()
    ///         .write(true)
    ///         .create(true)
    ///         .open("foo.txt")
    ///         .await?;
    ///
    ///     Ok(())
    /// }
    /// ```
    pub fn create(&mut self, create: bool) -> &mut OpenOptions {
        self.0.create(create);
        self
    }

    /// Sets the option to always create a new file.
    ///
    /// This option indicates whether a new file will be created.  No file is
    /// allowed to exist at the target location, also no (dangling) symlink.
    ///
    /// This option is useful because it is atomic. Otherwise between checking
    /// whether a file exists and creating a new one, the file may have been
    /// created by another process (a TOCTOU race condition / attack).
    ///
    /// If `.create_new(true)` is set, [`.create()`] and [`.truncate()`] are
    /// ignored.
    ///
    /// The file must be opened with write or append access in order to create a
    /// new file.
    ///
    /// This is an async version of [`std::fs::OpenOptions::create_new`][std]
    ///
    /// [std]: std::fs::OpenOptions::create_new
    /// [`.create()`]: OpenOptions::create
    /// [`.truncate()`]: OpenOptions::truncate
    ///
    /// # Examples
    ///
    /// ```no_run
    /// use tokio::fs::OpenOptions;
    /// use std::io;
    ///
    /// #[tokio::main]
    /// async fn main() -> io::Result<()> {
    ///     let file = OpenOptions::new()
    ///         .write(true)
    ///         .create_new(true)
    ///         .open("foo.txt")
    ///         .await?;
    ///
    ///     Ok(())
    /// }
    /// ```
    pub fn create_new(&mut self, create_new: bool) -> &mut OpenOptions {
        self.0.create_new(create_new);
        self
    }

    /// Opens a file at `path` with the options specified by `self`.
    ///
    /// This is an async version of [`std::fs::OpenOptions::open`][std]
    ///
    /// [std]: std::fs::OpenOptions::open
    ///
    /// # Errors
    ///
    /// This function will return an error under a number of different
    /// circumstances. Some of these error conditions are listed here, together
    /// with their [`ErrorKind`]. The mapping to [`ErrorKind`]s is not part of
    /// the compatibility contract of the function, especially the `Other` kind
    /// might change to more specific kinds in the future.
    ///
    /// * [`NotFound`]: The specified file does not exist and neither `create`
    ///   or `create_new` is set.
    /// * [`NotFound`]: One of the directory components of the file path does
    ///   not exist.
    /// * [`PermissionDenied`]: The user lacks permission to get the specified
    ///   access rights for the file.
    /// * [`PermissionDenied`]: The user lacks permission to open one of the
    ///   directory components of the specified path.
    /// * [`AlreadyExists`]: `create_new` was specified and the file already
    ///   exists.
    /// * [`InvalidInput`]: Invalid combinations of open options (truncate
    ///   without write access, no access mode set, etc.).
    /// * [`Other`]: One of the directory components of the specified file path
    ///   was not, in fact, a directory.
    /// * [`Other`]: Filesystem-level errors: full disk, write permission
    ///   requested on a read-only file system, exceeded disk quota, too many
    ///   open files, too long filename, too many symbolic links in the
    ///   specified path (Unix-like systems only), etc.
    ///
    /// # Examples
    ///
    /// ```no_run
    /// use tokio::fs::OpenOptions;
    /// use std::io;
    ///
    /// #[tokio::main]
    /// async fn main() -> io::Result<()> {
    ///     let file = OpenOptions::new().open("foo.txt").await?;
    ///     Ok(())
    /// }
    /// ```
    ///
    /// [`ErrorKind`]: std::io::ErrorKind
    /// [`AlreadyExists`]: std::io::ErrorKind::AlreadyExists
    /// [`InvalidInput`]: std::io::ErrorKind::InvalidInput
    /// [`NotFound`]: std::io::ErrorKind::NotFound
    /// [`Other`]: std::io::ErrorKind::Other
    /// [`PermissionDenied`]: std::io::ErrorKind::PermissionDenied
    pub async fn open(&self, path: impl AsRef<Path>) -> io::Result<File> {
        let path = path.as_ref().to_owned();
        let opts = self.0.clone();

        let std = asyncify(move || opts.open(path)).await?;
        Ok(File::from_std(std))
    }

<<<<<<< HEAD
    /// Returns a mutable reference to the the underlying std::fs::OpenOptions
=======
    /// Returns a mutable reference to the underlying `std::fs::OpenOptions`
    #[cfg(unix)]
>>>>>>> c2481671
    pub(super) fn as_inner_mut(&mut self) -> &mut std::fs::OpenOptions {
        &mut self.0
    }
}

impl From<std::fs::OpenOptions> for OpenOptions {
    fn from(options: std::fs::OpenOptions) -> OpenOptions {
        OpenOptions(options)
    }
}

impl Default for OpenOptions {
    fn default() -> Self {
        Self::new()
    }
}<|MERGE_RESOLUTION|>--- conflicted
+++ resolved
@@ -383,12 +383,7 @@
         Ok(File::from_std(std))
     }
 
-<<<<<<< HEAD
-    /// Returns a mutable reference to the the underlying std::fs::OpenOptions
-=======
     /// Returns a mutable reference to the underlying `std::fs::OpenOptions`
-    #[cfg(unix)]
->>>>>>> c2481671
     pub(super) fn as_inner_mut(&mut self) -> &mut std::fs::OpenOptions {
         &mut self.0
     }
