--- conflicted
+++ resolved
@@ -391,43 +391,8 @@
         poll_fn(|cx| self.poll_recv(cx)).await
     }
 
-    /// Polls to receive the next signal notification event, outside of an
-    /// `async` context.
-    ///
-    /// `None` is returned if no more events can be received by this stream.
-    ///
-    /// # Examples
-    ///
-    /// Polling from a manually implemented future
-    ///
-    /// ```rust,no_run
-    /// use std::pin::Pin;
-    /// use std::future::Future;
-    /// use std::task::{Context, Poll};
-    /// use tokio::signal::unix::Signal;
-    ///
-    /// struct MyFuture {
-    ///     signal: Signal,
-    /// }
-    ///
-    /// impl Future for MyFuture {
-    ///     type Output = Option<()>;
-    ///
-    ///     fn poll(mut self: Pin<&mut Self>, cx: &mut Context<'_>) -> Poll<Self::Output> {
-    ///         println!("polling MyFuture");
-    ///         self.signal.poll_recv(cx)
-    ///     }
-    /// }
-    /// ```
-    pub fn poll_recv(&mut self, cx: &mut Context<'_>) -> Poll<Option<()>> {
-<<<<<<< HEAD
-        /*
-        let _ = self.driver.poll(cx);
-=======
->>>>>>> 7ae5b7bd
+    pub(crate) fn poll_recv(&mut self, cx: &mut Context<'_>) -> Poll<Option<()>> {
         self.rx.poll_recv(cx)
-        */
-        unimplemented!();
     }
 }
 
