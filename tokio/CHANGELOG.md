--- conflicted
+++ resolved
@@ -1,26 +1,36 @@
-<<<<<<< HEAD
 # 1.9.0 (July 19, 2021)
 
 ### Added
 
  - net: allow customized I/O operations for `TcpStream` ([#3888])
+ - sync: add getter for the mutex from a guard ([#3928])
  - task: expose nameable future for `TaskLocal::scope` ([#3273])
 
+### Fixed
+
+ - Fix leak if output of future panics on drop ([#3967])
+ - Fix leak in `LocalSet` ([#3978])
+
 ### Changes
 
- - runtime: reorganize parts of the runtime ([#3909], [#3939], [#3950])
+ - runtime: reorganize parts of the runtime ([#3909], [#3939], [#3950], [#3955], [#3980])
  - sync: clean up `OnceCell` ([#3945])
  - task: remove mutex in `JoinError` ([#3959])
 
 [#3273]: https://github.com/tokio-rs/tokio/pull/3273
 [#3888]: https://github.com/tokio-rs/tokio/pull/3888
 [#3909]: https://github.com/tokio-rs/tokio/pull/3909
+[#3928]: https://github.com/tokio-rs/tokio/pull/3928
 [#3934]: https://github.com/tokio-rs/tokio/pull/3934
 [#3939]: https://github.com/tokio-rs/tokio/pull/3939
 [#3945]: https://github.com/tokio-rs/tokio/pull/3945
 [#3950]: https://github.com/tokio-rs/tokio/pull/3950
+[#3955]: https://github.com/tokio-rs/tokio/pull/3955
 [#3959]: https://github.com/tokio-rs/tokio/pull/3959
-=======
+[#3967]: https://github.com/tokio-rs/tokio/pull/3967
+[#3967]: https://github.com/tokio-rs/tokio/pull/3967
+[#3980]: https://github.com/tokio-rs/tokio/pull/3980
+
 # 1.8.2 (July 19, 2021)
 
 Fixes a missed edge case from 1.8.1.
@@ -28,7 +38,6 @@
 ### Fixed
 
 - runtime: drop canceled future on next poll (#3965)
->>>>>>> ced7992f
 
 # 1.8.1 (July 6, 2021)
 
