--- conflicted
+++ resolved
@@ -1,4 +1,3 @@
-<<<<<<< HEAD
 # 1.21.1 (September 13, 2022)
 
 ### Fixed
@@ -103,14 +102,13 @@
 [#4953]: https://github.com/tokio-rs/tokio/pull/4953
 [#4956]: https://github.com/tokio-rs/tokio/pull/4956
 [#4959]: https://github.com/tokio-rs/tokio/pull/4959
-=======
+
 # 1.20.2 (September 27, 2022)
 
 This release removes the dependency on the `once_cell` crate to restore the MSRV
 of the 1.20.x LTS release. ([#5048])
 
 [#5048]: https://github.com/tokio-rs/tokio/pull/5048
->>>>>>> 3d95a462
 
 # 1.20.1 (July 25, 2022)
 
