[package]
name = "tokio-threadpool"
# When releasing to crates.io:
# - Update html_root_url.
# - Update CHANGELOG.md.
# - Create "v0.1.x" git tag.
version = "0.1.5"
documentation = "https://docs.rs/tokio-threadpool"
repository = "https://github.com/tokio-rs/tokio"
homepage = "https://github.com/tokio-rs/tokio"
license = "MIT"
authors = ["Carl Lerche <me@carllerche.com>"]
description = """
A task scheduler backed by a work-stealing thread pool.
"""
keywords = ["futures", "tokio"]
categories = ["concurrency", "asynchronous"]

[dependencies]
tokio-executor = { version = "0.1.2", path = "../tokio-executor" }
futures = "0.1.19"
<<<<<<< HEAD
crossbeam-deque = "0.3"
crossbeam-utils = "0.4.1"
=======
crossbeam-deque = "0.5.0"
>>>>>>> 78b6bd4c
num_cpus = "1.2"
rand = "0.5"
log = "0.4"

[dev-dependencies]
tokio-timer = "0.1"
env_logger = "0.4"

# For comparison benchmarks
futures-cpupool = "0.1.7"
threadpool = "1.7.1"<|MERGE_RESOLUTION|>--- conflicted
+++ resolved
@@ -19,12 +19,8 @@
 [dependencies]
 tokio-executor = { version = "0.1.2", path = "../tokio-executor" }
 futures = "0.1.19"
-<<<<<<< HEAD
-crossbeam-deque = "0.3"
+crossbeam-deque = "0.5.0"
 crossbeam-utils = "0.4.1"
-=======
-crossbeam-deque = "0.5.0"
->>>>>>> 78b6bd4c
 num_cpus = "1.2"
 rand = "0.5"
 log = "0.4"
