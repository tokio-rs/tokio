on:
  push:
    branches: ["master", "tokio-*.x"]
  pull_request:
    # Temporarily commented out to run CI
    #branches: ["master", "tokio-*.x"]

name: CI

concurrency:
  group: ${{ github.workflow }}-${{ github.event.pull_request.number || github.sha }}
  cancel-in-progress: true

env:
  RUSTFLAGS: -Dwarnings
  RUST_BACKTRACE: 1
  RUSTUP_WINDOWS_PATH_ADD_BIN: 1
  # Change to specific Rust release to pin
  rust_stable: stable
  rust_nightly: nightly-2025-01-25
  # Pin a specific miri version
  rust_miri_nightly: nightly-2025-01-25
  rust_clippy: '1.77'
  # When updating this, also update:
  # - README.md
  # - tokio/README.md
  # - CONTRIBUTING.md
  # - tokio/Cargo.toml
  # - tokio-util/Cargo.toml
  # - tokio-test/Cargo.toml
  # - tokio-stream/Cargo.toml
  rust_min: '1.70'

defaults:
  run:
    shell: bash

permissions:
  contents: read

jobs:
  # Depends on all actions that are required for a "successful" CI run.
  tests-pass:
    name: all systems go
    runs-on: ubuntu-latest
    needs:
      - test-tokio-full
      - test-workspace-all-features
      - test-integration-tests-per-feature
      - test-parking_lot
      - valgrind
      - test-unstable
      - miri-lib
      - miri-test
      - miri-doc
      - asan
      - cross-check
      - cross-check-tier3
      - cross-test-with-parking_lot
      - cross-test-without-parking_lot
      - no-atomic-u64-test
      - no-atomic-u64-check
      - features
      - minrust
      - minimal-versions
      - fmt
      - clippy
      - docs
      - loom-compile
      - check-readme
      - test-hyper
      - test-quinn
      - x86_64-fortanix-unknown-sgx
      - check-redox
      - wasm32-unknown-unknown
      - wasm32-wasip1
      - check-external-types
      - check-fuzzing
      - check-unstable-mt-counters
      - check-spelling
    steps:
      - run: exit 0

  # Basic actions that must pass before we kick off more expensive tests.
  basics:
    name: basic checks
    runs-on: ubuntu-latest
    needs:
      - clippy
      - fmt
      - docs
      - minrust
    steps:
      - run: exit 0

  test-tokio-full:
    needs: basics
    name: test tokio full
    runs-on: ${{ matrix.os }}
    strategy:
      matrix:
        os:
          - windows-latest
          - ubuntu-latest
          - macos-latest
    steps:
      - uses: actions/checkout@v4
      - name: Install Rust ${{ env.rust_stable }}
        uses: dtolnay/rust-toolchain@stable
        with:
            toolchain: ${{ env.rust_stable }}
      - name: Install cargo-nextest
        uses: taiki-e/install-action@v2
        with:
          tool: cargo-nextest

      - uses: Swatinem/rust-cache@v2

      # Run `tokio` with `full` features. This excludes testing utilities which
      # can alter the runtime behavior of Tokio.
      - name: test tokio full
        run: |
          set -euxo pipefail
          cargo nextest run --features full
          cargo test --doc --features full
        working-directory: tokio

  test-workspace-all-features:
    needs: basics
    name: test all crates in the workspace with all features
    runs-on: ${{ matrix.os }}
    strategy:
      matrix:
        os:
          - windows-latest
          - ubuntu-latest
          - macos-latest
    steps:
      - uses: actions/checkout@v4
      - name: Install Rust ${{ env.rust_stable }}
        uses: dtolnay/rust-toolchain@stable
        with:
            toolchain: ${{ env.rust_stable }}
      - name: Install cargo-nextest
        uses: taiki-e/install-action@v2
        with:
          tool: cargo-nextest

      - uses: Swatinem/rust-cache@v2

      # Test **all** crates in the workspace with all features.
      - name: test all --all-features
        run: |
          set -euxo pipefail
          cargo nextest run --workspace --all-features
          cargo test --doc --workspace --all-features

  test-workspace-all-features-panic-abort:
    needs: basics
    name: test all crates in the workspace with all features and panic=abort
    runs-on: ${{ matrix.os }}
    strategy:
      matrix:
        os:
          - windows-latest
          - ubuntu-latest
          - macos-latest
    steps:
      - uses: actions/checkout@v4
      - name: Install Rust ${{ env.rust_nightly }}
        uses: dtolnay/rust-toolchain@stable
        with:
            toolchain: ${{ env.rust_nightly }}
      - name: Install cargo-nextest
        uses: taiki-e/install-action@v2
        with:
          tool: cargo-nextest

      - uses: Swatinem/rust-cache@v2

      - name: test all --all-features panic=abort
        run: |
          set -euxo pipefail
          RUSTFLAGS="$RUSTFLAGS -C panic=abort -Zpanic-abort-tests" cargo nextest run --workspace --exclude tokio-macros --exclude tests-build --all-features --tests

  test-integration-tests-per-feature:
    needs: basics
    name: Run integration tests for each feature
    runs-on: ${{ matrix.os }}
    strategy:
      matrix:
        os:
          - windows-latest
          - ubuntu-latest
          - macos-latest
    steps:
      - uses: actions/checkout@v4
      - name: Install Rust ${{ env.rust_stable }}
        uses: dtolnay/rust-toolchain@stable
        with:
            toolchain: ${{ env.rust_stable }}
      - name: Install cargo-hack
        uses: taiki-e/install-action@v2
        with:
          tool: cargo-hack

      - uses: Swatinem/rust-cache@v2

      # Run integration tests for each feature
      - name: test tests-integration --each-feature
        run: cargo hack test --each-feature
        working-directory: tests-integration

      # Run macro build tests
      - name: test tests-build --each-feature
        run: cargo hack test --each-feature
        working-directory: tests-build

      # Check benchmarks.
      - name: Check benches
        run: cargo check --benches
        working-directory: benches
        if: startsWith(matrix.os, 'ubuntu')

  test-parking_lot:
    # The parking_lot crate has a feature called send_guard which changes when
    # some of its types are Send. Tokio has some measures in place to prevent
    # this from affecting when Tokio types are Send, and this test exists to
    # ensure that those measures are working.
    #
    # This relies on the potentially affected Tokio type being listed in
    # `tokio/tokio/tests/async_send_sync.rs`.
    name: compile tests with parking lot send guards
    needs: basics
    runs-on: ubuntu-latest
    steps:
      - uses: actions/checkout@v4
      - name: Install Rust ${{ env.rust_stable }}
        uses: dtolnay/rust-toolchain@stable
        with:
            toolchain: ${{ env.rust_stable }}

      - name: Enable parking_lot send_guard feature
        # Inserts the line "plsend = ["parking_lot/send_guard"]" right after [features]
        run: sed -i '/\[features\]/a plsend = ["parking_lot/send_guard"]' tokio/Cargo.toml

      - uses: Swatinem/rust-cache@v2
      - name: Check tests with all features enabled
        run: cargo check --workspace --all-features --tests

  valgrind:
    name: valgrind
    needs: basics
    runs-on: ubuntu-latest
    steps:
      - uses: actions/checkout@v4
      - name: Install Rust ${{ env.rust_stable }}
        uses: dtolnay/rust-toolchain@stable
        with:
            toolchain: 1.82

      - name: Install Valgrind
        uses: taiki-e/install-action@valgrind

      - uses: Swatinem/rust-cache@v2
      # Compile tests
      - name: cargo build test-mem
        run: cargo build --features rt-net --bin test-mem
        working-directory: tests-integration

      # Run with valgrind
      - name: Run valgrind test-mem
        run: valgrind --error-exitcode=1 --leak-check=full --show-leak-kinds=all --fair-sched=yes ./target/debug/test-mem

      # Compile tests
      - name: cargo build test-process-signal
        run: cargo build --features rt-process-signal --bin test-process-signal
        working-directory: tests-integration

      # Run with valgrind
      - name: Run valgrind test-process-signal
        run: valgrind --error-exitcode=1 --leak-check=full --show-leak-kinds=all --fair-sched=yes ./target/debug/test-process-signal

  test-unstable:
    name: test tokio full --unstable
    needs: basics
    runs-on: ${{ matrix.os }}
    strategy:
      matrix:
        include:
          - os: windows-latest
          - os: ubuntu-latest
          - os: macos-latest
    steps:
      - uses: actions/checkout@v4
      - name: Install Rust ${{ env.rust_stable }}
        uses: dtolnay/rust-toolchain@stable
        with:
            toolchain: ${{ env.rust_stable }}

      - name: Install cargo-nextest
        uses: taiki-e/install-action@v2
        with:
          tool: cargo-nextest

      - uses: Swatinem/rust-cache@v2
      # Run `tokio` with "unstable" cfg flag.
      - name: test tokio full --cfg unstable
        run: |
          set -euxo pipefail
          cargo nextest run --all-features
          cargo test --doc --all-features
        working-directory: tokio
        env:
          RUSTFLAGS: --cfg tokio_unstable -Dwarnings
          # in order to run doctests for unstable features, we must also pass
          # the unstable cfg to RustDoc
          RUSTDOCFLAGS: --cfg tokio_unstable

  test-unstable-taskdump:
    name: test tokio full --unstable --taskdump
    needs: basics
    runs-on: ${{ matrix.os }}
    strategy:
      matrix:
        include:
          - os: ubuntu-latest
    steps:
      - uses: actions/checkout@v4
      - name: Install Rust ${{ env.rust_stable }}
        uses: dtolnay/rust-toolchain@stable
        with:
            toolchain: ${{ env.rust_stable }}

      - name: Install cargo-nextest
        uses: taiki-e/install-action@v2
        with:
          tool: cargo-nextest

      - uses: Swatinem/rust-cache@v2
      # Run `tokio` with "unstable" and "taskdump" cfg flags.
      - name: test tokio full --cfg unstable --cfg taskdump
        run: |
          set -euxo pipefail
          cargo nextest run --all-features
          cargo test --doc --all-features
        working-directory: tokio
        env:
          RUSTFLAGS: --cfg tokio_unstable --cfg tokio_taskdump -Dwarnings
          # in order to run doctests for unstable features, we must also pass
          # the unstable cfg to RustDoc
          RUSTDOCFLAGS: --cfg tokio_unstable --cfg tokio_taskdump

<<<<<<< HEAD
  test-unstable-uring:
    name: test tokio full --cfg tokio_unstable_uring
=======
  test-uring:
    name: test tokio full --cfg tokio_uring
>>>>>>> 17d8c2b2
    needs: basics
    runs-on: ${{ matrix.os }}
    strategy:
      matrix:
        include:
          - os: ubuntu-latest
    steps:
      - uses: actions/checkout@v4
      - name: Install Rust ${{ env.rust_stable }}
        uses: dtolnay/rust-toolchain@stable
        with:
            toolchain: ${{ env.rust_stable }}

      - name: Install cargo-nextest
        uses: taiki-e/install-action@v2
        with:
          tool: cargo-nextest

      - uses: Swatinem/rust-cache@v2
<<<<<<< HEAD
      # Run `tokio` with "unstable" and "taskdump" cfg flags.
      - name: test tokio full --cfg tokio_unstable_uring
=======
      - name: test tokio full --cfg tokio_uring
>>>>>>> 17d8c2b2
        run: |
          set -euxo pipefail
          cargo nextest run --all-features
          cargo test --doc --all-features
        working-directory: tokio
        env:
<<<<<<< HEAD
          RUSTFLAGS: --cfg tokio_unstable_uring -Dwarnings
          # in order to run doctests for unstable features, we must also pass
          # the unstable cfg to RustDoc
          RUSTDOCFLAGS: --cfg tokio_unstable_uring
=======
          RUSTFLAGS: --cfg tokio_uring -Dwarnings
          # in order to run doctests for unstable features, we must also pass
          # the unstable cfg to RustDoc
          RUSTDOCFLAGS: --cfg tokio_uring
>>>>>>> 17d8c2b2

  check-unstable-mt-counters:
    name: check tokio full --internal-mt-counters
    needs: basics
    runs-on: ${{ matrix.os }}
    strategy:
      matrix:
        include:
          - os: ubuntu-latest
    steps:
      - uses: actions/checkout@v4
      - name: Install Rust ${{ env.rust_stable }}
        uses: dtolnay/rust-toolchain@stable
        with:
            toolchain: ${{ env.rust_stable }}
      - name: Install cargo-nextest
        uses: taiki-e/install-action@v2
        with:
          tool: cargo-nextest
      - uses: Swatinem/rust-cache@v2
      # Run `tokio` with "unstable" and "taskdump" cfg flags.
      - name: check tokio full --cfg unstable --cfg internal-mt-counters
        run: |
          set -euxo pipefail
          cargo nextest run --all-features
          cargo test --doc --all-features
        working-directory: tokio
        env:
          RUSTFLAGS: --cfg tokio_unstable --cfg tokio_internal_mt_counters -Dwarnings
          # in order to run doctests for unstable features, we must also pass
          # the unstable cfg to RustDoc
          RUSTDOCFLAGS: --cfg tokio_unstable --cfg tokio_internal_mt_counters

  miri-lib:
    name: miri-lib
    needs: basics
    runs-on: ubuntu-latest
    steps:
      - uses: actions/checkout@v4
      - name: Install Rust ${{ env.rust_miri_nightly }}
        uses: dtolnay/rust-toolchain@stable
        with:
          toolchain: ${{ env.rust_miri_nightly }}
          components: miri
      - name: Install cargo-nextest
        uses: taiki-e/install-action@v2
        with:
          tool: cargo-nextest
      - uses: Swatinem/rust-cache@v2
      - name: miri
        run: |
          cargo miri nextest run --features full --lib --no-fail-fast
        working-directory: tokio
        env:
          MIRIFLAGS: -Zmiri-disable-isolation -Zmiri-strict-provenance -Zmiri-retag-fields

  miri-test:
    name: miri-test
    needs: basics
    runs-on: ubuntu-latest
    steps:
      - uses: actions/checkout@v4
      - name: Install Rust ${{ env.rust_miri_nightly }}
        uses: dtolnay/rust-toolchain@stable
        with:
          toolchain: ${{ env.rust_miri_nightly }}
          components: miri
      - name: Install cargo-nextest
        uses: taiki-e/install-action@v2
        with:
          tool: cargo-nextest
      - uses: Swatinem/rust-cache@v2
      - name: miri
        run: |
          cargo miri nextest run --features full --test '*' --no-fail-fast
        working-directory: tokio
        env:
          MIRIFLAGS: -Zmiri-disable-isolation -Zmiri-strict-provenance -Zmiri-retag-fields

  miri-doc:
    name: miri-doc
    needs: basics
    runs-on: ubuntu-latest
    steps:
      - uses: actions/checkout@v4
      - name: Install Rust ${{ env.rust_miri_nightly }}
        uses: dtolnay/rust-toolchain@stable
        with:
          toolchain: ${{ env.rust_miri_nightly }}
          components: miri
      - uses: Swatinem/rust-cache@v2
      - name: miri-doc-test
        run: |
          cargo miri test --doc --all-features --no-fail-fast
        working-directory: tokio
        env:
          MIRIFLAGS: -Zmiri-disable-isolation -Zmiri-strict-provenance -Zmiri-retag-fields

  asan:
    name: asan
    needs: basics
    runs-on: ubuntu-latest
    steps:
      - uses: actions/checkout@v4
      - name: Install llvm
        # Required to resolve symbols in sanitizer output
        run: sudo apt-get install -y llvm
      - name: Install Rust ${{ env.rust_nightly }}
        uses: dtolnay/rust-toolchain@stable
        with:
          toolchain: ${{ env.rust_nightly }}

      - uses: Swatinem/rust-cache@v2
      - name: asan
        run: cargo test --workspace --all-features --target x86_64-unknown-linux-gnu --tests -- --test-threads 1 --nocapture
        env:
          RUSTFLAGS: -Z sanitizer=address --cfg tokio_no_tuning_tests
          # Ignore `trybuild` errors as they are irrelevant and flaky on nightly
          TRYBUILD: overwrite

  semver:
    name: semver
    needs: basics
    runs-on: ubuntu-latest
    steps:
      - uses: actions/checkout@v4
      - name: Check `tokio` semver
        uses: obi1kenobi/cargo-semver-checks-action@v2
        with:
          rust-toolchain: ${{ env.rust_stable }}
          package: tokio
          release-type: minor
      - name: Check semver for rest of the workspace
        if: ${{ !startsWith(github.event.pull_request.base.ref, 'tokio-1.') }}
        uses: obi1kenobi/cargo-semver-checks-action@v2
        with:
          rust-toolchain: ${{ env.rust_stable }}
          exclude: tokio
          release-type: minor

  cross-check:
    name: cross-check
    needs: basics
    runs-on: ubuntu-latest
    strategy:
      matrix:
        target:
          - powerpc-unknown-linux-gnu
          - powerpc64-unknown-linux-gnu
          - arm-linux-androideabi
    steps:
      - uses: actions/checkout@v4
      - name: Install Rust ${{ env.rust_stable }}
        uses: dtolnay/rust-toolchain@stable
        with:
          toolchain: ${{ env.rust_stable }}
          target: ${{ matrix.target }}

      - uses: Swatinem/rust-cache@v2
      - run: cargo check --workspace --all-features --target ${{ matrix.target }}
        env:
          RUSTFLAGS: --cfg tokio_unstable -Dwarnings

  cross-check-tier3:
    name: cross-check-tier3
    needs: basics
    runs-on: ubuntu-latest
    strategy:
      matrix:
        target:
          - name: x86_64-unknown-haiku
          - name: armv7-sony-vita-newlibeabihf
            exclude_features: "process,signal,rt-process-signal,full"
    steps:
      - uses: actions/checkout@v4
      - name: Install Rust ${{ env.rust_nightly }}
        uses: dtolnay/rust-toolchain@nightly
        with:
          toolchain: ${{ env.rust_nightly }}
          components: rust-src
      - name: Install cargo-hack
        uses: taiki-e/install-action@v2
        with:
          tool: cargo-hack
      - uses: Swatinem/rust-cache@v2
      - run: cargo hack check -Zbuild-std --workspace --each-feature --target ${{ matrix.target.name }} --exclude-features "${{ matrix.target.exclude_features }}"
        env:
          RUSTFLAGS: --cfg tokio_unstable -Dwarnings

  cross-test-with-parking_lot:
    needs: basics
    runs-on: ${{ matrix.os }}
    strategy:
      matrix:
        include:
          - target: i686-unknown-linux-gnu
            os: ubuntu-latest
            rustflags: --cfg tokio_taskdump
          - target: armv5te-unknown-linux-gnueabi
            os: ubuntu-latest
          - target: armv7-unknown-linux-gnueabihf
            os: ubuntu-22.04-arm # TODO: update to 24.04 when https://github.com/rust-lang/rust/issues/135867 solved
          - target: aarch64-unknown-linux-gnu
            os: ubuntu-22.04-arm # TODO: update to 24.04 when https://github.com/rust-lang/rust/issues/135867 solved
            rustflags: --cfg tokio_taskdump
          - target: aarch64-pc-windows-msvc
            os: windows-11-arm
    steps:
      - uses: actions/checkout@v4
      - name: Install Rust stable
        uses: dtolnay/rust-toolchain@stable
        with:
          toolchain: ${{ env.rust_stable }}
          target: ${{ matrix.target }}

      - name: Install cargo-nextest
        uses: taiki-e/install-action@v2
        with:
          tool: cargo-nextest

      - uses: taiki-e/setup-cross-toolchain-action@v1
        with:
          target: ${{ matrix.target }}
          qemu: '7.2'

      - uses: Swatinem/rust-cache@v2
      - name: Tests run with all features (including parking_lot)
        run: |
          set -euxo pipefail
          cargo nextest run -p tokio --all-features --target ${{ matrix.target }}
          cargo test --doc -p tokio --all-features --target ${{ matrix.target }}
        env:
          RUST_TEST_THREADS: 1
          RUSTFLAGS: --cfg tokio_unstable -Dwarnings --cfg tokio_no_tuning_tests ${{ matrix.rustflags }}

  cross-test-without-parking_lot:
    needs: basics
    runs-on: ${{ matrix.os }}
    strategy:
      matrix:
        include:
          - target: i686-unknown-linux-gnu
            os: ubuntu-latest
            rustflags: --cfg tokio_taskdump
          - target: armv5te-unknown-linux-gnueabi
            os: ubuntu-latest
          - target: armv7-unknown-linux-gnueabihf
            os: ubuntu-22.04-arm # TODO: update to 24.04 when https://github.com/rust-lang/rust/issues/135867 solved
          - target: aarch64-unknown-linux-gnu
            os: ubuntu-22.04-arm # TODO: update to 24.04 when https://github.com/rust-lang/rust/issues/135867 solved
            rustflags: --cfg tokio_taskdump
          - target: aarch64-pc-windows-msvc
            os: windows-11-arm
    steps:
      - uses: actions/checkout@v4
      - name: Install Rust stable
        uses: dtolnay/rust-toolchain@stable
        with:
          toolchain: ${{ env.rust_stable }}
          target: ${{ matrix.target }}

      - name: Install cargo-nextest
        uses: taiki-e/install-action@v2
        with:
          tool: cargo-nextest

      - uses: taiki-e/setup-cross-toolchain-action@v1
        with:
          target: ${{ matrix.target }}
          qemu: '7.2'

      - name: Remove `parking_lot` from `full` feature
        run: sed -i '0,/parking_lot/{/parking_lot/d;}' tokio/Cargo.toml

      - uses: Swatinem/rust-cache@v2
      # The `tokio_no_parking_lot` cfg is here to ensure the `sed` above does not silently break.
      - name: Tests run with all features (without parking_lot)
        run: |
          set -euxo pipefail
          cargo nextest run -p tokio --features full,test-util --target ${{ matrix.target }}
          cargo test --doc -p tokio --features full,test-util --target ${{ matrix.target }}
        env:
          RUST_TEST_THREADS: 1
          RUSTFLAGS: --cfg tokio_unstable -Dwarnings --cfg tokio_no_parking_lot --cfg tokio_no_tuning_tests ${{ matrix.rustflags }}

  # See https://github.com/tokio-rs/tokio/issues/5187
  no-atomic-u64-test:
    name: Test tokio --all-features on i686-unknown-linux-gnu without AtomicU64
    needs: basics
    runs-on: ubuntu-latest
    steps:
      - uses: actions/checkout@v4
      - name: Install Rust ${{ env.rust_nightly }}
        uses: dtolnay/rust-toolchain@stable
        with:
          toolchain: ${{ env.rust_nightly }}
          components: rust-src

      - name: Install cargo-nextest
        uses: taiki-e/install-action@v2
        with:
          tool: cargo-nextest

      - uses: taiki-e/setup-cross-toolchain-action@v1
        with:
          target: i686-unknown-linux-gnu
          qemu: '7.2'

      - uses: Swatinem/rust-cache@v2
      - name: test tokio --all-features
        run: |
          cargo nextest run -Zbuild-std --target target-specs/i686-unknown-linux-gnu.json -p tokio --all-features
          cargo test --doc -Zbuild-std --target target-specs/i686-unknown-linux-gnu.json -p tokio --all-features
        env:
          RUST_TEST_THREADS: 1
          RUSTFLAGS: --cfg tokio_unstable --cfg tokio_taskdump -Dwarnings --cfg tokio_no_tuning_tests

  no-atomic-u64-check:
    name: Check tokio --feature-powerset --depth 2 on i686-unknown-linux-gnu without AtomicU64
    needs: basics
    runs-on: ubuntu-latest
    steps:
      - uses: actions/checkout@v4
      - name: Install Rust ${{ env.rust_nightly }}
        uses: dtolnay/rust-toolchain@stable
        with:
          toolchain: ${{ env.rust_nightly }}
          components: rust-src
      - name: Install cargo-hack
        uses: taiki-e/install-action@v2
        with:
          tool: cargo-hack

      - uses: Swatinem/rust-cache@v2

      # https://github.com/tokio-rs/tokio/pull/5356
      # https://github.com/tokio-rs/tokio/issues/5373
      - name: Check
        run: cargo hack check -Zbuild-std --target target-specs/i686-unknown-linux-gnu.json -p tokio --feature-powerset --depth 2 --keep-going
        env:
          RUSTFLAGS: --cfg tokio_unstable --cfg tokio_taskdump -Dwarnings

  features:
    name: features ${{ matrix.name }}
    needs: basics
    runs-on: ubuntu-latest
    strategy:
      matrix:
        include:
          - { name: "", rustflags: "" }
          # Try with unstable feature flags
          - { name: "--unstable", rustflags: "--cfg tokio_unstable -Dwarnings" }
          # Try with unstable and taskdump feature flags
<<<<<<< HEAD
          - { name: "--unstable --taskdump", rustflags: "--cfg tokio_unstable -Dwarnings --cfg tokio_taskdump --cfg tokio_unstable_uring" }
=======
          - { name: "--unstable --taskdump", rustflags: "--cfg tokio_unstable -Dwarnings --cfg tokio_taskdump" }
          - { name: "--tokio_uring", rustflags: "-Dwarnings --cfg tokio_uring" }
          - { name: "--unstable --taskdump --tokio_uring", rustflags: "--cfg tokio_unstable -Dwarnings --cfg tokio_taskdump --cfg tokio_uring" }
>>>>>>> 17d8c2b2
    steps:
      - uses: actions/checkout@v4
      - name: Install Rust ${{ env.rust_nightly }}
        uses: dtolnay/rust-toolchain@stable
        with:
          toolchain: ${{ env.rust_nightly }}
          target: ${{ matrix.target }}
      - name: Install cargo-hack
        uses: taiki-e/install-action@cargo-hack

      - uses: Swatinem/rust-cache@v2
      - name: check --feature-powerset ${{ matrix.name }}
        run: cargo hack check --all --feature-powerset --depth 2 --keep-going
        env:
          RUSTFLAGS: ${{ matrix.rustflags }}

  minrust:
    name: minrust
    runs-on: ubuntu-latest
    steps:
      - uses: actions/checkout@v4
      - name: Install Rust ${{ env.rust_min }}
        uses: dtolnay/rust-toolchain@stable
        with:
          toolchain: ${{ env.rust_min }}
      - uses: Swatinem/rust-cache@v2
      - name: "check --workspace --all-features"
        run: |
          if [[ "${{ github.event.pull_request.base.ref }}" =~ ^tokio-1\..* ]]; then
            # Only check `tokio` crate as the PR is backporting to an earlier tokio release.
            cargo check -p tokio --all-features
          else
            # Check all crates in the workspace
            cargo check --workspace --all-features
          fi
        env:
          RUSTFLAGS: "" # remove -Dwarnings

  minimal-versions:
    name: minimal-versions
    needs: basics
    runs-on: ubuntu-latest
    steps:
      - uses: actions/checkout@v4
      - name: Install Rust ${{ env.rust_nightly }}
        uses: dtolnay/rust-toolchain@stable
        with:
          toolchain: ${{ env.rust_nightly }}
      - name: Install cargo-hack
        uses: taiki-e/install-action@cargo-hack

      - uses: Swatinem/rust-cache@v2
      - name: "check --all-features -Z minimal-versions"
        run: |
          # Remove dev-dependencies from Cargo.toml to prevent the next `cargo update`
          # from determining minimal versions based on dev-dependencies.
          cargo hack --remove-dev-deps --workspace
          # Update Cargo.lock to minimal version dependencies.
          cargo update -Z minimal-versions
          cargo hack check --all-features --ignore-private
      - name: "check --all-features --unstable -Z minimal-versions"
        env:
<<<<<<< HEAD
          RUSTFLAGS: --cfg tokio_unstable --cfg tokio_taskdump --cfg tokio_unstable_uring -Dwarnings
=======
          RUSTFLAGS: --cfg tokio_unstable --cfg tokio_taskdump --cfg tokio_uring -Dwarnings
>>>>>>> 17d8c2b2
        run: |
          # Remove dev-dependencies from Cargo.toml to prevent the next `cargo update`
          # from determining minimal versions based on dev-dependencies.
          cargo hack --remove-dev-deps --workspace
          # Update Cargo.lock to minimal version dependencies.
          cargo update -Z minimal-versions
          cargo hack check --all-features --ignore-private

  fmt:
    name: fmt
    runs-on: ubuntu-latest
    steps:
      - uses: actions/checkout@v4
      - name: Install Rust ${{ env.rust_stable }}
        uses: dtolnay/rust-toolchain@stable
        with:
          toolchain: ${{ env.rust_stable }}
          components: rustfmt
      - uses: Swatinem/rust-cache@v2
      # Check fmt
      - name: "rustfmt --check"
        # Workaround for rust-lang/cargo#7732
        run: |
          if ! rustfmt --check --edition 2021 $(git ls-files '*.rs'); then
            printf "Please run \`rustfmt --edition 2021 \$(git ls-files '*.rs')\` to fix rustfmt errors.\nSee CONTRIBUTING.md for more details.\n" >&2
            exit 1
          fi

  clippy:
    name: clippy
    runs-on: ubuntu-latest
    steps:
      - uses: actions/checkout@v4
      - name: Install Rust ${{ env.rust_clippy }}
        uses: dtolnay/rust-toolchain@stable
        with:
          toolchain: ${{ env.rust_clippy }}
          components: clippy
      - uses: Swatinem/rust-cache@v2
      # Run clippy
      - name: "clippy --all"
        run: cargo clippy --all --tests --all-features --no-deps

  docs:
    name: docs
    runs-on: ${{ matrix.run.os }}
    strategy:
      matrix:
        run:
          - os: windows-latest
          - os: ubuntu-latest
<<<<<<< HEAD
            RUSTFLAGS: --cfg tokio_taskdump --cfg tokio_unstable_uring
            RUSTDOCFLAGS: --cfg tokio_taskdump --cfg tokio_unstable_uring
=======
            RUSTFLAGS: --cfg tokio_taskdump --cfg tokio_uring
            RUSTDOCFLAGS: --cfg tokio_taskdump --cfg tokio_uring
>>>>>>> 17d8c2b2

    steps:
      - uses: actions/checkout@v4
      - name: Install Rust ${{ env.rust_nightly }}
        uses: dtolnay/rust-toolchain@stable
        with:
          toolchain: ${{ env.rust_nightly }}
      - uses: Swatinem/rust-cache@v2
      - name: "doc --lib --all-features"
        run: |
          cargo doc --lib --no-deps --all-features --document-private-items
        env:
          RUSTFLAGS: --cfg docsrs --cfg tokio_unstable ${{ matrix.run.RUSTFLAGS }}
          RUSTDOCFLAGS: --cfg docsrs --cfg tokio_unstable -Dwarnings ${{ matrix.run.RUSTDOCFLAGS }}

  loom-compile:
    name: build loom tests
    needs: basics
    runs-on: ubuntu-latest
    steps:
      - uses: actions/checkout@v4
      - name: Install Rust ${{ env.rust_stable }}
        uses: dtolnay/rust-toolchain@stable
        with:
          toolchain: ${{ env.rust_stable }}
      - uses: Swatinem/rust-cache@v2
      - name: build --cfg loom
        run: cargo test --no-run --lib --features full
        working-directory: tokio
        env:
          RUSTFLAGS: --cfg loom --cfg tokio_unstable -Dwarnings

  check-readme:
    name: Check README
    runs-on: ubuntu-latest
    steps:
      - uses: actions/checkout@v4
      - name: Verify that both READMEs are identical
        run: diff README.md tokio/README.md

      - name: Verify that Tokio version is up to date in README
        working-directory: tokio
        run: grep -q "$(sed '/^version = /!d' Cargo.toml | head -n1)" README.md

  test-hyper:
    name: Test hyper
    needs: basics
    runs-on: ${{ matrix.os }}
    strategy:
      matrix:
        os:
          - windows-latest
          - ubuntu-latest
          - macos-latest
    steps:
      - uses: actions/checkout@v4
      - name: Install Rust ${{ env.rust_stable }}
        uses: dtolnay/rust-toolchain@stable
        with:
          toolchain: ${{ env.rust_stable }}

      - name: Clone hyper
        run: git clone https://github.com/hyperium/hyper.git

      - name: Checkout the latest release because HEAD maybe contains breakage.
        run: |
          set -x
          tag=$(git describe --abbrev=0 --tags)
          git checkout "${tag}"
        working-directory: hyper

      - name: Patch hyper to use tokio from this repository
        run: |
          set -x
          echo '[workspace]' >>Cargo.toml
          echo '[patch.crates-io]' >>Cargo.toml
          echo 'tokio = { path = "../tokio" }' >>Cargo.toml
          echo 'tokio-util = { path = "../tokio-util" }' >>Cargo.toml
          echo 'tokio-stream = { path = "../tokio-stream" }' >>Cargo.toml
          echo 'tokio-test = { path = "../tokio-test" }' >>Cargo.toml
          git diff
        working-directory: hyper

      - uses: Swatinem/rust-cache@v2
        with:
          # The cargo workspaces and target directory configuration.
          # These entries are separated by newlines and have the form
          # `$workspace -> $target`. The `$target` part is treated as a directory
          # relative to the `$workspace` and defaults to "target" if not explicitly given.
          # default: ". -> target"
          workspaces: "./hyper"

      - name: Test hyper
        run: cargo test --features full
        working-directory: hyper

  test-quinn:
    name: Test Quinn
    needs: basics
    runs-on: ${{ matrix.os }}
    strategy:
      matrix:
        os:
          - windows-latest
          - ubuntu-latest
          - macos-latest
    steps:
      - uses: actions/checkout@v4
      - name: Install Rust ${{ env.rust_stable }}
        uses: dtolnay/rust-toolchain@stable
        with:
          toolchain: ${{ env.rust_stable }}

      - name: Clone Quinn
        run: git clone https://github.com/quinn-rs/quinn.git

      - name: Checkout the latest release because HEAD maybe contains breakage.
        run: |
          set -x
          tag=$(git describe --abbrev=0 --tags)
          git checkout "${tag}"
        working-directory: quinn

      - name: Patch Quinn to use tokio from this repository
        run: |
          set -x
          echo '[patch.crates-io]' >>Cargo.toml
          echo 'tokio = { path = "../tokio" }' >>Cargo.toml
          git diff
        working-directory: quinn

      - uses: Swatinem/rust-cache@v2
        with:
          # The cargo workspaces and target directory configuration.
          # These entries are separated by newlines and have the form
          # `$workspace -> $target`. The `$target` part is treated as a directory
          # relative to the `$workspace` and defaults to "target" if not explicitly given.
          # default: ". -> target"
          workspaces: "./quinn"

      - name: Test Quinn
        working-directory: quinn
        env:
          RUSTFLAGS: ""
        run: cargo test

  x86_64-fortanix-unknown-sgx:
    name: build tokio for x86_64-fortanix-unknown-sgx
    needs: basics
    runs-on: ubuntu-latest
    steps:
      - uses: actions/checkout@v4
      - name: Install Rust ${{ env.rust_nightly }}
        uses: dtolnay/rust-toolchain@stable
        with:
          toolchain: ${{ env.rust_nightly }}
          target: x86_64-fortanix-unknown-sgx
      - uses: Swatinem/rust-cache@v2
      # NOTE: Currently the only test we can run is to build tokio with rt and sync features.
      - name: build tokio
        run: cargo build --target x86_64-fortanix-unknown-sgx --features rt,sync
        working-directory: tokio

  check-redox:
    name: build tokio for redox-os
    needs: basics
    runs-on: ubuntu-latest
    steps:
      - uses: actions/checkout@v4
      - name: Install Rust ${{ env.rust_nightly }}
        uses: dtolnay/rust-toolchain@master
        with:
          toolchain: ${{ env.rust_nightly }}
          target: x86_64-unknown-redox
      - name: check tokio on redox
        run: cargo check --target x86_64-unknown-redox --all-features
        working-directory: tokio

  wasm32-unknown-unknown:
    name: test tokio for wasm32-unknown-unknown
    needs: basics
    runs-on: ubuntu-latest
    steps:
      - uses: actions/checkout@v4
      - name: Install Rust 1.81
        uses: dtolnay/rust-toolchain@stable
        with:
          toolchain: 1.81
      - name: Install wasm-pack
        uses: taiki-e/install-action@wasm-pack

      - uses: Swatinem/rust-cache@v2
      - name: test tokio
        run: wasm-pack test --node -- --features "macros sync"
        working-directory: tokio

  wasm32-wasip1:
    name: ${{ matrix.target }}
    needs: basics
    runs-on: ubuntu-latest
    strategy:
      matrix:
        target:
          - wasm32-wasip1
          - wasm32-wasip1-threads
    steps:
      - uses: actions/checkout@v4
      - name: Install Rust ${{ env.rust_stable }}
        uses: dtolnay/rust-toolchain@stable
        with:
          toolchain: ${{ env.rust_stable }}
          targets: ${{ matrix.target }}

      # Install dependencies
      - name: Install cargo-hack, wasmtime
        uses: taiki-e/install-action@v2
        with:
          tool: cargo-hack,wasmtime

      - uses: Swatinem/rust-cache@v2
      - name: WASI test tokio full
        run: cargo test -p tokio --target ${{ matrix.target }} --features full
        env:
          CARGO_TARGET_WASM32_WASIP1_RUNNER: "wasmtime run --"
          CARGO_TARGET_WASM32_WASIP1_THREADS_RUNNER: "wasmtime run -W bulk-memory=y -W threads=y -S threads=y --"
          RUSTFLAGS: --cfg tokio_unstable -Dwarnings -C target-feature=+atomics,+bulk-memory -C link-args=--max-memory=67108864

      - name: WASI test tokio-util full
        run: cargo test -p tokio-util --target ${{ matrix.target }} --features full
        env:
          CARGO_TARGET_WASM32_WASIP1_RUNNER: "wasmtime run --"
          CARGO_TARGET_WASM32_WASIP1_THREADS_RUNNER: "wasmtime run -W bulk-memory=y -W threads=y -S threads=y --"
          RUSTFLAGS: --cfg tokio_unstable -Dwarnings -C target-feature=+atomics,+bulk-memory -C link-args=--max-memory=67108864

      - name: WASI test tokio-stream
        run: cargo test -p tokio-stream --target ${{ matrix.target }} --features time,net,io-util,sync
        env:
          CARGO_TARGET_WASM32_WASIP1_RUNNER: "wasmtime run --"
          CARGO_TARGET_WASM32_WASIP1_THREADS_RUNNER: "wasmtime run -W bulk-memory=y -W threads=y -S threads=y --"
          RUSTFLAGS: --cfg tokio_unstable -Dwarnings -C target-feature=+atomics,+bulk-memory -C link-args=--max-memory=67108864

      - name: test tests-integration --features wasi-rt
        # TODO: this should become: `cargo hack wasi test --each-feature`
        run: cargo test --target ${{ matrix.target }} --test rt_yield --features wasi-rt
        if: matrix.target == 'wasm32-wasip1'
        working-directory: tests-integration
        env:
          CARGO_TARGET_WASM32_WASIP1_RUNNER: "wasmtime run --"
          RUSTFLAGS: -Dwarnings -C target-feature=+atomics,+bulk-memory -C link-args=--max-memory=67108864

      - name: test tests-integration --features wasi-threads-rt
        run: cargo test --target ${{ matrix.target }} --features wasi-threads-rt
        if: matrix.target == 'wasm32-wasip1-threads'
        working-directory: tests-integration
        env:
          CARGO_TARGET_WASM32_WASIP1_THREADS_RUNNER: "wasmtime run -W bulk-memory=y -W threads=y -S threads=y --"
          RUSTFLAGS: --cfg tokio_unstable -Dwarnings -C target-feature=+atomics,+bulk-memory -C link-args=--max-memory=67108864

  check-external-types:
    name: check-external-types (${{ matrix.os }})
    needs: basics
    runs-on: ${{ matrix.os }}
    strategy:
      matrix:
        os:
          - windows-latest
          - ubuntu-latest
        rust:
          # `check-external-types` requires a specific Rust nightly version. See
          # the README for details: https://github.com/awslabs/cargo-check-external-types
          - nightly-2024-06-30
    steps:
      - uses: actions/checkout@v4
      - name: Install Rust ${{ matrix.rust }}
        uses: dtolnay/rust-toolchain@stable
        with:
          toolchain: ${{ matrix.rust }}
      - uses: Swatinem/rust-cache@v2
      - name: Install cargo-check-external-types
        uses: taiki-e/cache-cargo-install-action@v1
        with:
          tool: cargo-check-external-types@0.1.13
      - name: check-external-types
        run: cargo check-external-types --all-features
        working-directory: tokio

  check-fuzzing:
    name: check-fuzzing
    needs: basics
    runs-on: ubuntu-latest
    steps:
      - uses: actions/checkout@v4
      - name: Install Rust ${{ env.rust_nightly }}
        uses: dtolnay/rust-toolchain@stable
        with:
          toolchain: ${{ env.rust_nightly }}
      - uses: Swatinem/rust-cache@v2
      - name: Install cargo-fuzz
        run: cargo install cargo-fuzz
      - name: Check /tokio/
        run: cargo fuzz check --all-features
        working-directory: tokio
      - name: Check /tokio-stream/
        run: cargo fuzz check --all-features
        working-directory: tokio-stream

  check-spelling:
    name: check-spelling
    needs: basics
    runs-on: ubuntu-latest
    steps:
      - uses: actions/checkout@v4
      - name: Install Rust ${{ env.rust_stable }}
        uses: dtolnay/rust-toolchain@stable
        with:
          toolchain: ${{ env.rust_stable }}
      - name: Install cargo-spellcheck
        uses: taiki-e/install-action@v2
        with:
          tool: cargo-spellcheck
      - uses: actions/checkout@v4
      - name: Make sure dictionary words are sorted and unique
        run: |
          FILE="spellcheck.dic"

          # Verify the first line is an integer.
          first_line=$(head -n 1 "$FILE")
          if ! [[ "$first_line" =~ ^[0-9]+$ ]]; then
            echo "Error: The first line of $FILE must be an integer, but got: '$first_line'"
            exit 1
          fi
          expected_count="$first_line"

          # Check that the number of lines matches the integer.
          # xargs (with no arguments) will strip leading/trailing whitespacefrom wc's output.
          actual_count=$(sed '1d' "$FILE" | wc -l | xargs)
          if [ "$expected_count" -ne "$actual_count" ]; then
            echo "Error: The number of lines ($actual_count) does not match $expected_count."
            exit 1
          fi

          # `sed` removes the first line (number of words).
          #
          # `sort` makes sure everything in between is sorted
          # and contains no duplicates.
          #
          # Since `sort` is sensitive to locale, we set it
          # using LC_ALL to en_US.UTF8 to be consistent in different
          # environments.

          (
            sed '1d' $FILE | LC_ALL=en_US.UTF8 sort -uc
          ) || {
            echo "Dictionary is not in sorted order. Correct order is:"
            LC_ALL=en_US.UTF8 sort -u <(sed '1d' $FILE)
            false
          }
      - name: Run cargo-spellcheck
        run: |
          if ! cargo spellcheck --code 1
          then
              echo ''
              echo ''
              echo 'If this is a Rust method/type/variable name, then you should'
              echo 'enclose it in backticks like this: `MyRustType`.'
              echo ''
              echo 'If this is a real word, then you can add it to spellcheck.dic'
              exit 1
          fi
      - name: Detect trailing whitespace
        run: |
          if grep --exclude-dir=.git --exclude-dir=target -rne '\s$' .
          then
              echo ''
              echo 'Please remove trailing whitespace from these lines.'
              exit 1
          fi<|MERGE_RESOLUTION|>--- conflicted
+++ resolved
@@ -351,13 +351,8 @@
           # the unstable cfg to RustDoc
           RUSTDOCFLAGS: --cfg tokio_unstable --cfg tokio_taskdump
 
-<<<<<<< HEAD
-  test-unstable-uring:
-    name: test tokio full --cfg tokio_unstable_uring
-=======
   test-uring:
     name: test tokio full --cfg tokio_uring
->>>>>>> 17d8c2b2
     needs: basics
     runs-on: ${{ matrix.os }}
     strategy:
@@ -377,29 +372,17 @@
           tool: cargo-nextest
 
       - uses: Swatinem/rust-cache@v2
-<<<<<<< HEAD
-      # Run `tokio` with "unstable" and "taskdump" cfg flags.
-      - name: test tokio full --cfg tokio_unstable_uring
-=======
       - name: test tokio full --cfg tokio_uring
->>>>>>> 17d8c2b2
         run: |
           set -euxo pipefail
           cargo nextest run --all-features
           cargo test --doc --all-features
         working-directory: tokio
         env:
-<<<<<<< HEAD
-          RUSTFLAGS: --cfg tokio_unstable_uring -Dwarnings
-          # in order to run doctests for unstable features, we must also pass
-          # the unstable cfg to RustDoc
-          RUSTDOCFLAGS: --cfg tokio_unstable_uring
-=======
           RUSTFLAGS: --cfg tokio_uring -Dwarnings
           # in order to run doctests for unstable features, we must also pass
           # the unstable cfg to RustDoc
           RUSTDOCFLAGS: --cfg tokio_uring
->>>>>>> 17d8c2b2
 
   check-unstable-mt-counters:
     name: check tokio full --internal-mt-counters
@@ -753,13 +736,9 @@
           # Try with unstable feature flags
           - { name: "--unstable", rustflags: "--cfg tokio_unstable -Dwarnings" }
           # Try with unstable and taskdump feature flags
-<<<<<<< HEAD
-          - { name: "--unstable --taskdump", rustflags: "--cfg tokio_unstable -Dwarnings --cfg tokio_taskdump --cfg tokio_unstable_uring" }
-=======
           - { name: "--unstable --taskdump", rustflags: "--cfg tokio_unstable -Dwarnings --cfg tokio_taskdump" }
           - { name: "--tokio_uring", rustflags: "-Dwarnings --cfg tokio_uring" }
           - { name: "--unstable --taskdump --tokio_uring", rustflags: "--cfg tokio_unstable -Dwarnings --cfg tokio_taskdump --cfg tokio_uring" }
->>>>>>> 17d8c2b2
     steps:
       - uses: actions/checkout@v4
       - name: Install Rust ${{ env.rust_nightly }}
@@ -822,11 +801,7 @@
           cargo hack check --all-features --ignore-private
       - name: "check --all-features --unstable -Z minimal-versions"
         env:
-<<<<<<< HEAD
-          RUSTFLAGS: --cfg tokio_unstable --cfg tokio_taskdump --cfg tokio_unstable_uring -Dwarnings
-=======
           RUSTFLAGS: --cfg tokio_unstable --cfg tokio_taskdump --cfg tokio_uring -Dwarnings
->>>>>>> 17d8c2b2
         run: |
           # Remove dev-dependencies from Cargo.toml to prevent the next `cargo update`
           # from determining minimal versions based on dev-dependencies.
@@ -878,13 +853,8 @@
         run:
           - os: windows-latest
           - os: ubuntu-latest
-<<<<<<< HEAD
-            RUSTFLAGS: --cfg tokio_taskdump --cfg tokio_unstable_uring
-            RUSTDOCFLAGS: --cfg tokio_taskdump --cfg tokio_unstable_uring
-=======
             RUSTFLAGS: --cfg tokio_taskdump --cfg tokio_uring
             RUSTDOCFLAGS: --cfg tokio_taskdump --cfg tokio_uring
->>>>>>> 17d8c2b2
 
     steps:
       - uses: actions/checkout@v4
