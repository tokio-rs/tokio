--- conflicted
+++ resolved
@@ -5,15 +5,11 @@
 edition = "2018"
 
 [dependencies]
-<<<<<<< HEAD
-tokio = { version = "0.3.1", path = "../tokio", features = ["full"] }
-=======
-tokio = { version = "1.0.0", path = "../tokio", features = ["full"] }
->>>>>>> 6845a93c
+tokio = { version = "1.5.0", path = "../tokio", features = ["full"] }
 bencher = "0.1.5"
 
 [dev-dependencies]
-tokio-util = { version = "0.4.0", path = "../tokio-util", features = ["full"] }
+tokio-util = { version = "0.6.6", path = "../tokio-util", features = ["full"] }
 
 [target.'cfg(unix)'.dependencies]
 libc = "0.2.42"
