--- conflicted
+++ resolved
@@ -74,11 +74,8 @@
 name = "copy"
 path = "copy.rs"
 harness = false
-<<<<<<< HEAD
-=======
 
 [[bench]]
 name = "time_now"
 path = "time_now.rs"
-harness = false
->>>>>>> d459a934
+harness = false