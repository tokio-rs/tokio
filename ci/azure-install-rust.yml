steps:
  # Linux and macOS.
  - script: |
      set -e
<<<<<<< HEAD
      echo "Installing toolchain: $RUSTUP_TOOLCHAIN"
      curl https://sh.rustup.rs -sSf | sh -s -- -y --default-toolchain $RUSTUP_TOOLCHAIN
=======
      curl https://sh.rustup.rs -sSf | sh -s -- -y --default-toolchain none
      export PATH=$PATH:$HOME/.cargo/bin
      rustup toolchain install $RUSTUP_TOOLCHAIN
      rustup default $RUSTUP_TOOLCHAIN
>>>>>>> 8d0f102d
      echo "##vso[task.setvariable variable=PATH;]$PATH:$HOME/.cargo/bin"
    env:
      RUSTUP_TOOLCHAIN: ${{parameters.rust_version}}
    displayName: "Install rust (*nix)"
    condition: not(eq(variables['Agent.OS'], 'Windows_NT'))

  # Windows.
  - script: |
      curl -sSf -o rustup-init.exe https://win.rustup.rs
      rustup-init.exe -y --default-toolchain none
      set PATH=%PATH%;%USERPROFILE%\.cargo\bin
      rustup toolchain install %RUSTUP_TOOLCHAIN%
      rustup default %RUSTUP_TOOLCHAIN%
      echo "##vso[task.setvariable variable=PATH;]%PATH%;%USERPROFILE%\.cargo\bin"
    env:
      RUSTUP_TOOLCHAIN: ${{parameters.rust_version}}
    displayName: "Install rust (windows)"
    condition: eq(variables['Agent.OS'], 'Windows_NT')

  # All platforms.
  - script: |
        rustup toolchain install nightly
        rustup update
        rustup toolchain list
        rustc +nightly -Vv
        cargo +nightly -V
    displayName: Query rust and cargo versions<|MERGE_RESOLUTION|>--- conflicted
+++ resolved
@@ -2,15 +2,10 @@
   # Linux and macOS.
   - script: |
       set -e
-<<<<<<< HEAD
-      echo "Installing toolchain: $RUSTUP_TOOLCHAIN"
-      curl https://sh.rustup.rs -sSf | sh -s -- -y --default-toolchain $RUSTUP_TOOLCHAIN
-=======
       curl https://sh.rustup.rs -sSf | sh -s -- -y --default-toolchain none
       export PATH=$PATH:$HOME/.cargo/bin
       rustup toolchain install $RUSTUP_TOOLCHAIN
       rustup default $RUSTUP_TOOLCHAIN
->>>>>>> 8d0f102d
       echo "##vso[task.setvariable variable=PATH;]$PATH:$HOME/.cargo/bin"
     env:
       RUSTUP_TOOLCHAIN: ${{parameters.rust_version}}
