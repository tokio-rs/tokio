trigger: ["master"]
pr: ["master"]

jobs:
# Check formatting
- template: ci/azure-rustfmt.yml
  parameters:
    name: rustfmt

# Test top level crate
- template: ci/azure-test-stable.yml
  parameters:
    name: test_tokio
    displayName: Test tokio
    cross: true
    crates:
      - tokio

# Test crates that are platform specific
- template: ci/azure-test-stable.yml
  parameters:
    name: test_sub_cross
    displayName: Test sub crates -
    cross: true
    crates:
      - tokio-fs
      - tokio-reactor
      - tokio-signal
      - tokio-tcp
      - tokio-tls
      - tokio-udp
      - tokio-uds

# Test crates that are NOT platform specific
- template: ci/azure-test-stable.yml
  parameters:
    name: test_linux
    displayName: Test sub crates -
    crates:
      - tokio-buf
      - tokio-codec
      - tokio-current-thread
      - tokio-executor
      - tokio-io
      - tokio-sync
      - tokio-threadpool
      - tokio-timer
      - tokio-trace
      - tokio-trace/tokio-trace-core
<<<<<<< HEAD
      - tokio-trace/test-log-support
=======
      - tokio-trace/test_static_max_level_features
>>>>>>> 1524ee4b

- template: ci/azure-cargo-check.yml
  parameters:
    name: features
    displayName: Check feature permtuations
    rust: stable
    crates:
      tokio:
        - codec
        - fs
        - io
        - reactor
        - rt-full
        - tcp
        - timer
        - udp
        - uds
      tokio-buf:
        - util

# Check async / await
- template: ci/azure-cargo-check.yml
  parameters:
    name: async_await
    displayName: Async / Await
    rust: nightly-2019-02-28
    noDefaultFeatures: ''
    benches: true
    crates:
      tokio:
        - async-await-preview

# Try cross compiling
- template: ci/azure-cross-compile.yml
  parameters:
    name: cross_32bit_linux
    target: i686-unknown-linux-gnu

# This represents the minimum Rust version supported by
# Tokio. Updating this should be done in a dedicated PR and
# cannot be greater than two 0.x releases prior to the
# current stable.
#
# Tests are not run as tests may require newer versions of
# rust.
- template: ci/azure-check-minrust.yml
  parameters:
    name: minrust
    rust_version: 1.26.0

- template: ci/azure-tsan.yml
  parameters:
    name: tsan

- template: ci/azure-deploy-docs.yml
  parameters:
    dependsOn:
      - rustfmt
      - test_tokio
      - test_sub_cross
      - test_linux
      - features
      - async_await
      - cross_32bit_linux
      - minrust
      - tsan<|MERGE_RESOLUTION|>--- conflicted
+++ resolved
@@ -47,11 +47,8 @@
       - tokio-timer
       - tokio-trace
       - tokio-trace/tokio-trace-core
-<<<<<<< HEAD
       - tokio-trace/test-log-support
-=======
       - tokio-trace/test_static_max_level_features
->>>>>>> 1524ee4b
 
 - template: ci/azure-cargo-check.yml
   parameters:
