--- conflicted
+++ resolved
@@ -62,20 +62,11 @@
       tokio-macros:
         - default
       # - tokio-threadpool
-<<<<<<< HEAD
       tokio-timer:
         - default
         - async-traits
       tokio-test:
         - default
-      # - tokio-trace
-      # - tokio-trace/tokio-trace-core
-      # - tokio-trace/test-log-support
-      # - tokio-trace/test_static_max_level_features
-=======
-      - tokio-timer
-      - tokio-test
->>>>>>> 8e7d8af5
 
 # - template: ci/azure-cargo-check.yml
 #   parameters:
