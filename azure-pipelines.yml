--- conflicted
+++ resolved
@@ -3,11 +3,7 @@
 
 variables:
   RUSTFLAGS: -Dwarnings
-<<<<<<< HEAD
-  nightly: 2019-11-16
-=======
   nightly: nightly-2019-11-16
->>>>>>> 7cd63fb9
 
 jobs:
 # Test top level crate
