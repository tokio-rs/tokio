use crate::decoder::Decoder;
use crate::encoder::Encoder;
use bytes::{BufMut, BytesMut};
use std::{cmp, fmt, io, str, usize};

/// A simple `Codec` implementation that splits up data into lines.
#[derive(Clone, Debug, Eq, PartialEq, Ord, PartialOrd, Hash)]
pub struct LinesCodec {
    // Stored index of the next index to examine for a `\n` character.
    // This is used to optimize searching.
    // For example, if `decode` was called with `abc`, it would hold `3`,
    // because that is the next index to examine.
    // The next time `decode` is called with `abcde\n`, the method will
    // only look at `de\n` before returning.
    next_index: usize,

    /// The maximum length for a given line. If `usize::MAX`, lines will be
    /// read until a `\n` character is reached.
    max_length: usize,

    /// Are we currently discarding the remainder of a line which was over
    /// the length limit?
    is_discarding: bool,
}

impl LinesCodec {
    /// Returns a `LinesCodec` for splitting up data into lines.
    ///
    /// # Note
    ///
    /// The returned `LinesCodec` will not have an upper bound on the length
    /// of a buffered line. See the documentation for [`new_with_max_length`]
    /// for information on why this could be a potential security risk.
    ///
    /// [`new_with_max_length`]: #method.new_with_max_length
    pub fn new() -> LinesCodec {
        LinesCodec {
            next_index: 0,
            max_length: usize::MAX,
            is_discarding: false,
        }
    }

    /// Returns a `LinesCodec` with a maximum line length limit.
    ///
    /// If this is set, calls to `LinesCodec::decode` will return a
    /// [`LengthError`] when a line exceeds the length limit. Subsequent calls
    /// will discard up to `limit` bytes from that line until a newline
    /// character is reached, returning `None` until the line over the limit
    /// has been fully discarded. After that point, calls to `decode` will
    /// function as normal.
    ///
    /// # Note
    ///
    /// Setting a length limit is highly recommended for any `LinesCodec` which
    /// will be exposed to untrusted input. Otherwise, the size of the buffer
    /// that holds the line currently being read is unbounded. An attacker could
    /// exploit this unbounded buffer by sending an unbounded amount of input
    /// without any `\n` characters, causing unbounded memory consumption.
    ///
    /// [`LengthError`]: ../struct.LengthError
    pub fn new_with_max_length(max_length: usize) -> Self {
        LinesCodec {
            max_length,
            ..LinesCodec::new()
        }
    }

    /// Returns the maximum line length when decoding.
    ///
    /// ```
    /// use std::usize;
    /// use tokio_codec::LinesCodec;
    ///
    /// let codec = LinesCodec::new();
    /// assert_eq!(codec.max_length(), usize::MAX);
    /// ```
    /// ```
    /// use tokio_codec::LinesCodec;
    ///
    /// let codec = LinesCodec::new_with_max_length(256);
    /// assert_eq!(codec.max_length(), 256);
    /// ```
    pub fn max_length(&self) -> usize {
        self.max_length
    }

    fn discard(&mut self, newline_offset: Option<usize>, read_to: usize, buf: &mut BytesMut) {
        let discard_to = if let Some(offset) = newline_offset {
            // If we found a newline, discard up to that offset and
            // then stop discarding. On the next iteration, we'll try
            // to read a line normally.
            self.is_discarding = false;
            offset + self.next_index + 1
        } else {
            // Otherwise, we didn't find a newline, so we'll discard
            // everything we read. On the next iteration, we'll continue
            // discarding up to max_len bytes unless we find a newline.
            read_to
        };
        buf.advance(discard_to);
        self.next_index = 0;
    }
}

fn utf8(buf: &[u8]) -> Result<&str, io::Error> {
    str::from_utf8(buf)
        .map_err(|_| io::Error::new(io::ErrorKind::InvalidData, "Unable to decode input as UTF8"))
}

fn without_carriage_return(s: &[u8]) -> &[u8] {
    if let Some(&b'\r') = s.last() {
        &s[..s.len() - 1]
    } else {
        s
    }
}

impl Decoder for LinesCodec {
    type Item = String;
    type Error = LinesCodecError;

    fn decode(&mut self, buf: &mut BytesMut) -> Result<Option<String>, LinesCodecError> {
        loop {
            // Determine how far into the buffer we'll search for a newline. If
            // there's no max_length set, we'll read to the end of the buffer.
            let read_to = cmp::min(self.max_length.saturating_add(1), buf.len());

            let newline_offset = buf[self.next_index..read_to]
                .iter()
                .position(|b| *b == b'\n');

            if self.is_discarding {
                self.discard(newline_offset, read_to, buf);
            } else {
                return if let Some(offset) = newline_offset {
                    // Found a line!
                    let newline_index = offset + self.next_index;
                    self.next_index = 0;
                    let line = buf.split_to(newline_index + 1);
                    let line = &line[..line.len() - 1];
                    let line = without_carriage_return(line);
                    let line = utf8(line)?;

                    Ok(Some(line.to_string()))
                } else if buf.len() > self.max_length {
                    // Reached the maximum length without finding a
                    // newline, return an error and start discarding on the
                    // next call.
                    self.is_discarding = true;
                    Err(LinesCodecError::MaxLineLengthExceeded)
                } else {
                    // We didn't find a line or reach the length limit, so the next
                    // call will resume searching at the current offset.
                    self.next_index = read_to;
                    Ok(None)
                };
            }
        }
    }

    fn decode_eof(&mut self, buf: &mut BytesMut) -> Result<Option<String>, LinesCodecError> {
        Ok(match self.decode(buf)? {
            Some(frame) => Some(frame),
            None => {
                // No terminating newline - return remaining data, if any
                if buf.is_empty() || buf == &b"\r"[..] {
                    None
                } else {
                    let line = buf.take();
                    let line = without_carriage_return(&line);
                    let line = utf8(line)?;
                    self.next_index = 0;
                    Some(line.to_string())
                }
            }
        })
    }
}

impl Encoder for LinesCodec {
    type Item = String;
    type Error = LinesCodecError;

    fn encode(&mut self, line: String, buf: &mut BytesMut) -> Result<(), LinesCodecError> {
        buf.reserve(line.len() + 1);
        buf.put(line);
        buf.put_u8(b'\n');
        Ok(())
    }
}

<<<<<<< HEAD
impl Default for LinesCodec {
    fn default() -> Self {
        Self::new()
    }
}

=======
/// An error occured while encoding or decoding a line.
>>>>>>> 298be802
#[derive(Debug)]
pub enum LinesCodecError {
    /// The maximum line length was exceeded.
    MaxLineLengthExceeded,
    /// An IO error occured.
    Io(io::Error),
}

impl fmt::Display for LinesCodecError {
    fn fmt(&self, f: &mut fmt::Formatter<'_>) -> fmt::Result {
        match self {
            LinesCodecError::MaxLineLengthExceeded => write!(f, "max line length exceeded"),
            LinesCodecError::Io(e) => write!(f, "{}", e),
        }
    }
}

impl From<io::Error> for LinesCodecError {
    fn from(e: io::Error) -> LinesCodecError {
        LinesCodecError::Io(e)
    }
}

impl std::error::Error for LinesCodecError {}<|MERGE_RESOLUTION|>--- conflicted
+++ resolved
@@ -190,16 +190,13 @@
     }
 }
 
-<<<<<<< HEAD
 impl Default for LinesCodec {
     fn default() -> Self {
         Self::new()
     }
 }
 
-=======
 /// An error occured while encoding or decoding a line.
->>>>>>> 298be802
 #[derive(Debug)]
 pub enum LinesCodecError {
     /// The maximum line length was exceeded.
