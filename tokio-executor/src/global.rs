use super::{Executor, Enter, SpawnError};

<<<<<<< HEAD
use futures::{Async, Future, Poll};
use futures::sync::oneshot;
=======
use futures::{future, Future};
>>>>>>> d735e5d5

use std::cell::Cell;

/// Executes futures on the default executor for the current execution context.
///
/// `DefaultExecutor` implements `Executor` and can be used to spawn futures
/// without referencing a specific executor.
///
/// When an executor starts, it sets the `DefaultExecutor` handle to point to an
/// executor (usually itself) that is used to spawn new tasks.
///
/// The current `DefaultExecutor` reference is tracked using a thread-local
/// variable and is set using `tokio_executor::with_default`
#[derive(Debug, Clone)]
pub struct DefaultExecutor {
    _dummy: (),
}


/// Future returned by the [`spawn_handle`] function.
///
/// A `SpawnHandle` will finish with either the `Item` type of the spawned
/// future or a [`SpawnHandleError`] which either contains the spawned future's
/// `Error` type or indicates that the spawned future was canceled before it
/// completed.
///
/// In addition, the [`cancel`] method will cancel the spawned future, causing
/// it to finish executing the next time it is polled.
///
/// [`spawn_handle`]: fn.spawn_handle.html
/// [`SpawnHandleError`]: struct.SpawnHandleError.html
/// [`cancel`]: #method.cancel
#[derive(Debug)]
pub struct SpawnHandle<T, E> {
    cancel_tx: oneshot::Sender<()>,
    rx: oneshot::Receiver<Result<T, E>>,
}

/// Errors returned by `SpawnHandle`.
#[derive(Debug)]
pub struct SpawnHandleError<E> {
    kind: SpawnHandleErrorKind<E>,
}

#[derive(Debug)]
enum SpawnHandleErrorKind<E> {
    Inner(E),
    Canceled,
}

#[derive(Debug)]
struct SpawnedWithHandle<T: Future> {
    cancel_rx: oneshot::Receiver<()>,
    tx: Option<oneshot::Sender<Result<T::Item, T::Error>>>,
    future: T,
}

impl DefaultExecutor {
    /// Returns a handle to the default executor for the current context.
    ///
    /// Futures may be spawned onto the default executor using this handle.
    ///
    /// The returned handle will reference whichever executor is configured as
    /// the default **at the time `spawn` is called**. This enables
    /// `DefaultExecutor::current()` to be called before an execution context is
    /// setup, then passed **into** an execution context before it is used.
    ///
    /// This is also true for sending the handle across threads, so calling
    /// `DefaultExecutor::current()` on thread A and then sending the result to
    /// thread B will _not_ reference the default executor that was set on thread A.
    pub fn current() -> DefaultExecutor {
        DefaultExecutor {
            _dummy: (),
        }
    }

    #[inline]
    fn with_current<F: FnOnce(&mut Executor) -> R, R>(f: F) -> Option<R> {
        EXECUTOR.with(|current_executor| {
            match current_executor.replace(State::Active) {
                State::Ready(executor_ptr) => {
                    let executor = unsafe { &mut *executor_ptr };
                    let result = f(executor);
                    current_executor.set(State::Ready(executor_ptr));
                    Some(result)
                },
                State::Empty | State::Active => None,
            }
        })
    }
}

#[derive(Clone, Copy)]
enum State {
    // default executor not defined
    Empty,
    // default executor is defined and ready to be used
    Ready(*mut Executor),
    // default executor is currently active (used to detect recursive calls)
    Active
}

/// Thread-local tracking the current executor
thread_local!(static EXECUTOR: Cell<State> = Cell::new(State::Empty));

// ===== impl DefaultExecutor =====

impl super::Executor for DefaultExecutor {
    fn spawn(&mut self, future: Box<Future<Item = (), Error = ()> + Send>)
        -> Result<(), SpawnError>
    {
        DefaultExecutor::with_current(|executor| executor.spawn(future))
            .unwrap_or_else(|| Err(SpawnError::shutdown()))
    }

    fn status(&self) -> Result<(), SpawnError> {
        DefaultExecutor::with_current(|executor| executor.status())
            .unwrap_or_else(|| Err(SpawnError::shutdown()))
    }
}

impl<T> future::Executor<T> for DefaultExecutor
where T: Future<Item = (), Error = ()> + Send + 'static,
{
    fn execute(&self, future: T) -> Result<(), future::ExecuteError<T>> {
        if let Err(e) = super::Executor::status(self) {
            let kind = if e.is_at_capacity() {
                future::ExecuteErrorKind::NoCapacity
            } else {
                future::ExecuteErrorKind::Shutdown
            };

            return Err(future::ExecuteError::new(kind, future));
        }

        let _ = DefaultExecutor::with_current(|executor| executor.spawn(Box::new(future)));
        Ok(())
    }
}

// ===== global spawn fns =====

/// Submits a future for execution on the default executor -- usually a
/// threadpool.
///
/// Futures are lazy constructs. When they are defined, no work happens. In
/// order for the logic defined by the future to be run, the future must be
/// spawned on an executor. This function is the easiest way to do so.
///
/// This function must be called from an execution context, i.e. from a future
/// that has been already spawned onto an executor.
///
/// Once spawned, the future will execute. The details of how that happens is
/// left up to the executor instance. If the executor is a thread pool, the
/// future will be pushed onto a queue that a worker thread polls from. If the
/// executor is a "current thread" executor, the future might be polled
/// immediately from within the call to `spawn` or it might be pushed onto an
/// internal queue.
///
/// # Panics
///
/// This function will panic if the default executor is not set or if spawning
/// onto the default executor returns an error. To avoid the panic, use the
/// `DefaultExecutor` handle directly.
///
/// # Examples
///
/// ```rust
/// # extern crate futures;
/// # extern crate tokio_executor;
/// # use tokio_executor::spawn;
/// # pub fn dox() {
/// use futures::future::lazy;
///
/// spawn(lazy(|| {
///     println!("running on the default executor");
///     Ok(())
/// }));
/// # }
/// # pub fn main() {}
/// ```
pub fn spawn<T>(future: T)
    where T: Future<Item = (), Error = ()> + Send + 'static,
{
    DefaultExecutor::current().spawn(Box::new(future))
        .unwrap()
}

/// Submits a future for execution on the default executor, returning a
/// [`SpawnHandle`] that allows access to the result of the spawned future
/// and can cancel it if it is no longer necessary.
///
/// Spawning the future behaves similarly to the [`spawn`] function, but with
/// the addition of returning a `SpawnHandle`. A `SpawnHandle` is itself a
/// future which will eventually complete with the value returned by the
/// spawned future.
///
/// If the spawned future is no longer needed, the [`SpawnHandle::cancel`]
/// method will cancel it. Dropping the `SpawnHandle` will *not* cancel the
/// spawned future, but will result in the item returned by the spawned future
/// being discarded.
///
/// # Panics
///
/// This function will panic if the default executor is not set or if spawning
/// onto the default executor returns an error.
///
/// # Examples
///
/// ```rust
/// # extern crate futures;
/// # extern crate tokio_executor;
/// # use tokio_executor::{spawn_handle, SpawnHandle};
/// use futures::Future;
/// use futures::future::lazy;
///
/// # pub fn dox() {
/// let handle: SpawnHandle<&'static str, ()> = spawn_handle(lazy(|| {
///     Ok("hello from the future!")
/// }));
/// assert_eq!(handle.wait().unwrap(), "hello from the future!");
/// # }
/// # pub fn main() {}
/// ```
///
/// [`SpawnHandle`]: struct.SpawnHandle.html
/// [`spawn`]: fn.spawn.html
/// [`SpawnHandle::cancel`]: struct.SpawnHandle.html#method.cancel
pub fn spawn_handle<T>(future: T) -> SpawnHandle<T::Item, T::Error>
where
    T: Future + Send + 'static,
    T::Item: Send,
    T::Error: Send,
{
    let (tx, rx) = oneshot::channel();
    let (cancel_tx, cancel_rx) = oneshot::channel();
    let f = SpawnedWithHandle {
        cancel_rx,
        tx: Some(tx),
        future,
    };
    spawn(f);
    SpawnHandle {
        cancel_tx,
        rx,
    }
}

/// Set the default executor for the duration of the closure
///
/// # Panics
///
/// This function panics if there already is a default executor set.
pub fn with_default<T, F, R>(executor: &mut T, enter: &mut Enter, f: F) -> R
where T: Executor,
      F: FnOnce(&mut Enter) -> R
{
    EXECUTOR.with(|cell| {
        match cell.get() {
            State::Ready(_) | State::Active =>
                panic!("default executor already set for execution context"),
            _ => {}
        }

        // Ensure that the executor is removed from the thread-local context
        // when leaving the scope. This handles cases that involve panicking.
        struct Reset<'a>(&'a Cell<State>);

        impl<'a> Drop for Reset<'a> {
            fn drop(&mut self) {
                self.0.set(State::Empty);
            }
        }

        let _reset = Reset(cell);

        // While scary, this is safe. The function takes a
        // `&mut Executor`, which guarantees that the reference lives for the
        // duration of `with_default`.
        //
        // Because we are always clearing the TLS value at the end of the
        // function, we can cast the reference to 'static which thread-local
        // cells require.
        let executor = unsafe { hide_lt(executor as &mut _ as *mut _) };

        cell.set(State::Ready(executor));

        f(enter)
    })
}

unsafe fn hide_lt<'a>(p: *mut (Executor + 'a)) -> *mut (Executor + 'static) {
    use std::mem;
    mem::transmute(p)
}


// ===== impl SpawnHandle =====

impl<T, E> Future for SpawnHandle<T, E> {
    type Item = T;
    type Error = SpawnHandleError<E>;

    fn poll(&mut self) -> Poll<Self::Item, Self::Error> {
        match self.rx.poll() {
            Ok(Async::NotReady) => Ok(Async::NotReady),
            Ok(Async::Ready(i)) => Ok(Async::Ready(i?)),
            Err(oneshot::Canceled) => Err(SpawnHandleError::canceled()),
        }
    }
}

impl<T, E> SpawnHandle<T, E> {
    /// Cancel the spawned future.
    pub fn cancel(self) {
        let _ = self.cancel_tx.send(());
    }
}

impl<T: Future> Future for SpawnedWithHandle<T> {
    type Item = ();
    type Error = ();
    fn poll(&mut self) -> Poll<Self::Item, Self::Error> {
        // First, check if the task has been canceled.  If `cancel_rx.poll()`
        // returns an error, that indicates that the `SpawnHandle` has been
        // dropped, which is fine.
        if let Ok(Async::Ready(())) = self.cancel_rx.poll() {
            return Ok(Async::Ready(()));
        }
        // Otherwise, poll the wrapped future.
        let (result, retval) = match self.future.poll() {
            Ok(Async::NotReady) => return Ok(Async::NotReady),
            Ok(Async::Ready(i)) => (Ok(i), Ok(Async::Ready(()))),
            Err(e) => (Err(e), Err(())),
        };
        // If `send` returns an error, that is because the `SpawnHandle` was
        // dropped, canceling the receiver. This is fine.
        let _ = self.tx.take()
            .expect("polled after ready")
            .send(result);
        retval
    }
}

// ===== impl SpawnHandleError =====

impl<E> From<E> for SpawnHandleError<E> {
    fn from(err: E) -> Self {
        SpawnHandleError {
            kind: SpawnHandleErrorKind::Inner(err),
        }
    }
}

impl<E> SpawnHandleError<E> {
    /// Returns true if the error was caused by the spawned future being canceled.
    pub fn is_canceled(&self) -> bool {
        match self.kind {
            SpawnHandleErrorKind::Canceled => true,
            _ => false,
        }
    }

    /// Returns a new `SpawnHandleError` indicating that the spawned future was
    /// canceled.
    pub fn canceled() -> Self {
        SpawnHandleError {
            kind: SpawnHandleErrorKind::Canceled,
        }
    }

    /// Returns true if the error was caused by the spawned future completing
    /// with an error.
    pub fn is_inner(&self) -> bool {
        match self.kind {
            SpawnHandleErrorKind::Inner(_) => true,
            _ => false,
        }
    }

    /// Consumes self, returning the inner error if this error was caused by the
    /// spawned future failing, or `None` if it was not.
    pub fn into_inner(self) -> Option<E> {
        match self.kind {
            SpawnHandleErrorKind::Inner(e) => Some(e),
            _ => None,
        }
    }
}


#[cfg(test)]
mod tests {
    use super::{Executor, DefaultExecutor, with_default};

    #[test]
    fn default_executor_is_send_and_sync() {
        fn assert_send_sync<T: Send + Sync>() {}

        assert_send_sync::<DefaultExecutor>();
    }

    #[test]
    fn nested_default_executor_status() {
        let mut enter = super::super::enter().unwrap();
        let mut executor = DefaultExecutor::current();

        let result = with_default(&mut executor, &mut enter, |_| {
            DefaultExecutor::current().status()
        });

        assert!(result.err().unwrap().is_shutdown())
    }
}<|MERGE_RESOLUTION|>--- conflicted
+++ resolved
@@ -1,11 +1,8 @@
 use super::{Executor, Enter, SpawnError};
 
-<<<<<<< HEAD
-use futures::{Async, Future, Poll};
+use futures::{future, Async, Future, Poll};
 use futures::sync::oneshot;
-=======
-use futures::{future, Future};
->>>>>>> d735e5d5
+
 
 use std::cell::Cell;
 
