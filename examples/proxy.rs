--- conflicted
+++ resolved
@@ -22,14 +22,6 @@
 
 #![warn(rust_2018_idioms)]
 
-<<<<<<< HEAD
-use futures::{future::try_join, FutureExt};
-use std::{env, error::Error};
-use tokio::{
-    io::AsyncReadExt,
-    net::{TcpListener, TcpStream},
-};
-=======
 use tokio::io;
 use tokio::net::{TcpListener, TcpStream};
 
@@ -37,7 +29,6 @@
 use futures::FutureExt;
 use std::env;
 use std::error::Error;
->>>>>>> abfa857f
 
 #[tokio::main]
 async fn main() -> Result<(), Box<dyn Error>> {
