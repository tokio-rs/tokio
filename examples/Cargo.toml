--- conflicted
+++ resolved
@@ -14,13 +14,8 @@
 async-stream = "0.3"
 tracing = "0.1"
 tracing-subscriber = { version = "0.2.7", default-features = false, features = ["fmt", "ansi", "env-filter", "chrono", "tracing-log"] }
-<<<<<<< HEAD
-bytes = "0.6"
+bytes = { git = "https://github.com/tokio-rs/bytes" }
 futures = { version = "0.3.0", features = ["thread-pool"]}
-=======
-bytes = { git = "https://github.com/tokio-rs/bytes" }
-futures = "0.3.0"
->>>>>>> 28933599
 http = "0.2"
 serde = "1.0"
 serde_derive = "1.0"
