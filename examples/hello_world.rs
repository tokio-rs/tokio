//! Hello world server.
//!
//! A simple client that opens a TCP stream, writes "hello world\n", and closes
//! the connection.
//!
//! You can test this out by running:
//!
//!     ncat -l 6142
//!
//! And then in another terminal run:
//!
//!     cargo run --example hello_world

#![deny(warnings)]

extern crate tokio;

use tokio::io;
use tokio::net::TcpStream;
use tokio::prelude::*;

pub fn main() -> Result<(), Box<std::error::Error>> {
    let addr = "127.0.0.1:6142".parse()?;

    // Open a TCP stream to the socket address.
    //
<<<<<<< HEAD
    // Note that this is the Tokio TcpListener, which is fully async.
    let listener = TcpListener::bind(&addr)?;

    // The server task asynchronously iterates over and processes each
    // incoming connection.
    let server = listener.incoming().for_each(|socket| {
        println!("accepted socket; addr={:?}", socket.peer_addr()?);

        let connection = io::write_all(socket, "hello world\n")
            .then(|res| {
                println!("wrote message; success={:?}", res.is_ok());
                Ok(())
            });

        // Spawn a new task that processes the socket:
        tokio::spawn(connection);

        Ok(())
=======
    // Note that this is the Tokio TcpStream, which is fully async.
    let client = TcpStream::connect(&addr).and_then(|stream| {
        println!("created stream");
        io::write_all(stream, "hello world\n").then(|result| {
            println!("wrote to stream; success={:?}", result.is_ok());
            Ok(())
        })
>>>>>>> 42a0df1e
    })
    .map_err(|err| {
        // All tasks must have an `Error` type of `()`. This forces error
        // handling and helps avoid silencing failures.
        //
        // In our example, we are only going to log the error to STDOUT.
        println!("connection error = {:?}", err);
    });

    // Start the Tokio runtime.
    //
    // The Tokio is a pre-configured "out of the box" runtime for building
    // asynchronous applications. It includes both a reactor and a task
    // scheduler. This means applications are multithreaded by default.
    //
    // This function blocks until the runtime reaches an idle state. Idle is
    // defined as all spawned tasks have completed and all I/O resources (TCP
    // sockets in our case) have been dropped.
<<<<<<< HEAD
    //
    // In our example, we have not defined a shutdown strategy, so this will
    // block until `ctrl-c` is pressed at the terminal.
    tokio::run(server);
    Ok(())
=======
    println!("About to create the stream and write to it...");
    tokio::run(client);
    println!("Stream has been created and written to.");
>>>>>>> 42a0df1e
}<|MERGE_RESOLUTION|>--- conflicted
+++ resolved
@@ -24,26 +24,6 @@
 
     // Open a TCP stream to the socket address.
     //
-<<<<<<< HEAD
-    // Note that this is the Tokio TcpListener, which is fully async.
-    let listener = TcpListener::bind(&addr)?;
-
-    // The server task asynchronously iterates over and processes each
-    // incoming connection.
-    let server = listener.incoming().for_each(|socket| {
-        println!("accepted socket; addr={:?}", socket.peer_addr()?);
-
-        let connection = io::write_all(socket, "hello world\n")
-            .then(|res| {
-                println!("wrote message; success={:?}", res.is_ok());
-                Ok(())
-            });
-
-        // Spawn a new task that processes the socket:
-        tokio::spawn(connection);
-
-        Ok(())
-=======
     // Note that this is the Tokio TcpStream, which is fully async.
     let client = TcpStream::connect(&addr).and_then(|stream| {
         println!("created stream");
@@ -51,7 +31,6 @@
             println!("wrote to stream; success={:?}", result.is_ok());
             Ok(())
         })
->>>>>>> 42a0df1e
     })
     .map_err(|err| {
         // All tasks must have an `Error` type of `()`. This forces error
@@ -70,15 +49,9 @@
     // This function blocks until the runtime reaches an idle state. Idle is
     // defined as all spawned tasks have completed and all I/O resources (TCP
     // sockets in our case) have been dropped.
-<<<<<<< HEAD
-    //
-    // In our example, we have not defined a shutdown strategy, so this will
-    // block until `ctrl-c` is pressed at the terminal.
-    tokio::run(server);
-    Ok(())
-=======
     println!("About to create the stream and write to it...");
     tokio::run(client);
     println!("Stream has been created and written to.");
->>>>>>> 42a0df1e
+
+    Ok(())
 }