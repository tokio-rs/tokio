//! Windows-specific types for signal handling.
//!
//! This module is only defined on Windows and contains the primary `Event` type
//! for receiving notifications of events. These events are listened for via the
//! `SetConsoleCtrlHandler` function which receives events of the type
//! `CTRL_C_EVENT` and `CTRL_BREAK_EVENT`

#![cfg(windows)]

extern crate mio;
extern crate winapi;

use std::cell::RefCell;
use std::io;
use std::sync::atomic::{AtomicBool, Ordering};
use std::sync::{Once, ONCE_INIT};

use self::winapi::shared::minwindef::*;
use self::winapi::um::consoleapi::SetConsoleCtrlHandler;
use self::winapi::um::wincon::*;
use futures::future;
use futures::stream::Fuse;
use futures::sync::mpsc;
use futures::sync::oneshot;
use futures::{Async, Future, Poll, Stream};
use mio::Ready;
use tokio_reactor::{Handle, PollEvented};

use IoFuture;

static INIT: Once = ONCE_INIT;
static mut GLOBAL_STATE: *mut GlobalState = 0 as *mut _;

/// Stream of events discovered via `SetConsoleCtrlHandler`.
///
/// This structure can be used to listen for events of the type `CTRL_C_EVENT`
/// and `CTRL_BREAK_EVENT`. The `Stream` trait is implemented for this struct
/// and will resolve for each notification received by the process. Note that
/// there are few limitations with this as well:
///
/// * A notification to this process notifies *all* `Event` streams for that
///   event type.
/// * Notifications to an `Event` stream **are coalesced** if they aren't
///   processed quickly enough. This means that if two notifications are
///   received back-to-back, then the stream may only receive one item about the
///   two notifications.
pub struct Event {
    reg: PollEvented<MyRegistration>,
    _finished: oneshot::Sender<()>,
}

struct GlobalState {
    ready: mio::SetReadiness,
    tx: mpsc::UnboundedSender<Message>,
    ctrl_c: GlobalEventState,
    ctrl_break: GlobalEventState,
}

struct GlobalEventState {
    ready: AtomicBool,
}

enum Message {
    NewEvent(DWORD, oneshot::Sender<io::Result<Event>>),
}

struct DriverTask {
    handle: Handle,
    reg: PollEvented<MyRegistration>,
    rx: Fuse<mpsc::UnboundedReceiver<Message>>,
    ctrl_c: EventState,
    ctrl_break: EventState,
}

struct EventState {
    tasks: Vec<(RefCell<oneshot::Receiver<()>>, mio::SetReadiness)>,
}

impl Event {
    /// Creates a new stream listening for the `CTRL_C_EVENT` events.
    ///
    /// This function will register a handler via `SetConsoleCtrlHandler` and
    /// deliver notifications to the returned stream.
    pub fn ctrl_c() -> IoFuture<Event> {
        Event::ctrl_c_handle(&Handle::default())
    }

    /// Creates a new stream listening for the `CTRL_C_EVENT` events.
    ///
    /// This function will register a handler via `SetConsoleCtrlHandler` and
    /// deliver notifications to the returned stream.
    pub fn ctrl_c_handle(handle: &Handle) -> IoFuture<Event> {
        Event::new(CTRL_C_EVENT, handle)
    }

    /// Creates a new stream listening for the `CTRL_BREAK_EVENT` events.
    ///
    /// This function will register a handler via `SetConsoleCtrlHandler` and
    /// deliver notifications to the returned stream.
    pub fn ctrl_break() -> IoFuture<Event> {
        Event::ctrl_break_handle(&Handle::default())
    }

    /// Creates a new stream listening for the `CTRL_BREAK_EVENT` events.
    ///
    /// This function will register a handler via `SetConsoleCtrlHandler` and
    /// deliver notifications to the returned stream.
    pub fn ctrl_break_handle(handle: &Handle) -> IoFuture<Event> {
        Event::new(CTRL_BREAK_EVENT, handle)
    }

    fn new(signum: DWORD, handle: &Handle) -> IoFuture<Event> {
        let handle = handle.clone();
        let new_signal = future::poll_fn(move || {
            let mut init = None;
            INIT.call_once(|| {
                init = Some(global_init(&handle));
            });

            if let Some(Err(e)) = init {
                return Err(e);
            }

            let (tx, rx) = oneshot::channel();
            let msg = Message::NewEvent(signum, tx);
            let res = unsafe { (*GLOBAL_STATE).tx.clone().unbounded_send(msg) };
            res.expect(
                "failed to request a new signal stream, did the \
                 first event loop go away?",
            );
            Ok(Async::Ready(rx.then(|r| r.unwrap())))
        });

        Box::new(new_signal.flatten())
    }
}

impl Stream for Event {
    type Item = ();
    type Error = io::Error;

    fn poll(&mut self) -> Poll<Option<()>, io::Error> {
        if !self.reg.poll_read_ready(Ready::readable())?.is_ready() {
            return Ok(Async::NotReady);
        }
        self.reg.clear_read_ready(Ready::readable())?;
        self.reg
            .get_ref()
            .readiness
            .set_readiness(mio::Ready::empty())
            .expect("failed to set readiness");
        Ok(Async::Ready(Some(())))
    }
}

fn global_init(handle: &Handle) -> io::Result<()> {
    let reg = MyRegistration::new();
    let ready = reg.readiness.clone();

    let (tx, rx) = mpsc::unbounded();
<<<<<<< HEAD
    let reg = MyRegistration {
        inner: RefCell::new(None),
    };
    let reg = PollEvented::new_with_handle(reg, handle)?;
    let ready = reg.get_ref().inner.borrow().as_ref().unwrap().1.clone();
=======
    let reg = try!(PollEvented::new_with_handle(reg, handle));

>>>>>>> 91bb0f73
    unsafe {
        let state = Box::new(GlobalState {
            ready: ready,
            ctrl_c: GlobalEventState {
                ready: AtomicBool::new(false),
            },
            ctrl_break: GlobalEventState {
                ready: AtomicBool::new(false),
            },
            tx: tx,
        });
        GLOBAL_STATE = Box::into_raw(state);

        let rc = SetConsoleCtrlHandler(Some(handler), TRUE);
        if rc == 0 {
            Box::from_raw(GLOBAL_STATE);
            GLOBAL_STATE = 0 as *mut _;
            return Err(io::Error::last_os_error());
        }

        ::tokio_executor::spawn(Box::new(DriverTask {
            handle: handle.clone(),
            rx: rx.fuse(),
            reg: reg,
            ctrl_c: EventState { tasks: Vec::new() },
            ctrl_break: EventState { tasks: Vec::new() },
        }));

        Ok(())
    }
}

impl Future for DriverTask {
    type Item = ();
    type Error = ();

    fn poll(&mut self) -> Poll<(), ()> {
        self.check_event_drops();
        self.check_messages();
        self.check_events().unwrap();

        // TODO: when to finish this task?
        Ok(Async::NotReady)
    }
}

impl DriverTask {
    fn check_event_drops(&mut self) {
        self.ctrl_c
            .tasks
            .retain(|task| !task.0.borrow_mut().poll().is_err());
        self.ctrl_break
            .tasks
            .retain(|task| !task.0.borrow_mut().poll().is_err());
    }

    fn check_messages(&mut self) {
        loop {
            // Acquire the next message
            let message = match self.rx.poll().unwrap() {
                Async::Ready(Some(e)) => e,
                Async::Ready(None) | Async::NotReady => break,
            };
            let (sig, complete) = match message {
                Message::NewEvent(sig, complete) => (sig, complete),
            };

            let event = if sig == CTRL_C_EVENT {
                &mut self.ctrl_c
            } else {
                &mut self.ctrl_break
            };

            // Acquire the (registration, set_readiness) pair by... assuming
            // we're on the event loop (true because of the spawn above).
            let reg = MyRegistration::new();
            let ready = reg.readiness.clone();

            let reg = match PollEvented::new_with_handle(reg, &self.handle) {
                Ok(reg) => reg,
                Err(e) => {
                    drop(complete.send(Err(e)));
                    continue;
                }
            };

            // Create the `Event` to pass back and then also keep a handle to
            // the `SetReadiness` for ourselves internally.
            let (tx, rx) = oneshot::channel();
            drop(complete.send(Ok(Event {
                reg: reg,
                _finished: tx,
            })));
            event.tasks.push((RefCell::new(rx), ready));
        }
    }

    fn check_events(&mut self) -> io::Result<()> {
        if self.reg.poll_read_ready(Ready::readable())?.is_not_ready() {
            return Ok(());
        }
        self.reg.clear_read_ready(Ready::readable())?;
        self.reg
            .get_ref()
            .readiness
            .set_readiness(mio::Ready::empty())
            .expect("failed to set readiness");

        if unsafe { (*GLOBAL_STATE).ctrl_c.ready.swap(false, Ordering::SeqCst) } {
            for task in self.ctrl_c.tasks.iter() {
                task.1.set_readiness(mio::Ready::readable()).unwrap();
            }
        }
        if unsafe {
            (*GLOBAL_STATE)
                .ctrl_break
                .ready
                .swap(false, Ordering::SeqCst)
        } {
            for task in self.ctrl_break.tasks.iter() {
                task.1.set_readiness(mio::Ready::readable()).unwrap();
            }
        }
        Ok(())
    }
}

unsafe extern "system" fn handler(ty: DWORD) -> BOOL {
    let event = match ty {
        CTRL_C_EVENT => &(*GLOBAL_STATE).ctrl_c,
        CTRL_BREAK_EVENT => &(*GLOBAL_STATE).ctrl_break,
        _ => return FALSE,
    };
    if event.ready.swap(true, Ordering::SeqCst) {
        FALSE
    } else {
        drop((*GLOBAL_STATE).ready.set_readiness(mio::Ready::readable()));
        // TODO(1000): this will report that we handled a CTRL_BREAK_EVENT when
        //       in fact we may not have any streams actually created for that
        //       event.
        TRUE
    }
}

struct MyRegistration {
    registration: mio::Registration,
    readiness: mio::SetReadiness,
}

impl MyRegistration {
    fn new() -> Self {
        let (registration, readiness) = mio::Registration::new2();

        Self {
            registration,
            readiness,
        }
    }
}

impl mio::Evented for MyRegistration {
    fn register(
        &self,
        poll: &mio::Poll,
        token: mio::Token,
        events: mio::Ready,
        opts: mio::PollOpt,
    ) -> io::Result<()> {
        self.registration.register(poll, token, events, opts)
    }

    fn reregister(
        &self,
        poll: &mio::Poll,
        token: mio::Token,
        events: mio::Ready,
        opts: mio::PollOpt,
    ) -> io::Result<()> {
        self.registration.reregister(poll, token, events, opts)
    }

    fn deregister(&self, poll: &mio::Poll) -> io::Result<()> {
        mio::Evented::deregister(&self.registration, poll)
    }
}

#[cfg(test)]
mod tests {
    extern crate tokio;

    use self::tokio::runtime::current_thread;
    use self::tokio::timer::Timeout;
    use super::*;
    use std::time::Duration;

    fn with_timeout<F: Future>(future: F) -> impl Future<Item = F::Item, Error = F::Error> {
        Timeout::new(future, Duration::from_secs(1)).map_err(|e| {
            if e.is_timer() {
                panic!("failed to register timer");
            } else if e.is_elapsed() {
                panic!("timed out")
            } else {
                e.into_inner().expect("missing inner error")
            }
        })
    }

    #[test]
    fn ctrl_c_and_ctrl_break() {
        // FIXME(1000): combining into one test due to a restriction where the
        // first event loop cannot go away
        let mut rt = current_thread::Runtime::new().unwrap();
        let event_ctrl_c = rt
            .block_on(with_timeout(Event::ctrl_c()))
            .expect("failed to run future");

        // Windows doesn't have a good programmatic way of sending events
        // like sending signals on Unix, so we'll stub out the actual OS
        // integration and test that our handling works.
        unsafe {
            super::handler(CTRL_C_EVENT);
        }

        rt.block_on(with_timeout(event_ctrl_c.into_future()))
            .ok()
            .expect("failed to run event");

        let event_ctrl_break = rt
            .block_on(with_timeout(Event::ctrl_break()))
            .expect("failed to run future");
        unsafe {
            super::handler(CTRL_BREAK_EVENT);
        }

        rt.block_on(with_timeout(event_ctrl_break.into_future()))
            .ok()
            .expect("failed to run event");
    }
}<|MERGE_RESOLUTION|>--- conflicted
+++ resolved
@@ -158,16 +158,8 @@
     let ready = reg.readiness.clone();
 
     let (tx, rx) = mpsc::unbounded();
-<<<<<<< HEAD
-    let reg = MyRegistration {
-        inner: RefCell::new(None),
-    };
-    let reg = PollEvented::new_with_handle(reg, handle)?;
-    let ready = reg.get_ref().inner.borrow().as_ref().unwrap().1.clone();
-=======
     let reg = try!(PollEvented::new_with_handle(reg, handle));
 
->>>>>>> 91bb0f73
     unsafe {
         let state = Box::new(GlobalState {
             ready: ready,
