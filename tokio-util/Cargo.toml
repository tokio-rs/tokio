--- conflicted
+++ resolved
@@ -31,12 +31,7 @@
 [dev-dependencies]
 tokio = { version = "=0.2.0-alpha.6", path = "../tokio" }
 tokio-test = { version = "=0.2.0-alpha.6", path = "../tokio-test" }
-
-<<<<<<< HEAD
-futures-util = "0.3.1"
-=======
-futures = "0.3.0"
->>>>>>> 13b6e993
+futures = "0.3.1"
 
 [package.metadata.docs.rs]
 all-features = true