--- conflicted
+++ resolved
@@ -29,7 +29,7 @@
 time = ["tokio/time","slab"]
 io = []
 io-util = ["io", "tokio/rt", "tokio/io-util"]
-rt = ["tokio/rt", "tokio/sync", "futures-util", "hashbrown", "ahash"]
+rt = ["tokio/rt", "tokio/sync", "futures-util", "hashbrown"]
 
 __docs_rs = ["futures-util"]
 
@@ -45,12 +45,7 @@
 tracing = { version = "0.1.25", default-features = false, features = ["std"], optional = true }
 
 [target.'cfg(tokio_unstable)'.dependencies]
-<<<<<<< HEAD
-hashbrown = { version = "0.14.0", optional = true }
-ahash = { version = "0.8.7", optional = true }
-=======
 hashbrown = { version = "0.14.0", default-features = false, optional = true }
->>>>>>> b652a4e6
 
 [dev-dependencies]
 tokio = { version = "1.0.0", path = "../tokio", features = ["full"] }
