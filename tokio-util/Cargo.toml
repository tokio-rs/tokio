--- conflicted
+++ resolved
@@ -30,12 +30,8 @@
 codec = []
 time = ["tokio/time","slab"]
 io = []
-<<<<<<< HEAD
+io-util = ["io", "tokio/rt", "tokio/io-util"]
 rt = ["tokio/rt", "tokio/sync"]
-=======
-io-util = ["io", "tokio/rt", "tokio/io-util"]
-rt = ["tokio/rt"]
->>>>>>> e04b5be1
 
 __docs_rs = ["futures-util"]
 
