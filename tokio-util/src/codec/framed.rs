--- conflicted
+++ resolved
@@ -262,11 +262,7 @@
 }
 
 impl<T: AsyncRead, U> AsyncRead for Fuse<T, U> {
-<<<<<<< HEAD
-    unsafe fn prepare_uninitialized_buffer(&self, buf: &mut [u8]) -> bool {
-=======
     unsafe fn prepare_uninitialized_buffer(&self, buf: &mut [MaybeUninit<u8>]) -> bool {
->>>>>>> abfa857f
         self.io.prepare_uninitialized_buffer(buf)
     }
 
