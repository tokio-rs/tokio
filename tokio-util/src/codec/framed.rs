use crate::codec::decoder::Decoder;
use crate::codec::encoder::Encoder;
use crate::codec::framed_impl::{FramedImpl, RWFrames, ReadFrame, WriteFrame};

use tokio::io::{AsyncRead, AsyncWrite};
use tokio_stream::Stream;

use bytes::BytesMut;
use futures_sink::Sink;
use pin_project_lite::pin_project;
use std::fmt;
use std::io;
use std::pin::Pin;
use std::task::{Context, Poll};

pin_project! {
    /// A unified [`Stream`] and [`Sink`] interface to an underlying I/O object, using
    /// the `Encoder` and `Decoder` traits to encode and decode frames.
    ///
    /// You can create a `Framed` instance by using the [`Decoder::framed`] adapter, or
    /// by using the `new` function seen below.
    ///
    /// [`Stream`]: tokio_stream::Stream
    /// [`Sink`]: futures_sink::Sink
    /// [`AsyncRead`]: tokio::io::AsyncRead
    /// [`Decoder::framed`]: crate::codec::Decoder::framed()
    pub struct Framed<T, U> {
        #[pin]
        inner: FramedImpl<T, U, RWFrames>
    }
}

impl<T, U> Framed<T, U>
where
    T: AsyncRead + AsyncWrite,
{
    /// Provides a [`Stream`] and [`Sink`] interface for reading and writing to this
    /// I/O object, using [`Decoder`] and [`Encoder`] to read and write the raw data.
    ///
    /// Raw I/O objects work with byte sequences, but higher-level code usually
    /// wants to batch these into meaningful chunks, called "frames". This
    /// method layers framing on top of an I/O object, by using the codec
    /// traits to handle encoding and decoding of messages frames. Note that
    /// the incoming and outgoing frame types may be distinct.
    ///
    /// This function returns a *single* object that is both [`Stream`] and
    /// [`Sink`]; grouping this into a single object is often useful for layering
    /// things like gzip or TLS, which require both read and write access to the
    /// underlying object.
    ///
    /// If you want to work more directly with the streams and sink, consider
    /// calling [`split`] on the `Framed` returned by this method, which will
    /// break them into separate objects, allowing them to interact more easily.
    ///
<<<<<<< HEAD
    /// Note that for some underlying byte stream sources, namely files and FIFOs,
    /// it's possible to temporarily return 0 bytes and reach eof.
    /// In those cases it is possible to resume the frame stream after
    /// it as returned `None` by simply attempting to read from it again.
    ///
    /// Note that attempts to read from such an eof data source will not wait
    /// for new data and simply return `None` if it's still eof.
    ///
    /// Receiving notifications for filesystem changes is very platform dependent
    /// and out of scope for this implementation.
    /// It is up to the caller to ensure rate limiting or implement a
    /// notification system with the help of e.g.
    /// inotify, FSEvents, FileSystemWatcher, IPC, or a [`watch`] between tasks.
    ///
    /// # Examples
    ///
    /// ```no_run
    /// use tokio::fs::OpenOptions;
    /// use futures::sink::SinkExt;
    /// use tokio::stream::StreamExt;
    /// use tokio_util::codec::{LinesCodec, Framed};
    /// # #[tokio::main]
    /// # async fn main() -> std::io::Result<()> {
    ///     let file = OpenOptions::new()
    ///         .read(true)
    ///         .append(true)
    ///         .create(true)
    ///         .open("/tmp/framed_append_file.txt")
    ///         .await?;
    ///
    ///     let mut frames = Framed::new(file, LinesCodec::new());
    ///
    ///     while let Some(frame) = frames.next().await {
    ///         //Do something with the frame...
    ///     }
    ///
    ///     frames.send("Something that wasn't there before!").await.unwrap();
    ///
    ///     while let Some(frame) = frames.next().await {
    ///         //Do something with the new frame...
    ///     }
    ///
    /// # Ok(())
    /// # }
    /// ```
    ///
    /// [`watch`]: tokio::sync::watch
    /// [`Stream`]: tokio::stream::Stream
=======
    /// [`Stream`]: tokio_stream::Stream
>>>>>>> 8efa6201
    /// [`Sink`]: futures_sink::Sink
    /// [`Decode`]: crate::codec::Decoder
    /// [`Encoder`]: crate::codec::Encoder
    /// [`split`]: https://docs.rs/futures/0.3/futures/stream/trait.StreamExt.html#method.split
    pub fn new(inner: T, codec: U) -> Framed<T, U> {
        Framed {
            inner: FramedImpl {
                inner,
                codec,
                state: Default::default(),
            },
        }
    }

    /// Provides a [`Stream`] and [`Sink`] interface for reading and writing to this
    /// I/O object, using [`Decoder`] and [`Encoder`] to read and write the raw data,
    /// with a specific read buffer initial capacity.
    ///
    /// Raw I/O objects work with byte sequences, but higher-level code usually
    /// wants to batch these into meaningful chunks, called "frames". This
    /// method layers framing on top of an I/O object, by using the codec
    /// traits to handle encoding and decoding of messages frames. Note that
    /// the incoming and outgoing frame types may be distinct.
    ///
    /// This function returns a *single* object that is both [`Stream`] and
    /// [`Sink`]; grouping this into a single object is often useful for layering
    /// things like gzip or TLS, which require both read and write access to the
    /// underlying object.
    ///
    /// If you want to work more directly with the streams and sink, consider
    /// calling [`split`] on the `Framed` returned by this method, which will
    /// break them into separate objects, allowing them to interact more easily.
    ///
    /// [`Stream`]: tokio_stream::Stream
    /// [`Sink`]: futures_sink::Sink
    /// [`Decode`]: crate::codec::Decoder
    /// [`Encoder`]: crate::codec::Encoder
    /// [`split`]: https://docs.rs/futures/0.3/futures/stream/trait.StreamExt.html#method.split
    pub fn with_capacity(inner: T, codec: U, capacity: usize) -> Framed<T, U> {
        Framed {
            inner: FramedImpl {
                inner,
                codec,
                state: RWFrames {
                    read: ReadFrame {
                        eof: false,
                        is_readable: false,
                        buffer: BytesMut::with_capacity(capacity),
                    },
                    write: WriteFrame::default(),
                },
            },
        }
    }
}

impl<T, U> Framed<T, U> {
    /// Provides a [`Stream`] and [`Sink`] interface for reading and writing to this
    /// I/O object, using [`Decoder`] and [`Encoder`] to read and write the raw data.
    ///
    /// Raw I/O objects work with byte sequences, but higher-level code usually
    /// wants to batch these into meaningful chunks, called "frames". This
    /// method layers framing on top of an I/O object, by using the `Codec`
    /// traits to handle encoding and decoding of messages frames. Note that
    /// the incoming and outgoing frame types may be distinct.
    ///
    /// This function returns a *single* object that is both [`Stream`] and
    /// [`Sink`]; grouping this into a single object is often useful for layering
    /// things like gzip or TLS, which require both read and write access to the
    /// underlying object.
    ///
    /// This objects takes a stream and a readbuffer and a writebuffer. These field
    /// can be obtained from an existing `Framed` with the [`into_parts`] method.
    ///
    /// If you want to work more directly with the streams and sink, consider
    /// calling [`split`] on the `Framed` returned by this method, which will
    /// break them into separate objects, allowing them to interact more easily.
    ///
    /// [`Stream`]: tokio_stream::Stream
    /// [`Sink`]: futures_sink::Sink
    /// [`Decoder`]: crate::codec::Decoder
    /// [`Encoder`]: crate::codec::Encoder
    /// [`into_parts`]: crate::codec::Framed::into_parts()
    /// [`split`]: https://docs.rs/futures/0.3/futures/stream/trait.StreamExt.html#method.split
    pub fn from_parts(parts: FramedParts<T, U>) -> Framed<T, U> {
        Framed {
            inner: FramedImpl {
                inner: parts.io,
                codec: parts.codec,
                state: RWFrames {
                    read: parts.read_buf.into(),
                    write: parts.write_buf.into(),
                },
            },
        }
    }

    /// Returns a reference to the underlying I/O stream wrapped by
    /// `Framed`.
    ///
    /// Note that care should be taken to not tamper with the underlying stream
    /// of data coming in as it may corrupt the stream of frames otherwise
    /// being worked with.
    pub fn get_ref(&self) -> &T {
        &self.inner.inner
    }

    /// Returns a mutable reference to the underlying I/O stream wrapped by
    /// `Framed`.
    ///
    /// Note that care should be taken to not tamper with the underlying stream
    /// of data coming in as it may corrupt the stream of frames otherwise
    /// being worked with.
    pub fn get_mut(&mut self) -> &mut T {
        &mut self.inner.inner
    }

    /// Returns a reference to the underlying codec wrapped by
    /// `Framed`.
    ///
    /// Note that care should be taken to not tamper with the underlying codec
    /// as it may corrupt the stream of frames otherwise being worked with.
    pub fn codec(&self) -> &U {
        &self.inner.codec
    }

    /// Returns a mutable reference to the underlying codec wrapped by
    /// `Framed`.
    ///
    /// Note that care should be taken to not tamper with the underlying codec
    /// as it may corrupt the stream of frames otherwise being worked with.
    pub fn codec_mut(&mut self) -> &mut U {
        &mut self.inner.codec
    }

    /// Returns a reference to the read buffer.
    pub fn read_buffer(&self) -> &BytesMut {
        &self.inner.state.read.buffer
    }

    /// Returns a mutable reference to the read buffer.
    pub fn read_buffer_mut(&mut self) -> &mut BytesMut {
        &mut self.inner.state.read.buffer
    }

    /// Consumes the `Framed`, returning its underlying I/O stream.
    ///
    /// Note that care should be taken to not tamper with the underlying stream
    /// of data coming in as it may corrupt the stream of frames otherwise
    /// being worked with.
    pub fn into_inner(self) -> T {
        self.inner.inner
    }

    /// Consumes the `Framed`, returning its underlying I/O stream, the buffer
    /// with unprocessed data, and the codec.
    ///
    /// Note that care should be taken to not tamper with the underlying stream
    /// of data coming in as it may corrupt the stream of frames otherwise
    /// being worked with.
    pub fn into_parts(self) -> FramedParts<T, U> {
        FramedParts {
            io: self.inner.inner,
            codec: self.inner.codec,
            read_buf: self.inner.state.read.buffer,
            write_buf: self.inner.state.write.buffer,
            _priv: (),
        }
    }
}

// This impl just defers to the underlying FramedImpl
impl<T, U> Stream for Framed<T, U>
where
    T: AsyncRead,
    U: Decoder,
{
    type Item = Result<U::Item, U::Error>;

    fn poll_next(self: Pin<&mut Self>, cx: &mut Context<'_>) -> Poll<Option<Self::Item>> {
        self.project().inner.poll_next(cx)
    }
}

// This impl just defers to the underlying FramedImpl
impl<T, I, U> Sink<I> for Framed<T, U>
where
    T: AsyncWrite,
    U: Encoder<I>,
    U::Error: From<io::Error>,
{
    type Error = U::Error;

    fn poll_ready(self: Pin<&mut Self>, cx: &mut Context<'_>) -> Poll<Result<(), Self::Error>> {
        self.project().inner.poll_ready(cx)
    }

    fn start_send(self: Pin<&mut Self>, item: I) -> Result<(), Self::Error> {
        self.project().inner.start_send(item)
    }

    fn poll_flush(self: Pin<&mut Self>, cx: &mut Context<'_>) -> Poll<Result<(), Self::Error>> {
        self.project().inner.poll_flush(cx)
    }

    fn poll_close(self: Pin<&mut Self>, cx: &mut Context<'_>) -> Poll<Result<(), Self::Error>> {
        self.project().inner.poll_close(cx)
    }
}

impl<T, U> fmt::Debug for Framed<T, U>
where
    T: fmt::Debug,
    U: fmt::Debug,
{
    fn fmt(&self, f: &mut fmt::Formatter<'_>) -> fmt::Result {
        f.debug_struct("Framed")
            .field("io", self.get_ref())
            .field("codec", self.codec())
            .finish()
    }
}

/// `FramedParts` contains an export of the data of a Framed transport.
/// It can be used to construct a new [`Framed`] with a different codec.
/// It contains all current buffers and the inner transport.
///
/// [`Framed`]: crate::codec::Framed
#[derive(Debug)]
#[allow(clippy::manual_non_exhaustive)]
pub struct FramedParts<T, U> {
    /// The inner transport used to read bytes to and write bytes to
    pub io: T,

    /// The codec
    pub codec: U,

    /// The buffer with read but unprocessed data.
    pub read_buf: BytesMut,

    /// A buffer with unprocessed data which are not written yet.
    pub write_buf: BytesMut,

    /// This private field allows us to add additional fields in the future in a
    /// backwards compatible way.
    _priv: (),
}

impl<T, U> FramedParts<T, U> {
    /// Create a new, default, `FramedParts`
    pub fn new<I>(io: T, codec: U) -> FramedParts<T, U>
    where
        U: Encoder<I>,
    {
        FramedParts {
            io,
            codec,
            read_buf: BytesMut::new(),
            write_buf: BytesMut::new(),
            _priv: (),
        }
    }
}<|MERGE_RESOLUTION|>--- conflicted
+++ resolved
@@ -52,7 +52,6 @@
     /// calling [`split`] on the `Framed` returned by this method, which will
     /// break them into separate objects, allowing them to interact more easily.
     ///
-<<<<<<< HEAD
     /// Note that for some underlying byte stream sources, namely files and FIFOs,
     /// it's possible to temporarily return 0 bytes and reach eof.
     /// In those cases it is possible to resume the frame stream after
@@ -72,7 +71,7 @@
     /// ```no_run
     /// use tokio::fs::OpenOptions;
     /// use futures::sink::SinkExt;
-    /// use tokio::stream::StreamExt;
+    /// use tokio_stream::Stream;
     /// use tokio_util::codec::{LinesCodec, Framed};
     /// # #[tokio::main]
     /// # async fn main() -> std::io::Result<()> {
@@ -100,10 +99,7 @@
     /// ```
     ///
     /// [`watch`]: tokio::sync::watch
-    /// [`Stream`]: tokio::stream::Stream
-=======
     /// [`Stream`]: tokio_stream::Stream
->>>>>>> 8efa6201
     /// [`Sink`]: futures_sink::Sink
     /// [`Decode`]: crate::codec::Decoder
     /// [`Encoder`]: crate::codec::Encoder
