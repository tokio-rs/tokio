use crate::codec::decoder::Decoder;
use crate::codec::encoder::Encoder;
use crate::codec::framed::{Fuse, ProjectFuse};

use tokio::io::{AsyncBufRead, AsyncRead, AsyncWrite};

use bytes::BytesMut;
use futures_core::{ready, Stream};
use futures_sink::Sink;
use log::trace;
use pin_project_lite::pin_project;
use std::fmt;
use std::io::{self, BufRead, Read};
use std::mem::MaybeUninit;
use std::pin::Pin;
use std::task::{Context, Poll};

pin_project! {
    /// A `Sink` of frames encoded to an `AsyncWrite`.
    pub struct FramedWrite<T, E> {
        #[pin]
        inner: FramedWrite2<Fuse<T, E>>,
    }
}

pin_project! {
    pub(crate) struct FramedWrite2<T> {
        #[pin]
        inner: T,
        buffer: BytesMut,
    }
}

const INITIAL_CAPACITY: usize = 8 * 1024;
const BACKPRESSURE_BOUNDARY: usize = INITIAL_CAPACITY;

impl<T, E> FramedWrite<T, E>
where
    T: AsyncWrite,
    E: Encoder,
{
    /// Creates a new `FramedWrite` with the given `encoder`.
    pub fn new(inner: T, encoder: E) -> FramedWrite<T, E> {
        FramedWrite {
            inner: framed_write2(Fuse {
                io: inner,
                codec: encoder,
            }),
        }
    }
}

impl<T, E> FramedWrite<T, E> {
    /// Returns a reference to the underlying I/O stream wrapped by
    /// `FramedWrite`.
    ///
    /// Note that care should be taken to not tamper with the underlying stream
    /// of data coming in as it may corrupt the stream of frames otherwise
    /// being worked with.
    pub fn get_ref(&self) -> &T {
        &self.inner.inner.io
    }

    /// Returns a mutable reference to the underlying I/O stream wrapped by
    /// `FramedWrite`.
    ///
    /// Note that care should be taken to not tamper with the underlying stream
    /// of data coming in as it may corrupt the stream of frames otherwise
    /// being worked with.
    pub fn get_mut(&mut self) -> &mut T {
        &mut self.inner.inner.io
    }

    /// Consumes the `FramedWrite`, returning its underlying I/O stream.
    ///
    /// Note that care should be taken to not tamper with the underlying stream
    /// of data coming in as it may corrupt the stream of frames otherwise
    /// being worked with.
    pub fn into_inner(self) -> T {
        self.inner.inner.io
    }

    /// Returns a reference to the underlying decoder.
    pub fn encoder(&self) -> &E {
        &self.inner.inner.codec
    }

    /// Returns a mutable reference to the underlying decoder.
    pub fn encoder_mut(&mut self) -> &mut E {
        &mut self.inner.inner.codec
    }
}

// This impl just defers to the underlying FramedWrite2
impl<T, I, E> Sink<I> for FramedWrite<T, E>
where
    T: AsyncWrite,
    E: Encoder<Item = I>,
    E::Error: From<io::Error>,
{
    type Error = E::Error;

    fn poll_ready(self: Pin<&mut Self>, cx: &mut Context<'_>) -> Poll<Result<(), Self::Error>> {
        self.project().inner.poll_ready(cx)
    }

    fn start_send(self: Pin<&mut Self>, item: I) -> Result<(), Self::Error> {
        self.project().inner.start_send(item)
    }

    fn poll_flush(self: Pin<&mut Self>, cx: &mut Context<'_>) -> Poll<Result<(), Self::Error>> {
        self.project().inner.poll_flush(cx)
    }

    fn poll_close(self: Pin<&mut Self>, cx: &mut Context<'_>) -> Poll<Result<(), Self::Error>> {
        self.project().inner.poll_close(cx)
    }
}

impl<T, D> Stream for FramedWrite<T, D>
where
    T: Stream,
{
    type Item = T::Item;

    fn poll_next(self: Pin<&mut Self>, cx: &mut Context<'_>) -> Poll<Option<Self::Item>> {
        self.project()
            .inner
            .project()
            .inner
            .project()
            .io
            .poll_next(cx)
    }
}

impl<T, U> fmt::Debug for FramedWrite<T, U>
where
    T: fmt::Debug,
    U: fmt::Debug,
{
    fn fmt(&self, f: &mut fmt::Formatter<'_>) -> fmt::Result {
        f.debug_struct("FramedWrite")
            .field("inner", &self.inner.get_ref().io)
            .field("encoder", &self.inner.get_ref().codec)
            .field("buffer", &self.inner.buffer)
            .finish()
    }
}

// ===== impl FramedWrite2 =====

pub(crate) fn framed_write2<T>(inner: T) -> FramedWrite2<T> {
    FramedWrite2 {
        inner,
        buffer: BytesMut::with_capacity(INITIAL_CAPACITY),
    }
}

pub(crate) fn framed_write2_with_buffer<T>(inner: T, mut buf: BytesMut) -> FramedWrite2<T> {
    if buf.capacity() < INITIAL_CAPACITY {
        let bytes_to_reserve = INITIAL_CAPACITY - buf.capacity();
        buf.reserve(bytes_to_reserve);
    }
    FramedWrite2 { inner, buffer: buf }
}

impl<T> FramedWrite2<T> {
    pub(crate) fn get_ref(&self) -> &T {
        &self.inner
    }

    pub(crate) fn into_inner(self) -> T {
        self.inner
    }

    pub(crate) fn into_parts(self) -> (T, BytesMut) {
        (self.inner, self.buffer)
    }

    pub(crate) fn get_mut(&mut self) -> &mut T {
        &mut self.inner
    }
}

impl<I, T> Sink<I> for FramedWrite2<T>
where
    T: ProjectFuse + AsyncWrite,
    T::Codec: Encoder<Item = I>,
{
    type Error = <T::Codec as Encoder>::Error;

    fn poll_ready(mut self: Pin<&mut Self>, cx: &mut Context<'_>) -> Poll<Result<(), Self::Error>> {
        // If the buffer is already over 8KiB, then attempt to flush it. If after flushing it's
        // *still* over 8KiB, then apply backpressure (reject the send).
        if self.buffer.len() >= BACKPRESSURE_BOUNDARY {
            match self.as_mut().poll_flush(cx) {
                Poll::Pending => return Poll::Pending,
                Poll::Ready(Err(e)) => return Poll::Ready(Err(e)),
                Poll::Ready(Ok(())) => (),
            };

            if self.buffer.len() >= BACKPRESSURE_BOUNDARY {
                return Poll::Pending;
            }
        }
        Poll::Ready(Ok(()))
    }

    fn start_send(self: Pin<&mut Self>, item: I) -> Result<(), Self::Error> {
        let mut pinned = self.project();
        pinned
            .inner
            .project()
            .codec
            .encode(item, &mut pinned.buffer)?;
        Ok(())
    }

    fn poll_flush(self: Pin<&mut Self>, cx: &mut Context<'_>) -> Poll<Result<(), Self::Error>> {
        trace!("flushing framed transport");
        let mut pinned = self.project();

        while !pinned.buffer.is_empty() {
            trace!("writing; remaining={}", pinned.buffer.len());

            let buf = &pinned.buffer;
            let n = ready!(pinned.inner.as_mut().poll_write(cx, &buf))?;

            if n == 0 {
                return Poll::Ready(Err(io::Error::new(
                    io::ErrorKind::WriteZero,
                    "failed to \
                     write frame to transport",
                )
                .into()));
            }

            // TODO: Add a way to `bytes` to do this w/o returning the drained data.
            let _ = pinned.buffer.split_to(n);
        }

        // Try flushing the underlying IO
        ready!(pinned.inner.poll_flush(cx))?;

        trace!("framed transport flushed");
        Poll::Ready(Ok(()))
    }

    fn poll_close(mut self: Pin<&mut Self>, cx: &mut Context<'_>) -> Poll<Result<(), Self::Error>> {
        ready!(self.as_mut().poll_flush(cx))?;
        ready!(self.project().inner.poll_shutdown(cx))?;

        Poll::Ready(Ok(()))
    }
}

impl<T: Decoder> Decoder for FramedWrite2<T> {
    type Item = T::Item;
    type Error = T::Error;

    fn decode(&mut self, src: &mut BytesMut) -> Result<Option<T::Item>, T::Error> {
        self.inner.decode(src)
    }

    fn decode_eof(&mut self, src: &mut BytesMut) -> Result<Option<T::Item>, T::Error> {
        self.inner.decode_eof(src)
    }
}

impl<T: Read> Read for FramedWrite2<T> {
    fn read(&mut self, dst: &mut [u8]) -> io::Result<usize> {
        self.inner.read(dst)
    }
}

impl<T: BufRead> BufRead for FramedWrite2<T> {
    fn fill_buf(&mut self) -> io::Result<&[u8]> {
        self.inner.fill_buf()
    }

    fn consume(&mut self, amt: usize) {
        self.inner.consume(amt)
    }
}

impl<T: AsyncRead> AsyncRead for FramedWrite2<T> {
<<<<<<< HEAD
    unsafe fn prepare_uninitialized_buffer(&self, buf: &mut [u8]) -> bool {
=======
    unsafe fn prepare_uninitialized_buffer(&self, buf: &mut [MaybeUninit<u8>]) -> bool {
>>>>>>> abfa857f
        self.inner.prepare_uninitialized_buffer(buf)
    }

    fn poll_read(
        self: Pin<&mut Self>,
        cx: &mut Context<'_>,
        buf: &mut [u8],
    ) -> Poll<Result<usize, io::Error>> {
        self.project().inner.poll_read(cx, buf)
    }
}

impl<T: AsyncBufRead> AsyncBufRead for FramedWrite2<T> {
    fn poll_fill_buf(self: Pin<&mut Self>, cx: &mut Context<'_>) -> Poll<io::Result<&[u8]>> {
        self.project().inner.poll_fill_buf(cx)
    }

    fn consume(self: Pin<&mut Self>, amt: usize) {
        self.project().inner.consume(amt)
    }
}

impl<T> ProjectFuse for FramedWrite2<T>
where
    T: ProjectFuse,
{
    type Io = T::Io;
    type Codec = T::Codec;

    fn project(self: Pin<&mut Self>) -> Fuse<Pin<&mut Self::Io>, &mut Self::Codec> {
        self.project().inner.project()
    }
}<|MERGE_RESOLUTION|>--- conflicted
+++ resolved
@@ -285,11 +285,7 @@
 }
 
 impl<T: AsyncRead> AsyncRead for FramedWrite2<T> {
-<<<<<<< HEAD
-    unsafe fn prepare_uninitialized_buffer(&self, buf: &mut [u8]) -> bool {
-=======
     unsafe fn prepare_uninitialized_buffer(&self, buf: &mut [MaybeUninit<u8>]) -> bool {
->>>>>>> abfa857f
         self.inner.prepare_uninitialized_buffer(buf)
     }
 
