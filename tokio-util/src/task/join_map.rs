--- conflicted
+++ resolved
@@ -768,16 +768,10 @@
 
 /// Returns the hash for a given key.
 #[inline]
-<<<<<<< HEAD
-fn hash_one<S: BuildHasher, Q>(hash_builder: &S, key: &Q) -> u64
-where
-    Q: ?Sized + Hash,
-=======
 fn hash_one<S, Q>(hash_builder: &S, key: &Q) -> u64
 where
     Q: ?Sized + Hash,
     S: BuildHasher,
->>>>>>> 2403b91d
 {
     let mut hasher = hash_builder.build_hasher();
     key.hash(&mut hasher);
