//! A queue of delayed elements.
//!
//! See [`DelayQueue`] for more details.
//!
//! [`DelayQueue`]: struct@DelayQueue

use crate::time::wheel::{self, Wheel};

use futures_core::ready;
use tokio::time::{sleep_until, Duration, Instant, Sleep};

use core::ops::{Index, IndexMut};
use slab::Slab;
use std::cmp;
use std::collections::HashMap;
use std::convert::From;
use std::fmt;
use std::fmt::Debug;
use std::future::Future;
use std::marker::PhantomData;
use std::pin::Pin;
use std::task::{self, Poll, Waker};

/// A queue of delayed elements.
///
/// Once an element is inserted into the `DelayQueue`, it is yielded once the
/// specified deadline has been reached.
///
/// # Usage
///
/// Elements are inserted into `DelayQueue` using the [`insert`] or
/// [`insert_at`] methods. A deadline is provided with the item and a [`Key`] is
/// returned. The key is used to remove the entry or to change the deadline at
/// which it should be yielded back.
///
/// Once delays have been configured, the `DelayQueue` is used via its
/// [`Stream`] implementation. [`poll_expired`] is called. If an entry has reached its
/// deadline, it is returned. If not, `Poll::Pending` is returned indicating that the
/// current task will be notified once the deadline has been reached.
///
/// # `Stream` implementation
///
/// Items are retrieved from the queue via [`DelayQueue::poll_expired`]. If no delays have
/// expired, no items are returned. In this case, `Poll::Pending` is returned and the
/// current task is registered to be notified once the next item's delay has
/// expired.
///
/// If no items are in the queue, i.e. `is_empty()` returns `true`, then `poll`
/// returns `Poll::Ready(None)`. This indicates that the stream has reached an end.
/// However, if a new item is inserted *after*, `poll` will once again start
/// returning items or `Poll::Pending`.
///
/// Items are returned ordered by their expirations. Items that are configured
/// to expire first will be returned first. There are no ordering guarantees
/// for items configured to expire at the same instant. Also note that delays are
/// rounded to the closest millisecond.
///
/// # Implementation
///
/// The [`DelayQueue`] is backed by a separate instance of a timer wheel similar to that used internally
/// by Tokio's standalone timer utilities such as [`sleep`]. Because of this, it offers the same
/// performance and scalability benefits.
///
/// State associated with each entry is stored in a [`slab`]. This amortizes the cost of allocation,
/// and allows reuse of the memory allocated for expired entires.
///
/// Capacity can be checked using [`capacity`] and allocated preemptively by using
/// the [`reserve`] method.
///
/// # Usage
///
/// Using `DelayQueue` to manage cache entries.
///
/// ```rust,no_run
/// use tokio_util::time::{DelayQueue, delay_queue};
///
/// use futures::ready;
/// use std::collections::HashMap;
/// use std::task::{Context, Poll};
/// use std::time::Duration;
/// # type CacheKey = String;
/// # type Value = String;
///
/// struct Cache {
///     entries: HashMap<CacheKey, (Value, delay_queue::Key)>,
///     expirations: DelayQueue<CacheKey>,
/// }
///
/// const TTL_SECS: u64 = 30;
///
/// impl Cache {
///     fn insert(&mut self, key: CacheKey, value: Value) {
///         let delay = self.expirations
///             .insert(key.clone(), Duration::from_secs(TTL_SECS));
///
///         self.entries.insert(key, (value, delay));
///     }
///
///     fn get(&self, key: &CacheKey) -> Option<&Value> {
///         self.entries.get(key)
///             .map(|&(ref v, _)| v)
///     }
///
///     fn remove(&mut self, key: &CacheKey) {
///         if let Some((_, cache_key)) = self.entries.remove(key) {
///             self.expirations.remove(&cache_key);
///         }
///     }
///
///     fn poll_purge(&mut self, cx: &mut Context<'_>) -> Poll<()> {
///         while let Some(entry) = ready!(self.expirations.poll_expired(cx)) {
///             self.entries.remove(entry.get_ref());
///         }
///
///         Poll::Ready(())
///     }
/// }
/// ```
///
/// [`insert`]: method@Self::insert
/// [`insert_at`]: method@Self::insert_at
/// [`Key`]: struct@Key
/// [`Stream`]: https://docs.rs/futures/0.1/futures/stream/trait.Stream.html
/// [`poll_expired`]: method@Self::poll_expired
/// [`Stream::poll_expired`]: method@Self::poll_expired
/// [`DelayQueue`]: struct@DelayQueue
/// [`sleep`]: fn@tokio::time::sleep
/// [`slab`]: slab
/// [`capacity`]: method@Self::capacity
/// [`reserve`]: method@Self::reserve
#[derive(Debug)]
pub struct DelayQueue<T> {
    /// Stores data associated with entries
    slab: SlabStorage<T>,

    /// Lookup structure tracking all delays in the queue
    wheel: Wheel<Stack<T>>,

    /// Delays that were inserted when already expired. These cannot be stored
    /// in the wheel
    expired: Stack<T>,

    /// Delay expiring when the *first* item in the queue expires
    delay: Option<Pin<Box<Sleep>>>,

    /// Wheel polling state
    wheel_now: u64,

    /// Instant at which the timer starts
    start: Instant,

    /// Waker that is invoked when we potentially need to reset the timer.
    /// Because we lazily create the timer when the first entry is created, we
    /// need to awaken any poller that polled us before that point.
    waker: Option<Waker>,
}

#[derive(Default)]
struct SlabStorage<T> {
    inner: Slab<Data<T>>,

    // A `compact` call requires a re-mapping of the `Key`s that were changed
    // during the `compact` call of the `slab`. Since the keys that were given out
    // cannot be changed retroactively we need to keep track of these re-mappings.
    // The keys of `key_map` correspond to the old keys that were given out and
    // the values to the `Key`s that were re-mapped by the `compact` call.
    key_map: HashMap<Key, KeyInternal>,

    // Index used to create new keys to hand out.
    next_key_index: usize,

    // Whether `compact` has been called, necessary in order to decide whether
    // to include keys in `key_map`.
    compact_called: bool,
}

impl<T> SlabStorage<T> {
    pub(crate) fn with_capacity(capacity: usize) -> SlabStorage<T> {
        SlabStorage {
            inner: Slab::with_capacity(capacity),
            key_map: HashMap::new(),
            next_key_index: 0,
            compact_called: false,
        }
    }

    // Inserts data into the inner slab and re-maps keys if necessary
    pub(crate) fn insert(&mut self, val: Data<T>) -> Key {
        let mut key = KeyInternal::new(self.inner.insert(val));
        let key_contained = self.key_map.contains_key(&key.into());

        if key_contained {
            // It's possible that a `compact` call creates capacitiy in `self.inner` in
            // such a way that a `self.inner.insert` call creates a `key` which was
            // previously given out during an `insert` call prior to the `compact` call.
            // If `key` is contained in `self.key_map`, we have encountered this exact situation,
            // We need to create a new key `key_to_give_out` and include the relation
            // `key_to_give_out` -> `key` in `self.key_map`.
            let key_to_give_out = self.create_new_key();
            assert!(!self.key_map.contains_key(&key_to_give_out.into()));
            self.key_map.insert(key_to_give_out.into(), key);
            key = key_to_give_out;
        } else if self.compact_called {
            // Include an identity mapping in `self.key_map` in order to allow us to
            // panic if a key that was handed out is removed more than once.
            self.key_map.insert(key.into(), key);
        }

        key.into()
    }

    // Re-map the key in case compact was previously called.
    // Note: Since we include identity mappings in key_map after compact was called,
    // we have information about all keys that were handed out. In the case in which
    // compact was called and we try to remove a Key that was previously removed
    // we can detect invalid keys if no key is found in `key_map`. This is necessary
    // in order to prevent situations in which a previously removed key
    // corresponds to a re-mapped key internally and which would then be incorrectly
    // removed from the slab.
    //
    // Example to illuminate this problem:
    //
    // Let's assume our `key_map` is {1 -> 2, 2 -> 1} and we call remove(1). If we
    // were to remove 1 again, we would not find it inside `key_map` anymore.
    // If we were to imply from this that no re-mapping was necessary, we would
    // incorrectly remove 1 from `self.slab.inner`, which corresponds to the
    // handed-out key 2.
    pub(crate) fn remove(&mut self, key: &Key) -> Data<T> {
        let remapped_key = if self.compact_called {
            match self.key_map.remove(key) {
                Some(key_internal) => key_internal,
                None => panic!("invalid key"),
            }
        } else {
            (*key).into()
        };

        self.inner.remove(remapped_key.index)
    }

    pub(crate) fn shrink_to_fit(&mut self) {
        self.inner.shrink_to_fit();
        self.key_map.shrink_to_fit();
    }

    pub(crate) fn compact(&mut self) {
        if !self.compact_called {
            for (key, _) in self.inner.iter() {
                self.key_map.insert(Key::new(key), KeyInternal::new(key));
            }
        }

        let mut remapping = HashMap::new();
        self.inner.compact(|_, from, to| {
            remapping.insert(from, to);
            true
        });

        // At this point `key_map` contains a mapping for every element.
        for internal_key in self.key_map.values_mut() {
            if let Some(new_internal_key) = remapping.get(&internal_key.index) {
                *internal_key = KeyInternal::new(*new_internal_key);
            }
        }

        if self.key_map.capacity() > 2 * self.key_map.len() {
            self.key_map.shrink_to_fit();
        }

        self.compact_called = true;
    }

    // Tries to re-map a `Key` that was given out to the user to its
    // corresponding internal key.
    fn remap_key(&self, key: &Key) -> Option<KeyInternal> {
        let key_map = &self.key_map;
        if self.compact_called {
            key_map.get(&*key).copied()
        } else {
            Some((*key).into())
        }
    }

    fn create_new_key(&mut self) -> KeyInternal {
        while self.key_map.contains_key(&Key::new(self.next_key_index)) {
            self.next_key_index = self.next_key_index.wrapping_add(1);
        }

        KeyInternal::new(self.next_key_index)
    }

    pub(crate) fn len(&self) -> usize {
        self.inner.len()
    }

    pub(crate) fn capacity(&self) -> usize {
        self.inner.capacity()
    }

    pub(crate) fn clear(&mut self) {
        self.inner.clear();
        self.key_map.clear();
        self.compact_called = false;
    }

    pub(crate) fn reserve(&mut self, additional: usize) {
        self.inner.reserve(additional);

        if self.compact_called {
            self.key_map.reserve(additional);
        }
    }

    pub(crate) fn is_empty(&self) -> bool {
        self.inner.is_empty()
    }

    pub(crate) fn contains(&self, key: &Key) -> bool {
        let remapped_key = self.remap_key(key);

        match remapped_key {
            Some(internal_key) => self.inner.contains(internal_key.index),
            None => false,
        }
    }
}

impl<T> fmt::Debug for SlabStorage<T>
where
    T: fmt::Debug,
{
    fn fmt(&self, fmt: &mut fmt::Formatter<'_>) -> fmt::Result {
        if fmt.alternate() {
            fmt.debug_map().entries(self.inner.iter()).finish()
        } else {
            fmt.debug_struct("Slab")
                .field("len", &self.len())
                .field("cap", &self.capacity())
                .finish()
        }
    }
}

impl<T> Index<Key> for SlabStorage<T> {
    type Output = Data<T>;

    fn index(&self, key: Key) -> &Self::Output {
        let remapped_key = self.remap_key(&key);

        match remapped_key {
            Some(internal_key) => &self.inner[internal_key.index],
            None => panic!("Invalid index {}", key.index),
        }
    }
}

impl<T> IndexMut<Key> for SlabStorage<T> {
    fn index_mut(&mut self, key: Key) -> &mut Data<T> {
        let remapped_key = self.remap_key(&key);

        match remapped_key {
            Some(internal_key) => &mut self.inner[internal_key.index],
            None => panic!("Invalid index {}", key.index),
        }
    }
}

/// An entry in `DelayQueue` that has expired and been removed.
///
/// Values are returned by [`DelayQueue::poll_expired`].
///
/// [`DelayQueue::poll_expired`]: method@DelayQueue::poll_expired
#[derive(Debug)]
pub struct Expired<T> {
    /// The data stored in the queue
    data: T,

    /// The expiration time
    deadline: Instant,

    /// The key associated with the entry
    key: Key,
}

/// Token to a value stored in a `DelayQueue`.
///
/// Instances of `Key` are returned by [`DelayQueue::insert`]. See [`DelayQueue`]
/// documentation for more details.
///
/// [`DelayQueue`]: struct@DelayQueue
/// [`DelayQueue::insert`]: method@DelayQueue::insert
#[derive(Debug, Clone, Copy, PartialEq, Eq, Hash)]
pub struct Key {
    index: usize,
}

// Whereas `Key` is given out to users that use `DelayQueue`, internally we use
// `KeyInternal` as the key type in order to make the logic of mapping between keys
// as a result of `compact` calls clearer.
#[derive(Debug, Clone, Copy, PartialEq, Eq, Hash)]
struct KeyInternal {
    index: usize,
}

#[derive(Debug)]
struct Stack<T> {
    /// Head of the stack
    head: Option<Key>,
    _p: PhantomData<fn() -> T>,
}

#[derive(Debug)]
struct Data<T> {
    /// The data being stored in the queue and will be returned at the requested
    /// instant.
    inner: T,

    /// The instant at which the item is returned.
    when: u64,

    /// Set to true when stored in the `expired` queue
    expired: bool,

    /// Next entry in the stack
    next: Option<Key>,

    /// Previous entry in the stack
    prev: Option<Key>,
}

/// Maximum number of entries the queue can handle
const MAX_ENTRIES: usize = (1 << 30) - 1;

impl<T> DelayQueue<T> {
    /// Creates a new, empty, `DelayQueue`.
    ///
    /// The queue will not allocate storage until items are inserted into it.
    ///
    /// # Examples
    ///
    /// ```rust
    /// # use tokio_util::time::DelayQueue;
    /// let delay_queue: DelayQueue<u32> = DelayQueue::new();
    /// ```
    pub fn new() -> DelayQueue<T> {
        DelayQueue::with_capacity(0)
    }

    /// Creates a new, empty, `DelayQueue` with the specified capacity.
    ///
    /// The queue will be able to hold at least `capacity` elements without
    /// reallocating. If `capacity` is 0, the queue will not allocate for
    /// storage.
    ///
    /// # Examples
    ///
    /// ```rust
    /// # use tokio_util::time::DelayQueue;
    /// # use std::time::Duration;
    ///
    /// # #[tokio::main]
    /// # async fn main() {
    /// let mut delay_queue = DelayQueue::with_capacity(10);
    ///
    /// // These insertions are done without further allocation
    /// for i in 0..10 {
    ///     delay_queue.insert(i, Duration::from_secs(i));
    /// }
    ///
    /// // This will make the queue allocate additional storage
    /// delay_queue.insert(11, Duration::from_secs(11));
    /// # }
    /// ```
    pub fn with_capacity(capacity: usize) -> DelayQueue<T> {
        DelayQueue {
            wheel: Wheel::new(),
            slab: SlabStorage::with_capacity(capacity),
            expired: Stack::default(),
            delay: None,
            wheel_now: 0,
            start: Instant::now(),
            waker: None,
        }
    }

    /// Inserts `value` into the queue set to expire at a specific instant in
    /// time.
    ///
    /// This function is identical to `insert`, but takes an `Instant` instead
    /// of a `Duration`.
    ///
    /// `value` is stored in the queue until `when` is reached. At which point,
    /// `value` will be returned from [`poll_expired`]. If `when` has already been
    /// reached, then `value` is immediately made available to poll.
    ///
    /// The return value represents the insertion and is used as an argument to
    /// [`remove`] and [`reset`]. Note that [`Key`] is a token and is reused once
    /// `value` is removed from the queue either by calling [`poll_expired`] after
    /// `when` is reached or by calling [`remove`]. At this point, the caller
    /// must take care to not use the returned [`Key`] again as it may reference
    /// a different item in the queue.
    ///
    /// See [type] level documentation for more details.
    ///
    /// # Panics
    ///
    /// This function panics if `when` is too far in the future.
    ///
    /// # Examples
    ///
    /// Basic usage
    ///
    /// ```rust
    /// use tokio::time::{Duration, Instant};
    /// use tokio_util::time::DelayQueue;
    ///
    /// # #[tokio::main]
    /// # async fn main() {
    /// let mut delay_queue = DelayQueue::new();
    /// let key = delay_queue.insert_at(
    ///     "foo", Instant::now() + Duration::from_secs(5));
    ///
    /// // Remove the entry
    /// let item = delay_queue.remove(&key);
    /// assert_eq!(*item.get_ref(), "foo");
    /// # }
    /// ```
    ///
    /// [`poll_expired`]: method@Self::poll_expired
    /// [`remove`]: method@Self::remove
    /// [`reset`]: method@Self::reset
    /// [`Key`]: struct@Key
    /// [type]: #
    pub fn insert_at(&mut self, value: T, when: Instant) -> Key {
        assert!(self.slab.len() < MAX_ENTRIES, "max entries exceeded");

        // Normalize the deadline. Values cannot be set to expire in the past.
        let when = self.normalize_deadline(when);

        // Insert the value in the store
        let key = self.slab.insert(Data {
            inner: value,
            when,
            expired: false,
            next: None,
            prev: None,
        });

        self.insert_idx(when, key);

        // Set a new delay if the current's deadline is later than the one of the new item
        let should_set_delay = if let Some(ref delay) = self.delay {
            let current_exp = self.normalize_deadline(delay.deadline());
            current_exp > when
        } else {
            true
        };

        if should_set_delay {
            if let Some(waker) = self.waker.take() {
                waker.wake();
            }

            let delay_time = self.start + Duration::from_millis(when);
            if let Some(ref mut delay) = &mut self.delay {
                delay.as_mut().reset(delay_time);
            } else {
                self.delay = Some(Box::pin(sleep_until(delay_time)));
            }
        }

        key
    }

    /// Attempts to pull out the next value of the delay queue, registering the
    /// current task for wakeup if the value is not yet available, and returning
    /// `None` if the queue is exhausted.
    pub fn poll_expired(&mut self, cx: &mut task::Context<'_>) -> Poll<Option<Expired<T>>> {
        if !self
            .waker
            .as_ref()
            .map(|w| w.will_wake(cx.waker()))
            .unwrap_or(false)
        {
            self.waker = Some(cx.waker().clone());
        }

        let item = ready!(self.poll_idx(cx));
<<<<<<< HEAD
        Poll::Ready(item.map(|idx| {
            let data = self.slab.remove(idx);
            debug_assert!(data.next.is_none());
            debug_assert!(data.prev.is_none());

            Expired {
                key: Key::new(idx),
                data: data.inner,
                deadline: self.start + Duration::from_millis(data.when),
            }
=======
        Poll::Ready(item.map(|result| {
            result.map(|key| {
                let data = self.slab.remove(&key);
                debug_assert!(data.next.is_none());
                debug_assert!(data.prev.is_none());

                Expired {
                    key,
                    data: data.inner,
                    deadline: self.start + Duration::from_millis(data.when),
                }
            })
>>>>>>> 0b05ef63
        }))
    }

    /// Inserts `value` into the queue set to expire after the requested duration
    /// elapses.
    ///
    /// This function is identical to `insert_at`, but takes a `Duration`
    /// instead of an `Instant`.
    ///
    /// `value` is stored in the queue until `timeout` duration has
    /// elapsed after `insert` was called. At that point, `value` will
    /// be returned from [`poll_expired`]. If `timeout` is a `Duration` of
    /// zero, then `value` is immediately made available to poll.
    ///
    /// The return value represents the insertion and is used as an
    /// argument to [`remove`] and [`reset`]. Note that [`Key`] is a
    /// token and is reused once `value` is removed from the queue
    /// either by calling [`poll_expired`] after `timeout` has elapsed
    /// or by calling [`remove`]. At this point, the caller must not
    /// use the returned [`Key`] again as it may reference a different
    /// item in the queue.
    ///
    /// See [type] level documentation for more details.
    ///
    /// # Panics
    ///
    /// This function panics if `timeout` is greater than the maximum
    /// duration supported by the timer in the current `Runtime`.
    ///
    /// # Examples
    ///
    /// Basic usage
    ///
    /// ```rust
    /// use tokio_util::time::DelayQueue;
    /// use std::time::Duration;
    ///
    /// # #[tokio::main]
    /// # async fn main() {
    /// let mut delay_queue = DelayQueue::new();
    /// let key = delay_queue.insert("foo", Duration::from_secs(5));
    ///
    /// // Remove the entry
    /// let item = delay_queue.remove(&key);
    /// assert_eq!(*item.get_ref(), "foo");
    /// # }
    /// ```
    ///
    /// [`poll_expired`]: method@Self::poll_expired
    /// [`remove`]: method@Self::remove
    /// [`reset`]: method@Self::reset
    /// [`Key`]: struct@Key
    /// [type]: #
    pub fn insert(&mut self, value: T, timeout: Duration) -> Key {
        self.insert_at(value, Instant::now() + timeout)
    }

    fn insert_idx(&mut self, when: u64, key: Key) {
        use self::wheel::{InsertError, Stack};

        // Register the deadline with the timer wheel
        match self.wheel.insert(when, key, &mut self.slab) {
            Ok(_) => {}
            Err((_, InsertError::Elapsed)) => {
                self.slab[key].expired = true;
                // The delay is already expired, store it in the expired queue
                self.expired.push(key, &mut self.slab);
            }
            Err((_, err)) => panic!("invalid deadline; err={:?}", err),
        }
    }

    /// Removes the key from the expired queue or the timer wheel
    /// depending on its expiration status.
    ///
    /// # Panics
    ///
    /// Panics if the key is not contained in the expired queue or the wheel.
    fn remove_key(&mut self, key: &Key) {
        use crate::time::wheel::Stack;

        // Special case the `expired` queue
        if self.slab[*key].expired {
            self.expired.remove(key, &mut self.slab);
        } else {
            self.wheel.remove(key, &mut self.slab);
        }
    }

    /// Removes the item associated with `key` from the queue.
    ///
    /// There must be an item associated with `key`. The function returns the
    /// removed item as well as the `Instant` at which it will the delay will
    /// have expired.
    ///
    /// # Panics
    ///
    /// The function panics if `key` is not contained by the queue.
    ///
    /// # Examples
    ///
    /// Basic usage
    ///
    /// ```rust
    /// use tokio_util::time::DelayQueue;
    /// use std::time::Duration;
    ///
    /// # #[tokio::main]
    /// # async fn main() {
    /// let mut delay_queue = DelayQueue::new();
    /// let key = delay_queue.insert("foo", Duration::from_secs(5));
    ///
    /// // Remove the entry
    /// let item = delay_queue.remove(&key);
    /// assert_eq!(*item.get_ref(), "foo");
    /// # }
    /// ```
    pub fn remove(&mut self, key: &Key) -> Expired<T> {
        let prev_deadline = self.next_deadline();

        self.remove_key(key);
        let data = self.slab.remove(key);

        let next_deadline = self.next_deadline();
        if prev_deadline != next_deadline {
            match (next_deadline, &mut self.delay) {
                (None, _) => self.delay = None,
                (Some(deadline), Some(delay)) => delay.as_mut().reset(deadline),
                (Some(deadline), None) => self.delay = Some(Box::pin(sleep_until(deadline))),
            }
        }

        Expired {
            key: Key::new(key.index),
            data: data.inner,
            deadline: self.start + Duration::from_millis(data.when),
        }
    }

    /// Sets the delay of the item associated with `key` to expire at `when`.
    ///
    /// This function is identical to `reset` but takes an `Instant` instead of
    /// a `Duration`.
    ///
    /// The item remains in the queue but the delay is set to expire at `when`.
    /// If `when` is in the past, then the item is immediately made available to
    /// the caller.
    ///
    /// # Panics
    ///
    /// This function panics if `when` is too far in the future or if `key` is
    /// not contained by the queue.
    ///
    /// # Examples
    ///
    /// Basic usage
    ///
    /// ```rust
    /// use tokio::time::{Duration, Instant};
    /// use tokio_util::time::DelayQueue;
    ///
    /// # #[tokio::main]
    /// # async fn main() {
    /// let mut delay_queue = DelayQueue::new();
    /// let key = delay_queue.insert("foo", Duration::from_secs(5));
    ///
    /// // "foo" is scheduled to be returned in 5 seconds
    ///
    /// delay_queue.reset_at(&key, Instant::now() + Duration::from_secs(10));
    ///
    /// // "foo" is now scheduled to be returned in 10 seconds
    /// # }
    /// ```
    pub fn reset_at(&mut self, key: &Key, when: Instant) {
        self.remove_key(key);

        // Normalize the deadline. Values cannot be set to expire in the past.
        let when = self.normalize_deadline(when);

        self.slab[*key].when = when;
        self.slab[*key].expired = false;

        self.insert_idx(when, *key);

        let next_deadline = self.next_deadline();
        if let (Some(ref mut delay), Some(deadline)) = (&mut self.delay, next_deadline) {
            // This should awaken us if necessary (ie, if already expired)
            delay.as_mut().reset(deadline);
        }
    }

    /// Shrink the capacity of the slab, which `DelayQueue` uses internally for storage allocation.
    /// This function is not guaranteed to, and in most cases, won't decrease the capacity of the slab
    /// to the number of elements still contained in it, because elements cannot be moved to a different
    /// index. To decrease the capacity to the size of the slab use [`compact`].
    ///
    /// This function can take O(n) time even when the capacity cannot be reduced or the allocation is
    /// shrunk in place. Repeated calls run in O(1) though.
    ///
    /// [`compact`]: method@Self::compact
    pub fn shrink_to_fit(&mut self) {
        self.slab.shrink_to_fit();
    }

    /// Shrink the capacity of the slab, which `DelayQueue` uses internally for storage allocation,
    /// to the number of elements that are contained in it.
    ///
    /// This methods runs in O(n).
    ///
    /// # Examples
    ///
    /// Basic usage
    ///
    /// ```rust
    /// use tokio_util::time::DelayQueue;
    /// use std::time::Duration;
    ///
    /// # #[tokio::main]
    /// # async fn main() {
    /// let mut delay_queue = DelayQueue::with_capacity(10);
    ///
    /// let key1 = delay_queue.insert(5, Duration::from_secs(5));
    /// let key2 = delay_queue.insert(10, Duration::from_secs(10));
    /// let key3 = delay_queue.insert(15, Duration::from_secs(15));
    ///
    /// delay_queue.remove(&key2);
    ///
    /// delay_queue.compact();
    /// assert_eq!(delay_queue.capacity(), 2);
    /// # }
    /// ```
    pub fn compact(&mut self) {
        self.slab.compact();
    }

    /// Returns the next time to poll as determined by the wheel
    fn next_deadline(&mut self) -> Option<Instant> {
        self.wheel
            .poll_at()
            .map(|poll_at| self.start + Duration::from_millis(poll_at))
    }

    /// Sets the delay of the item associated with `key` to expire after
    /// `timeout`.
    ///
    /// This function is identical to `reset_at` but takes a `Duration` instead
    /// of an `Instant`.
    ///
    /// The item remains in the queue but the delay is set to expire after
    /// `timeout`. If `timeout` is zero, then the item is immediately made
    /// available to the caller.
    ///
    /// # Panics
    ///
    /// This function panics if `timeout` is greater than the maximum supported
    /// duration or if `key` is not contained by the queue.
    ///
    /// # Examples
    ///
    /// Basic usage
    ///
    /// ```rust
    /// use tokio_util::time::DelayQueue;
    /// use std::time::Duration;
    ///
    /// # #[tokio::main]
    /// # async fn main() {
    /// let mut delay_queue = DelayQueue::new();
    /// let key = delay_queue.insert("foo", Duration::from_secs(5));
    ///
    /// // "foo" is scheduled to be returned in 5 seconds
    ///
    /// delay_queue.reset(&key, Duration::from_secs(10));
    ///
    /// // "foo"is now scheduled to be returned in 10 seconds
    /// # }
    /// ```
    pub fn reset(&mut self, key: &Key, timeout: Duration) {
        self.reset_at(key, Instant::now() + timeout);
    }

    /// Clears the queue, removing all items.
    ///
    /// After calling `clear`, [`poll_expired`] will return `Ok(Ready(None))`.
    ///
    /// Note that this method has no effect on the allocated capacity.
    ///
    /// [`poll_expired`]: method@Self::poll_expired
    ///
    /// # Examples
    ///
    /// ```rust
    /// use tokio_util::time::DelayQueue;
    /// use std::time::Duration;
    ///
    /// # #[tokio::main]
    /// # async fn main() {
    /// let mut delay_queue = DelayQueue::new();
    ///
    /// delay_queue.insert("foo", Duration::from_secs(5));
    ///
    /// assert!(!delay_queue.is_empty());
    ///
    /// delay_queue.clear();
    ///
    /// assert!(delay_queue.is_empty());
    /// # }
    /// ```
    pub fn clear(&mut self) {
        self.slab.clear();
        self.expired = Stack::default();
        self.wheel = Wheel::new();
        self.delay = None;
    }

    /// Returns the number of elements the queue can hold without reallocating.
    ///
    /// # Examples
    ///
    /// ```rust
    /// use tokio_util::time::DelayQueue;
    ///
    /// let delay_queue: DelayQueue<i32> = DelayQueue::with_capacity(10);
    /// assert_eq!(delay_queue.capacity(), 10);
    /// ```
    pub fn capacity(&self) -> usize {
        self.slab.capacity()
    }

    /// Returns the number of elements currently in the queue.
    ///
    /// # Examples
    ///
    /// ```rust
    /// use tokio_util::time::DelayQueue;
    /// use std::time::Duration;
    ///
    /// # #[tokio::main]
    /// # async fn main() {
    /// let mut delay_queue: DelayQueue<i32> = DelayQueue::with_capacity(10);
    /// assert_eq!(delay_queue.len(), 0);
    /// delay_queue.insert(3, Duration::from_secs(5));
    /// assert_eq!(delay_queue.len(), 1);
    /// # }
    /// ```
    pub fn len(&self) -> usize {
        self.slab.len()
    }

    /// Reserves capacity for at least `additional` more items to be queued
    /// without allocating.
    ///
    /// `reserve` does nothing if the queue already has sufficient capacity for
    /// `additional` more values. If more capacity is required, a new segment of
    /// memory will be allocated and all existing values will be copied into it.
    /// As such, if the queue is already very large, a call to `reserve` can end
    /// up being expensive.
    ///
    /// The queue may reserve more than `additional` extra space in order to
    /// avoid frequent reallocations.
    ///
    /// # Panics
    ///
    /// Panics if the new capacity exceeds the maximum number of entries the
    /// queue can contain.
    ///
    /// # Examples
    ///
    /// ```
    /// use tokio_util::time::DelayQueue;
    /// use std::time::Duration;
    ///
    /// # #[tokio::main]
    /// # async fn main() {
    /// let mut delay_queue = DelayQueue::new();
    ///
    /// delay_queue.insert("hello", Duration::from_secs(10));
    /// delay_queue.reserve(10);
    ///
    /// assert!(delay_queue.capacity() >= 11);
    /// # }
    /// ```
    pub fn reserve(&mut self, additional: usize) {
        self.slab.reserve(additional);
    }

    /// Returns `true` if there are no items in the queue.
    ///
    /// Note that this function returns `false` even if all items have not yet
    /// expired and a call to `poll` will return `Poll::Pending`.
    ///
    /// # Examples
    ///
    /// ```
    /// use tokio_util::time::DelayQueue;
    /// use std::time::Duration;
    ///
    /// # #[tokio::main]
    /// # async fn main() {
    /// let mut delay_queue = DelayQueue::new();
    /// assert!(delay_queue.is_empty());
    ///
    /// delay_queue.insert("hello", Duration::from_secs(5));
    /// assert!(!delay_queue.is_empty());
    /// # }
    /// ```
    pub fn is_empty(&self) -> bool {
        self.slab.is_empty()
    }

    /// Polls the queue, returning the index of the next slot in the slab that
    /// should be returned.
    ///
    /// A slot should be returned when the associated deadline has been reached.
<<<<<<< HEAD
    fn poll_idx(&mut self, cx: &mut task::Context<'_>) -> Poll<Option<usize>> {
=======
    fn poll_idx(&mut self, cx: &mut task::Context<'_>) -> Poll<Option<Result<Key, Error>>> {
>>>>>>> 0b05ef63
        use self::wheel::Stack;

        let expired = self.expired.pop(&mut self.slab);

        if expired.is_some() {
            return Poll::Ready(expired);
        }

        loop {
            if let Some(ref mut delay) = self.delay {
                if !delay.is_elapsed() {
                    ready!(Pin::new(&mut *delay).poll(cx));
                }

                let now = crate::time::ms(delay.deadline() - self.start, crate::time::Round::Down);

                self.wheel_now = now;
            }

            // We poll the wheel to get the next value out before finding the next deadline.
            let wheel_idx = self.wheel.poll(self.wheel_now, &mut self.slab);

            self.delay = self.next_deadline().map(|when| Box::pin(sleep_until(when)));

            if let Some(idx) = wheel_idx {
                return Poll::Ready(Some(idx));
            }

            if self.delay.is_none() {
                return Poll::Ready(None);
            }
        }
    }

    fn normalize_deadline(&self, when: Instant) -> u64 {
        let when = if when < self.start {
            0
        } else {
            crate::time::ms(when - self.start, crate::time::Round::Up)
        };

        cmp::max(when, self.wheel.elapsed())
    }
}

// We never put `T` in a `Pin`...
impl<T> Unpin for DelayQueue<T> {}

impl<T> Default for DelayQueue<T> {
    fn default() -> DelayQueue<T> {
        DelayQueue::new()
    }
}

impl<T> futures_core::Stream for DelayQueue<T> {
    // DelayQueue seems much more specific, where a user may care that it
    // has reached capacity, so return those errors instead of panicking.
    type Item = Expired<T>;

    fn poll_next(self: Pin<&mut Self>, cx: &mut task::Context<'_>) -> Poll<Option<Self::Item>> {
        DelayQueue::poll_expired(self.get_mut(), cx)
    }
}

impl<T> wheel::Stack for Stack<T> {
    type Owned = Key;
    type Borrowed = Key;
    type Store = SlabStorage<T>;

    fn is_empty(&self) -> bool {
        self.head.is_none()
    }

    fn push(&mut self, item: Self::Owned, store: &mut Self::Store) {
        // Ensure the entry is not already in a stack.
        debug_assert!(store[item].next.is_none());
        debug_assert!(store[item].prev.is_none());

        // Remove the old head entry
        let old = self.head.take();

        if let Some(idx) = old {
            store[idx].prev = Some(item);
        }

        store[item].next = old;
        self.head = Some(item);
    }

    fn pop(&mut self, store: &mut Self::Store) -> Option<Self::Owned> {
        if let Some(key) = self.head {
            self.head = store[key].next;

            if let Some(idx) = self.head {
                store[idx].prev = None;
            }

            store[key].next = None;
            debug_assert!(store[key].prev.is_none());

            Some(key)
        } else {
            None
        }
    }

    fn remove(&mut self, item: &Self::Borrowed, store: &mut Self::Store) {
        let key = *item;
        assert!(store.contains(item));

        // Ensure that the entry is in fact contained by the stack
        debug_assert!({
            // This walks the full linked list even if an entry is found.
            let mut next = self.head;
            let mut contains = false;

            while let Some(idx) = next {
                let data = &store[idx];

                if idx == *item {
                    debug_assert!(!contains);
                    contains = true;
                }

                next = data.next;
            }

            contains
        });

        if let Some(next) = store[key].next {
            store[next].prev = store[key].prev;
        }

        if let Some(prev) = store[key].prev {
            store[prev].next = store[key].next;
        } else {
            self.head = store[key].next;
        }

        store[key].next = None;
        store[key].prev = None;
    }

    fn when(item: &Self::Borrowed, store: &Self::Store) -> u64 {
        store[*item].when
    }
}

impl<T> Default for Stack<T> {
    fn default() -> Stack<T> {
        Stack {
            head: None,
            _p: PhantomData,
        }
    }
}

impl Key {
    pub(crate) fn new(index: usize) -> Key {
        Key { index }
    }
}

impl KeyInternal {
    pub(crate) fn new(index: usize) -> KeyInternal {
        KeyInternal { index }
    }
}

impl From<Key> for KeyInternal {
    fn from(item: Key) -> Self {
        KeyInternal::new(item.index)
    }
}

impl From<KeyInternal> for Key {
    fn from(item: KeyInternal) -> Self {
        Key::new(item.index)
    }
}

impl<T> Expired<T> {
    /// Returns a reference to the inner value.
    pub fn get_ref(&self) -> &T {
        &self.data
    }

    /// Returns a mutable reference to the inner value.
    pub fn get_mut(&mut self) -> &mut T {
        &mut self.data
    }

    /// Consumes `self` and returns the inner value.
    pub fn into_inner(self) -> T {
        self.data
    }

    /// Returns the deadline that the expiration was set to.
    pub fn deadline(&self) -> Instant {
        self.deadline
    }

    /// Returns the key that the expiration is indexed by.
    pub fn key(&self) -> Key {
        self.key
    }
}<|MERGE_RESOLUTION|>--- conflicted
+++ resolved
@@ -586,31 +586,16 @@
         }
 
         let item = ready!(self.poll_idx(cx));
-<<<<<<< HEAD
-        Poll::Ready(item.map(|idx| {
-            let data = self.slab.remove(idx);
+        Poll::Ready(item.map(|key| {
+            let data = self.slab.remove(&key);
             debug_assert!(data.next.is_none());
             debug_assert!(data.prev.is_none());
 
             Expired {
-                key: Key::new(idx),
+                key,
                 data: data.inner,
                 deadline: self.start + Duration::from_millis(data.when),
             }
-=======
-        Poll::Ready(item.map(|result| {
-            result.map(|key| {
-                let data = self.slab.remove(&key);
-                debug_assert!(data.next.is_none());
-                debug_assert!(data.prev.is_none());
-
-                Expired {
-                    key,
-                    data: data.inner,
-                    deadline: self.start + Duration::from_millis(data.when),
-                }
-            })
->>>>>>> 0b05ef63
         }))
     }
 
@@ -1025,11 +1010,7 @@
     /// should be returned.
     ///
     /// A slot should be returned when the associated deadline has been reached.
-<<<<<<< HEAD
-    fn poll_idx(&mut self, cx: &mut task::Context<'_>) -> Poll<Option<usize>> {
-=======
-    fn poll_idx(&mut self, cx: &mut task::Context<'_>) -> Poll<Option<Result<Key, Error>>> {
->>>>>>> 0b05ef63
+    fn poll_idx(&mut self, cx: &mut task::Context<'_>) -> Poll<Option<Key>> {
         use self::wheel::Stack;
 
         let expired = self.expired.pop(&mut self.slab);
