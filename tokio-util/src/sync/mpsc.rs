--- conflicted
+++ resolved
@@ -42,16 +42,9 @@
 /// [`mpsc::Sender`]: tokio::sync::mpsc::Sender
 #[derive(Debug)]
 pub struct PollSender<T> {
-<<<<<<< HEAD
-    /// is none if closed
-    sender: Option<Arc<Sender<T>>>,
-    is_sending: bool,
-    inner: ReusableBoxFuture<'static, Result<(), SendError<T>>>,
-=======
     sender: Option<Sender<T>>,
     state: State<T>,
-    acquire: ReusableBoxFuture<Result<OwnedPermit<T>, PollSendError<T>>>,
->>>>>>> 52fb93dc
+    acquire: ReusableBoxFuture<'static, Result<OwnedPermit<T>, PollSendError<T>>>,
 }
 
 // Creates a future for acquiring a permit from the underlying channel.  This is used to ensure
