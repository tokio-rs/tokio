//! An asynchronously awaitable `CancellationToken`.
//! The token allows to signal a cancellation request to one or more tasks.
pub(crate) mod guard;
mod tree_node;

use crate::loom::sync::Arc;
use core::future::Future;
use core::pin::Pin;
use core::task::{Context, Poll};

use guard::DropGuard;
use pin_project_lite::pin_project;

/// A token which can be used to signal a cancellation request to one or more
/// tasks.
///
/// Tasks can call [`CancellationToken::cancelled()`] in order to
/// obtain a Future which will be resolved when cancellation is requested.
///
/// Cancellation can be requested through the [`CancellationToken::cancel`] method.
///
/// # Examples
///
/// ```no_run
/// use tokio::select;
/// use tokio_util::sync::CancellationToken;
///
/// #[tokio::main]
/// async fn main() {
///     let token = CancellationToken::new();
///     let cloned_token = token.clone();
///
///     let join_handle = tokio::spawn(async move {
///         // Wait for either cancellation or a very long time
///         select! {
///             _ = cloned_token.cancelled() => {
///                 // The token was cancelled
///                 5
///             }
///             _ = tokio::time::sleep(std::time::Duration::from_secs(9999)) => {
///                 99
///             }
///         }
///     });
///
///     tokio::spawn(async move {
///         tokio::time::sleep(std::time::Duration::from_millis(10)).await;
///         token.cancel();
///     });
///
///     assert_eq!(5, join_handle.await.unwrap());
/// }
/// ```
pub struct CancellationToken {
    inner: Arc<tree_node::TreeNode>,
}

pin_project! {
    /// A Future that is resolved once the corresponding [`CancellationToken`]
    /// is cancelled.
    #[must_use = "futures do nothing unless polled"]
    pub struct WaitForCancellationFuture<'a> {
        cancellation_token: &'a CancellationToken,
        #[pin]
        future: tokio::sync::futures::Notified<'a>,
    }
}

// ===== impl CancellationToken =====

impl core::fmt::Debug for CancellationToken {
    fn fmt(&self, f: &mut core::fmt::Formatter<'_>) -> core::fmt::Result {
        f.debug_struct("CancellationToken")
            .field("is_cancelled", &self.is_cancelled())
            .finish()
    }
}

impl Clone for CancellationToken {
    fn clone(&self) -> Self {
        tree_node::increase_handle_refcount(&self.inner);
        CancellationToken {
            inner: self.inner.clone(),
        }
    }
}

impl Drop for CancellationToken {
    fn drop(&mut self) {
        tree_node::decrease_handle_refcount(&self.inner);
    }
}

impl Default for CancellationToken {
    fn default() -> CancellationToken {
        CancellationToken::new()
    }
}

impl CancellationToken {
    /// Creates a new CancellationToken in the non-cancelled state.
    pub fn new() -> CancellationToken {
        CancellationToken {
            inner: Arc::new(tree_node::TreeNode::new()),
        }
    }

    /// Creates a `CancellationToken` which will get cancelled whenever the
    /// current token gets cancelled.
    ///
    /// If the current token is already cancelled, the child token will get
    /// returned in cancelled state.
    ///
    /// # Examples
    ///
    /// ```no_run
    /// use tokio::select;
    /// use tokio_util::sync::CancellationToken;
    ///
    /// #[tokio::main]
    /// async fn main() {
    ///     let token = CancellationToken::new();
    ///     let child_token = token.child_token();
    ///
    ///     let join_handle = tokio::spawn(async move {
    ///         // Wait for either cancellation or a very long time
    ///         select! {
    ///             _ = child_token.cancelled() => {
    ///                 // The token was cancelled
    ///                 5
    ///             }
    ///             _ = tokio::time::sleep(std::time::Duration::from_secs(9999)) => {
    ///                 99
    ///             }
    ///         }
    ///     });
    ///
    ///     tokio::spawn(async move {
    ///         tokio::time::sleep(std::time::Duration::from_millis(10)).await;
    ///         token.cancel();
    ///     });
    ///
    ///     assert_eq!(5, join_handle.await.unwrap());
    /// }
    /// ```
    pub fn child_token(&self) -> CancellationToken {
        CancellationToken {
            inner: tree_node::child_node(&self.inner),
        }
    }

    /// Cancel the [`CancellationToken`] and all child tokens which had been
    /// derived from it.
    ///
    /// This will wake up all tasks which are waiting for cancellation.
    ///
    /// Be aware that cancellation is not an atomic operation. It is possible
    /// for another thread running in parallel with a call to `cancel` to first
    /// receive `true` from `is_cancelled` on one child node, and then receive
    /// `false` from `is_cancelled` on another child node. However, once the
    /// call to `cancel` returns, all child nodes have been fully cancelled.
    pub fn cancel(&self) {
        tree_node::cancel(&self.inner);
    }

    /// Returns `true` if the `CancellationToken` is cancelled.
    pub fn is_cancelled(&self) -> bool {
        tree_node::is_cancelled(&self.inner)
    }

    /// Returns a `Future` that gets fulfilled when cancellation is requested.
    ///
    /// The future will complete immediately if the token is already cancelled
    /// when this method is called.
    ///
    /// # Cancel safety
    ///
    /// This method is cancel safe.
    pub fn cancelled(&self) -> WaitForCancellationFuture<'_> {
        WaitForCancellationFuture {
            cancellation_token: self,
            future: self.inner.notified(),
        }
    }

    /// Creates a `DropGuard` for this token.
    ///
    /// Returned guard will cancel this token (and all its children) on drop
    /// unless disarmed.
    pub fn drop_guard(self) -> DropGuard {
        DropGuard { inner: Some(self) }
    }
}

// ===== impl WaitForCancellationFuture =====

impl<'a> core::fmt::Debug for WaitForCancellationFuture<'a> {
    fn fmt(&self, f: &mut core::fmt::Formatter<'_>) -> core::fmt::Result {
        f.debug_struct("WaitForCancellationFuture").finish()
    }
}

impl<'a> Future for WaitForCancellationFuture<'a> {
    type Output = ();

    fn poll(self: Pin<&mut Self>, cx: &mut Context<'_>) -> Poll<()> {
        let mut this = self.project();
        loop {
            if this.cancellation_token.is_cancelled() {
                return Poll::Ready(());
            }

            // No wakeups can be lost here because there is always a call to
            // `is_cancelled` between the creation of the future and the call to
            // `poll`, and the code that sets the cancelled flag does so before
            // waking the `Notified`.
            if this.future.as_mut().poll(cx).is_pending() {
                return Poll::Pending;
            }

<<<<<<< HEAD
    /// Returns `true` if the `CancellationToken` had been cancelled
    fn is_cancelled(&self) -> bool {
        let current_state = self.snapshot();
        current_state.cancel_state != CancellationState::NotCancelled
    }

    /// Registers a waiting task at the `CancellationToken`.
    /// Safety: This method is only safe as long as the waiting waiting task
    /// will properly unregister the wait node before it gets moved.
    unsafe fn register(
        &self,
        wait_node: &mut ListNode<WaitQueueEntry>,
        cx: &mut Context<'_>,
    ) -> Poll<()> {
        debug_assert_eq!(PollState::New, wait_node.state);
        let current_state = self.snapshot();

        // Perform an optimistic cancellation check before. This is not strictly
        // necessary since we also check for cancellation in the Mutex, but
        // reduces the necessary work to be performed for tasks which already
        // had been cancelled.
        if current_state.cancel_state != CancellationState::NotCancelled {
            return Poll::Ready(());
        }

        // So far the token is not cancelled. However it could be cancelled before
        // we get the chance to store the `Waker`. Therefore we need to check
        // for cancellation again inside the mutex.
        let mut guard = self.synchronized.lock().unwrap();
        if guard.is_cancelled {
            // Cancellation was signalled
            wait_node.state = PollState::Done;
            Poll::Ready(())
        } else {
            // Added the task to the wait queue
            wait_node.task = Some(cx.waker().clone());
            wait_node.state = PollState::Waiting;
            guard.waiters.add_front(wait_node);
            Poll::Pending
        }
    }

    fn check_for_cancellation(
        &self,
        wait_node: &mut ListNode<WaitQueueEntry>,
        cx: &mut Context<'_>,
    ) -> Poll<()> {
        debug_assert!(
            wait_node.task.is_some(),
            "Method can only be called after task had been registered"
        );

        let current_state = self.snapshot();

        if current_state.cancel_state != CancellationState::NotCancelled {
            // If the cancellation had been fully completed we know that our `Waker`
            // is no longer registered at the `CancellationToken`.
            // Otherwise the cancel call may or may not yet have iterated
            // through the waiters list and removed the wait nodes.
            // If it hasn't yet, we need to remove it. Otherwise an attempt to
            // reuse the `wait_node´ might get freed due to the `WaitForCancellationFuture`
            // getting dropped before the cancellation had interacted with it.
            if current_state.cancel_state != CancellationState::Cancelled {
                self.unregister(wait_node);
            }
            Poll::Ready(())
        } else {
            // Check if we need to swap the `Waker`. This will make the check more
            // expensive, since the `Waker` is synchronized through the Mutex.
            // If we don't need to perform a `Waker` update, an atomic check for
            // cancellation is sufficient.
            let need_waker_update = wait_node
                .task
                .as_ref()
                .map(|waker| !waker.will_wake(cx.waker()))
                .unwrap_or(true);

            if need_waker_update {
                let guard = self.synchronized.lock().unwrap();
                if guard.is_cancelled {
                    // Cancellation was signalled. Since this cancellation signal
                    // is set inside the Mutex, the old waiter must already have
                    // been removed from the waiting list
                    debug_assert_eq!(PollState::Done, wait_node.state);
                    wait_node.task = None;
                    Poll::Ready(())
                } else {
                    // The WaitForCancellationFuture is already in the queue.
                    // The CancellationToken can't have been cancelled,
                    // since this would change the is_cancelled flag inside the mutex.
                    // Therefore we just have to update the Waker. A follow-up
                    // cancellation will always use the new waker.
                    wait_node.task = Some(cx.waker().clone());
                    Poll::Pending
                }
            } else {
                // Do nothing. If the token gets cancelled, this task will get
                // woken again and can fetch the cancellation.
                Poll::Pending
            }
        }
    }

    fn unregister(&self, wait_node: &mut ListNode<WaitQueueEntry>) {
        debug_assert!(
            wait_node.task.is_some(),
            "waiter can not be active without task"
        );

        let mut guard = self.synchronized.lock().unwrap();
        // WaitForCancellationFuture only needs to get removed if it has been added to
        // the wait queue of the CancellationToken.
        // This has happened in the PollState::Waiting case.
        if let PollState::Waiting = wait_node.state {
            // Safety: Due to the state, we know that the node must be part
            // of the waiter list
            if !unsafe { guard.waiters.remove(wait_node) } {
                // Panic if the address isn't found. This can only happen if the contract was
                // violated, e.g. the WaitQueueEntry got moved after the initial poll.
                panic!("Future could not be removed from wait queue");
            }
            wait_node.state = PollState::Done;
=======
            this.future.set(this.cancellation_token.inner.notified());
>>>>>>> cdb132d3
        }
    }
}<|MERGE_RESOLUTION|>--- conflicted
+++ resolved
@@ -218,132 +218,7 @@
                 return Poll::Pending;
             }
 
-<<<<<<< HEAD
-    /// Returns `true` if the `CancellationToken` had been cancelled
-    fn is_cancelled(&self) -> bool {
-        let current_state = self.snapshot();
-        current_state.cancel_state != CancellationState::NotCancelled
-    }
-
-    /// Registers a waiting task at the `CancellationToken`.
-    /// Safety: This method is only safe as long as the waiting waiting task
-    /// will properly unregister the wait node before it gets moved.
-    unsafe fn register(
-        &self,
-        wait_node: &mut ListNode<WaitQueueEntry>,
-        cx: &mut Context<'_>,
-    ) -> Poll<()> {
-        debug_assert_eq!(PollState::New, wait_node.state);
-        let current_state = self.snapshot();
-
-        // Perform an optimistic cancellation check before. This is not strictly
-        // necessary since we also check for cancellation in the Mutex, but
-        // reduces the necessary work to be performed for tasks which already
-        // had been cancelled.
-        if current_state.cancel_state != CancellationState::NotCancelled {
-            return Poll::Ready(());
-        }
-
-        // So far the token is not cancelled. However it could be cancelled before
-        // we get the chance to store the `Waker`. Therefore we need to check
-        // for cancellation again inside the mutex.
-        let mut guard = self.synchronized.lock().unwrap();
-        if guard.is_cancelled {
-            // Cancellation was signalled
-            wait_node.state = PollState::Done;
-            Poll::Ready(())
-        } else {
-            // Added the task to the wait queue
-            wait_node.task = Some(cx.waker().clone());
-            wait_node.state = PollState::Waiting;
-            guard.waiters.add_front(wait_node);
-            Poll::Pending
-        }
-    }
-
-    fn check_for_cancellation(
-        &self,
-        wait_node: &mut ListNode<WaitQueueEntry>,
-        cx: &mut Context<'_>,
-    ) -> Poll<()> {
-        debug_assert!(
-            wait_node.task.is_some(),
-            "Method can only be called after task had been registered"
-        );
-
-        let current_state = self.snapshot();
-
-        if current_state.cancel_state != CancellationState::NotCancelled {
-            // If the cancellation had been fully completed we know that our `Waker`
-            // is no longer registered at the `CancellationToken`.
-            // Otherwise the cancel call may or may not yet have iterated
-            // through the waiters list and removed the wait nodes.
-            // If it hasn't yet, we need to remove it. Otherwise an attempt to
-            // reuse the `wait_node´ might get freed due to the `WaitForCancellationFuture`
-            // getting dropped before the cancellation had interacted with it.
-            if current_state.cancel_state != CancellationState::Cancelled {
-                self.unregister(wait_node);
-            }
-            Poll::Ready(())
-        } else {
-            // Check if we need to swap the `Waker`. This will make the check more
-            // expensive, since the `Waker` is synchronized through the Mutex.
-            // If we don't need to perform a `Waker` update, an atomic check for
-            // cancellation is sufficient.
-            let need_waker_update = wait_node
-                .task
-                .as_ref()
-                .map(|waker| !waker.will_wake(cx.waker()))
-                .unwrap_or(true);
-
-            if need_waker_update {
-                let guard = self.synchronized.lock().unwrap();
-                if guard.is_cancelled {
-                    // Cancellation was signalled. Since this cancellation signal
-                    // is set inside the Mutex, the old waiter must already have
-                    // been removed from the waiting list
-                    debug_assert_eq!(PollState::Done, wait_node.state);
-                    wait_node.task = None;
-                    Poll::Ready(())
-                } else {
-                    // The WaitForCancellationFuture is already in the queue.
-                    // The CancellationToken can't have been cancelled,
-                    // since this would change the is_cancelled flag inside the mutex.
-                    // Therefore we just have to update the Waker. A follow-up
-                    // cancellation will always use the new waker.
-                    wait_node.task = Some(cx.waker().clone());
-                    Poll::Pending
-                }
-            } else {
-                // Do nothing. If the token gets cancelled, this task will get
-                // woken again and can fetch the cancellation.
-                Poll::Pending
-            }
-        }
-    }
-
-    fn unregister(&self, wait_node: &mut ListNode<WaitQueueEntry>) {
-        debug_assert!(
-            wait_node.task.is_some(),
-            "waiter can not be active without task"
-        );
-
-        let mut guard = self.synchronized.lock().unwrap();
-        // WaitForCancellationFuture only needs to get removed if it has been added to
-        // the wait queue of the CancellationToken.
-        // This has happened in the PollState::Waiting case.
-        if let PollState::Waiting = wait_node.state {
-            // Safety: Due to the state, we know that the node must be part
-            // of the waiter list
-            if !unsafe { guard.waiters.remove(wait_node) } {
-                // Panic if the address isn't found. This can only happen if the contract was
-                // violated, e.g. the WaitQueueEntry got moved after the initial poll.
-                panic!("Future could not be removed from wait queue");
-            }
-            wait_node.state = PollState::Done;
-=======
             this.future.set(this.cancellation_token.inner.notified());
->>>>>>> cdb132d3
         }
     }
 }