#![doc(html_root_url = "https://docs.rs/tokio-macros/0.2.0-alpha.4")]
#![warn(
    missing_debug_implementations,
    missing_docs,
    rust_2018_idioms,
    unreachable_pub
)]
<<<<<<< HEAD
#![doc(test(
    no_crate_inject,
    attr(deny(warnings, rust_2018_idioms), allow(dead_code, unused_variables))
))]
=======
#![deny(intra_doc_link_resolution_failure)]
#![doc(test(no_crate_inject, attr(deny(rust_2018_idioms))))]
>>>>>>> 5f2f3f07

//! Macros for use with Tokio

extern crate proc_macro;

use proc_macro::TokenStream;
use quote::quote;

/// Marks async function to be executed by selected runtime.
///
/// ## Options:
///
/// - `single_thread` - Uses `current_thread`.
/// - `multi_thread` - Uses multi-threaded runtime. Used by default.
///
/// ## Usage
///
/// ### Select runtime
///
/// ```rust
/// #[tokio::main(single_thread)]
/// async fn main() {
///     println!("Hello world");
/// }
/// ```
/// ### Using default
///
/// ```rust
/// #[tokio::main]
/// async fn main() {
///     println!("Hello world");
/// }
/// ```
#[proc_macro_attribute]
#[cfg(not(test))] // Work around for rust-lang/rust#62127
pub fn main(args: TokenStream, item: TokenStream) -> TokenStream {
    enum RuntimeType {
        Single,
        Multi,
    }

    let input = syn::parse_macro_input!(item as syn::ItemFn);
    let args = syn::parse_macro_input!(args as syn::AttributeArgs);

    let ret = &input.sig.output;
    let name = &input.sig.ident;
    let body = &input.block;
    let attrs = &input.attrs;

    if input.sig.asyncness.is_none() {
        let msg = "the async keyword is missing from the function declaration";
        return syn::Error::new_spanned(input.sig.fn_token, msg)
            .to_compile_error()
            .into();
    } else if !input.sig.inputs.is_empty() {
        let msg = "the main function cannot accept arguments";
        return syn::Error::new_spanned(&input.sig.inputs, msg)
            .to_compile_error()
            .into();
    }

    let mut runtime = RuntimeType::Multi;

    for arg in args {
        if let syn::NestedMeta::Meta(syn::Meta::Path(ident)) = arg {
            let seg = ident.segments.first().expect("Must have specified ident");
            match seg.ident.to_string().to_lowercase().as_str() {
                "multi_thread" => runtime = RuntimeType::Multi,
                "single_thread" => runtime = RuntimeType::Single,
                name => {
                    let msg = format!("Unknown attribute {} is specified", name);
                    return syn::Error::new_spanned(ident, msg)
                        .to_compile_error()
                        .into();
                }
            }
        }
    }

    let result = match runtime {
        RuntimeType::Multi => quote! {
            #(#attrs)*
            fn #name() #ret {
                let mut rt = tokio::runtime::Runtime::new().unwrap();
                rt.block_on(async { #body })
            }
        },
        RuntimeType::Single => quote! {
            #(#attrs)*
            fn #name() #ret {
                let mut rt = tokio::runtime::current_thread::Runtime::new().unwrap();
                rt.block_on(async { #body })
            }
        },
    };

    result.into()
}

/// Marks async function to be executed by runtime, suitable to test enviornment
///
/// Uses `current_thread` runtime.
///
/// # Examples
///
/// ```no_run
/// #[tokio::test]
/// async fn my_test() {
///     assert!(true);
/// }
/// ```
#[proc_macro_attribute]
pub fn test(_attr: TokenStream, item: TokenStream) -> TokenStream {
    let input = syn::parse_macro_input!(item as syn::ItemFn);

    let ret = &input.sig.output;
    let name = &input.sig.ident;
    let body = &input.block;
    let attrs = &input.attrs;

    for attr in attrs {
        if attr.path.is_ident("test") {
            let msg = "second test attribute is supplied";
            return syn::Error::new_spanned(&attr, msg)
                .to_compile_error()
                .into();
        }
    }

    if input.sig.asyncness.is_none() {
        let msg = "the async keyword is missing from the function declaration";
        return syn::Error::new_spanned(&input, msg)
            .to_compile_error()
            .into();
    } else if !input.sig.inputs.is_empty() {
        let msg = "the test function cannot accept arguments";
        return syn::Error::new_spanned(&input.sig.inputs, msg)
            .to_compile_error()
            .into();
    }

    let result = quote! {
        #[test]
        #(#attrs)*
        fn #name() #ret {
            let mut rt = tokio::runtime::current_thread::Runtime::new().unwrap();
            rt.block_on(async { #body })
        }
    };

    result.into()
}<|MERGE_RESOLUTION|>--- conflicted
+++ resolved
@@ -5,15 +5,11 @@
     rust_2018_idioms,
     unreachable_pub
 )]
-<<<<<<< HEAD
+#![deny(intra_doc_link_resolution_failure)]
 #![doc(test(
     no_crate_inject,
     attr(deny(warnings, rust_2018_idioms), allow(dead_code, unused_variables))
 ))]
-=======
-#![deny(intra_doc_link_resolution_failure)]
-#![doc(test(no_crate_inject, attr(deny(rust_2018_idioms))))]
->>>>>>> 5f2f3f07
 
 //! Macros for use with Tokio
 
