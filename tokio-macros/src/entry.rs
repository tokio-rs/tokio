--- conflicted
+++ resolved
@@ -190,17 +190,15 @@
     is_test: bool,
     rt_multi_thread: bool,
 ) -> Result<TokenStream, syn::Error> {
-<<<<<<< HEAD
     let mut input: syn::ItemFn = syn::parse(input_tokens.clone())?;
 
-    if (is_test || input.sig.ident == "main") && !input.sig.inputs.is_empty() {
-        let function = if is_test { "test" } else { "main" };
-
+    if input.sig.ident == "main" && !input.sig.inputs.is_empty() {
         return Err(syn::Error::new_spanned(
             &input.sig.inputs,
-            format_args!("the {} function cannot accept arguments", function),
+            "the main function cannot accept arguments",
         ));
     }
+
     if is_test {
         if let Some(attr) = input.attrs.iter().find(|attr| attr.path.is_ident("test")) {
             let msg = "second test attribute is supplied";
@@ -209,17 +207,10 @@
     }
 
     let sig = &mut input.sig;
-    let attrs = &input.attrs;
-    let vis = input.vis;
-
-    if sig.asyncness.is_none() {
-        let msg = "the async keyword is missing from the function declaration";
+
+    if sig.asyncness.take().is_none() {
+        let msg = "the `async` keyword is missing from the function declaration";
         return Err(syn::Error::new_spanned(sig.fn_token, msg));
-=======
-    if input.sig.asyncness.take().is_none() {
-        let msg = "the `async` keyword is missing from the function declaration";
-        return Err(syn::Error::new_spanned(input.sig.fn_token, msg));
->>>>>>> 05c3cf3a
     }
 
     let mut config = Configuration::new(is_test, rt_multi_thread);
@@ -328,22 +319,14 @@
         quote! {}
     };
 
-<<<<<<< HEAD
     // The last token of a function item is always its body. We use the input token stream directly
     // instead of printing the parsed function to make sure that Rust preserves None-delimited
     // groups inside the function body; see <https://github.com/tokio-rs/tokio/issues/3579>.
     let body =
         proc_macro2::TokenStream::from(TokenStream::from(input_tokens.into_iter().last().unwrap()));
 
-    let result = quote! {
-        #header
-        #(#attrs)*
-        #vis #sig {
-=======
-    let body = &input.block;
     input.block = syn::parse_quote! {
         {
->>>>>>> 05c3cf3a
             #rt
                 .enable_all()
                 .build()
@@ -368,19 +351,6 @@
 
 pub(crate) fn test(args: TokenStream, item: TokenStream, rt_multi_thread: bool) -> TokenStream {
     let args = syn::parse_macro_input!(args as syn::AttributeArgs);
-<<<<<<< HEAD
+
     parse_knobs(item, args, true, rt_multi_thread).unwrap_or_else(|e| e.to_compile_error().into())
-=======
-
-    for attr in &input.attrs {
-        if attr.path.is_ident("test") {
-            let msg = "second test attribute is supplied";
-            return syn::Error::new_spanned(&attr, msg)
-                .to_compile_error()
-                .into();
-        }
-    }
-
-    parse_knobs(input, args, true, rt_multi_thread).unwrap_or_else(|e| e.to_compile_error().into())
->>>>>>> 05c3cf3a
 }