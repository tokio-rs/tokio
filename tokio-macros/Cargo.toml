[package]
name = "tokio-macros"
# When releasing to crates.io:
# - Remove path dependencies
# - Update CHANGELOG.md.
# - Create "tokio-macros-1.x.y" git tag.
version = "2.3.0"
edition = "2021"
<<<<<<< HEAD
rust-version = "1.64"
=======
rust-version = "1.70"
>>>>>>> 15cd5146
authors = ["Tokio Contributors <team@tokio.rs>"]
license = "MIT"
repository = "https://github.com/tokio-rs/tokio"
homepage = "https://tokio.rs"
description = """
Tokio's proc macros.
"""
categories = ["asynchronous"]

[lib]
proc-macro = true

[features]

[dependencies]
proc-macro2 = "1.0.60"
quote = "1"
syn = { version = "2.0", features = ["full"] }

[dev-dependencies]
tokio = { version = "1.0.0", path = "../tokio", features = ["full"] }

[package.metadata.docs.rs]
all-features = true<|MERGE_RESOLUTION|>--- conflicted
+++ resolved
@@ -6,11 +6,7 @@
 # - Create "tokio-macros-1.x.y" git tag.
 version = "2.3.0"
 edition = "2021"
-<<<<<<< HEAD
-rust-version = "1.64"
-=======
 rust-version = "1.70"
->>>>>>> 15cd5146
 authors = ["Tokio Contributors <team@tokio.rs>"]
 license = "MIT"
 repository = "https://github.com/tokio-rs/tokio"
