error[E0308]: mismatched types
 --> tests/fail/macros_type_mismatch.rs:5:5
  |
5 |     Ok(())
  |     ^^^^^^ expected `()`, found `Result<(), _>`
  |
  = note: expected unit type `()`
                  found enum `Result<(), _>`

error[E0308]: mismatched types
  --> tests/fail/macros_type_mismatch.rs:10:12
   |
10 |     return Ok(());
   |            ^^^^^^ expected `()`, found `Result<(), _>`
   |
   = note: expected unit type `()`
                   found enum `Result<(), _>`

error[E0308]: mismatched types
  --> tests/fail/macros_type_mismatch.rs:14:46
   |
14 |   async fn extra_semicolon() -> Result<(), ()> {
   |  ______________________________________________^
15 | |     Ok(());
   | |           - help: remove this semicolon to return this value
16 | | }
   | |_^ expected `Result<(), ()>`, found `()`
   |
   = note:   expected enum `Result<(), ()>`
           found unit type `()`

error[E0277]: the `?` operator can only be used in an async block that returns `Result` or `Option` (or another type that implements `FromResidual`)
  --> tests/fail/macros_type_mismatch.rs:40:9
   |
38 | #[tokio::main]
   | -------------- this function should return `Result` or `Option` to accept `?`
39 | async fn question_mark_operator_with_invalid_option() -> Option<()> {
40 |     None?;
   |         ^ cannot use the `?` operator in an async block that returns `()`
   |
   = help: the trait `FromResidual<Option<Infallible>>` is not implemented for `()`

error[E0308]: mismatched types
  --> tests/fail/macros_type_mismatch.rs:40:5
   |
39 | async fn question_mark_operator_with_invalid_option() -> Option<()> {
   |                                                          ---------- expected `Option<()>` because of return type
40 |     None?;
   |     ^^^^^^ expected `Option<()>`, found `()`
   |
   = note:   expected enum `Option<()>`
           found unit type `()`
help: try adding an expression at the end of the block
   |
40 ~     None?;;
41 +     None
   |
40 ~     None?;;
41 +     Some(())
   |

error[E0277]: the `?` operator can only be used in an async block that returns `Result` or `Option` (or another type that implements `FromResidual`)
  --> tests/fail/macros_type_mismatch.rs:57:11
   |
55 | #[tokio::main]
   | -------------- this function should return `Result` or `Option` to accept `?`
56 | async fn question_mark_operator_with_invalid_result() -> Result<(), ()> {
57 |     Ok(())?;
   |           ^ cannot use the `?` operator in an async block that returns `()`
   |
   = help: the trait `FromResidual<Result<Infallible, _>>` is not implemented for `()`

error[E0308]: mismatched types
  --> tests/fail/macros_type_mismatch.rs:57:5
   |
56 | async fn question_mark_operator_with_invalid_result() -> Result<(), ()> {
   |                                                          -------------- expected `Result<(), ()>` because of return type
57 |     Ok(())?;
   |     ^^^^^^^^ expected `Result<(), ()>`, found `()`
   |
   = note:   expected enum `Result<(), ()>`
           found unit type `()`
help: try adding an expression at the end of the block
   |
57 ~     Ok(())?;;
58 +     Ok(())
   |

error[E0308]: mismatched types
<<<<<<< HEAD
  --> tests/fail/macros_type_mismatch.rs:23:12
   |
22 | async fn issue_4635() {
   |                      - help: try adding a return type: `-> i32`
23 |     return 1;
   |            ^ expected `()`, found integer
=======
  --> tests/fail/macros_type_mismatch.rs:66:5
   |
64 | async fn issue_4635() {
   |                      - help: try adding a return type: `-> i32`
65 |     return 1;
66 |     ;
   |     ^ expected `()`, found integer
>>>>>>> 5086e56d
<|MERGE_RESOLUTION|>--- conflicted
+++ resolved
@@ -87,19 +87,9 @@
    |
 
 error[E0308]: mismatched types
-<<<<<<< HEAD
   --> tests/fail/macros_type_mismatch.rs:23:12
    |
 22 | async fn issue_4635() {
    |                      - help: try adding a return type: `-> i32`
 23 |     return 1;
-   |            ^ expected `()`, found integer
-=======
-  --> tests/fail/macros_type_mismatch.rs:66:5
-   |
-64 | async fn issue_4635() {
-   |                      - help: try adding a return type: `-> i32`
-65 |     return 1;
-66 |     ;
-   |     ^ expected `()`, found integer
->>>>>>> 5086e56d
+   |            ^ expected `()`, found integer