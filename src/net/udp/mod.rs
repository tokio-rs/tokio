use std::io;
use std::net::{self, SocketAddr, Ipv4Addr, Ipv6Addr};
use std::fmt;

use futures::{Async, Future, Poll};
use mio;

use reactor::{Handle, PollEvented};

/// An I/O object representing a UDP socket.
pub struct UdpSocket {
    io: PollEvented<mio::net::UdpSocket>,
}

mod frame;
pub use self::frame::{UdpFramed, UdpCodec};

impl UdpSocket {
    /// This function will create a new UDP socket and attempt to bind it to
    /// the `addr` provided.
    pub fn bind(addr: &SocketAddr) -> io::Result<UdpSocket> {
        let udp = try!(mio::net::UdpSocket::bind(addr));
        UdpSocket::new(udp, &Handle::default())
    }

    fn new(socket: mio::net::UdpSocket, handle: &Handle) -> io::Result<UdpSocket> {
        let io = try!(PollEvented::new(socket, handle));
        Ok(UdpSocket { io: io })
    }

    /// Creates a new `UdpSocket` from the previously bound socket provided.
    ///
    /// The socket given will be registered with the event loop that `handle`
    /// is associated with. This function requires that `socket` has previously
    /// been bound to an address to work correctly.
    ///
    /// This can be used in conjunction with net2's `UdpBuilder` interface to
    /// configure a socket before it's handed off, such as setting options like
    /// `reuse_address` or binding to multiple addresses.
    pub fn from_std(socket: net::UdpSocket,
                    handle: &Handle) -> io::Result<UdpSocket> {
        let udp = try!(mio::net::UdpSocket::from_socket(socket));
        UdpSocket::new(udp, handle)
    }

    /// Provides a `Stream` and `Sink` interface for reading and writing to this
    /// `UdpSocket` object, using the provided `UdpCodec` to read and write the
    /// raw data.
    ///
    /// Raw UDP sockets work with datagrams, but higher-level code usually
    /// wants to batch these into meaningful chunks, called "frames". This
    /// method layers framing on top of this socket by using the `UdpCodec`
    /// trait to handle encoding and decoding of messages frames. Note that
    /// the incoming and outgoing frame types may be distinct.
    ///
    /// This function returns a *single* object that is both `Stream` and
    /// `Sink`; grouping this into a single object is often useful for layering
    /// things which require both read and write access to the underlying
    /// object.
    ///
    /// If you want to work more directly with the streams and sink, consider
    /// calling `split` on the `UdpFramed` returned by this method, which will
    /// break them into separate objects, allowing them to interact more
    /// easily.
    pub fn framed<C: UdpCodec>(self, codec: C) -> UdpFramed<C> {
        frame::new(self, codec)
    }

    /// Returns the local address that this socket is bound to.
    pub fn local_addr(&self) -> io::Result<SocketAddr> {
        self.io.get_ref().local_addr()
    }

    /// Connects the UDP socket setting the default destination for send() and
    /// limiting packets that are read via recv from the address specified in
    /// `addr`.
    pub fn connect(&self, addr: &SocketAddr) -> io::Result<()> {
        self.io.get_ref().connect(*addr)
    }

    /// Sends data on the socket to the address previously bound via connect().
    /// On success, returns the number of bytes written.
<<<<<<< HEAD
    pub fn send(&mut self, buf: &[u8]) -> io::Result<usize> {
=======
    ///
    /// # Panics
    ///
    /// This function will panic if called outside the context of a future's
    /// task.
    pub fn send(&self, buf: &[u8]) -> io::Result<usize> {
>>>>>>> a6162200
        if let Async::NotReady = self.io.poll_write() {
            return Err(io::ErrorKind::WouldBlock.into())
        }

        match self.io.get_ref().send(buf) {
            Ok(n) => Ok(n),
            Err(e) => {
                if e.kind() == io::ErrorKind::WouldBlock {
                    self.io.need_write()?;
                }
                Err(e)
            }
        }
    }

    /// Receives data from the socket previously bound with connect().
    /// On success, returns the number of bytes read.
<<<<<<< HEAD
    pub fn recv(&mut self, buf: &mut [u8]) -> io::Result<usize> {
=======
    ///
    /// # Panics
    ///
    /// This function will panic if called outside the context of a future's
    /// task.
    pub fn recv(&self, buf: &mut [u8]) -> io::Result<usize> {
>>>>>>> a6162200
        if let Async::NotReady = self.io.poll_read() {
            return Err(io::ErrorKind::WouldBlock.into())
        }

        match self.io.get_ref().recv(buf) {
            Ok(n) => Ok(n),
            Err(e) => {
                if e.kind() == io::ErrorKind::WouldBlock {
                    self.io.need_read()?;
                }
                Err(e)
            }
        }
    }

<<<<<<< HEAD
    /// Sends data on the socket to the given address. On success, returns the
    /// number of bytes written.
    ///
    /// Address type can be any implementer of `ToSocketAddrs` trait. See its
    /// documentation for concrete examples.
    pub fn send_to(&mut self, buf: &[u8], target: &SocketAddr) -> io::Result<usize> {
=======
    /// Test whether this socket is ready to be read or not.
    ///
    /// If the socket is *not* readable then the current task is scheduled to
    /// get a notification when the socket does become readable.
    ///
    /// # Panics
    ///
    /// This function will panic if called outside the context of a future's
    /// task.
    pub fn poll_read(&self) -> Async<()> {
        self.io.poll_read()
    }

    /// Test whether this socket is ready to be written to or not.
    ///
    /// If the socket is *not* writable then the current task is scheduled to
    /// get a notification when the socket does become writable.
    ///
    /// # Panics
    ///
    /// This function will panic if called outside the context of a future's
    /// task.
    pub fn poll_write(&self) -> Async<()> {
        self.io.poll_write()
    }

    /// Sends data on the socket to the given address. On success, returns the
    /// number of bytes written.
    ///
    /// # Panics
    ///
    /// This function will panic if called outside the context of a future's
    /// task.
    pub fn send_to(&self, buf: &[u8], target: &SocketAddr) -> io::Result<usize> {
>>>>>>> a6162200
        if let Async::NotReady = self.io.poll_write() {
            return Err(io::ErrorKind::WouldBlock.into())
        }

        match self.io.get_ref().send_to(buf, target) {
            Ok(n) => Ok(n),
            Err(e) => {
                if e.kind() == io::ErrorKind::WouldBlock {
                    self.io.need_write()?;
                }
                Err(e)
            }
        }
    }

    /// Creates a future that will write the entire contents of the buffer
    /// `buf` provided as a datagram to this socket.
    ///
    /// The returned future will return after data has been written to the
    /// outbound socket. The future will resolve to the stream as well as the
    /// buffer (for reuse if needed).
    ///
    /// Any error which happens during writing will cause both the stream and
    /// the buffer to get destroyed. Note that failure to write the entire
    /// buffer is considered an error for the purposes of sending a datagram.
    ///
    /// The `buf` parameter here only requires the `AsRef<[u8]>` trait, which
    /// should be broadly applicable to accepting data which can be converted
    /// to a slice.
    pub fn send_dgram<T>(self, buf: T, addr: &SocketAddr) -> SendDgram<T>
        where T: AsRef<[u8]>,
    {
        SendDgram::new(self, buf, *addr)
    }

    /// Receives data from the socket. On success, returns the number of bytes
    /// read and the address from whence the data came.
<<<<<<< HEAD
    pub fn recv_from(&mut self, buf: &mut [u8]) -> io::Result<(usize, SocketAddr)> {
=======
    ///
    /// # Panics
    ///
    /// This function will panic if called outside the context of a future's
    /// task.
    pub fn recv_from(&self, buf: &mut [u8]) -> io::Result<(usize, SocketAddr)> {
>>>>>>> a6162200
        if let Async::NotReady = self.io.poll_read() {
            return Err(io::ErrorKind::WouldBlock.into())
        }

        match self.io.get_ref().recv_from(buf) {
            Ok(n) => Ok(n),
            Err(e) => {
                if e.kind() == io::ErrorKind::WouldBlock {
                    self.io.need_read()?;
                }
                Err(e)
            }
        }
    }

    /// Creates a future that receive a datagram to be written to the buffer
    /// provided.
    ///
    /// The returned future will return after a datagram has been received on
    /// this socket. The future will resolve to the socket, the buffer, the
    /// amount of data read, and the address the data was received from.
    ///
    /// An error during reading will cause the socket and buffer to get
    /// destroyed.
    ///
    /// The `buf` parameter here only requires the `AsMut<[u8]>` trait, which
    /// should be broadly applicable to accepting data which can be converted
    /// to a slice.
    pub fn recv_dgram<T>(self, buf: T) -> RecvDgram<T>
        where T: AsMut<[u8]>,
    {
        RecvDgram::new(self, buf)
    }

    /// Gets the value of the `SO_BROADCAST` option for this socket.
    ///
    /// For more information about this option, see [`set_broadcast`].
    ///
    /// [`set_broadcast`]: #method.set_broadcast
    pub fn broadcast(&self) -> io::Result<bool> {
        self.io.get_ref().broadcast()
    }

    /// Sets the value of the `SO_BROADCAST` option for this socket.
    ///
    /// When enabled, this socket is allowed to send packets to a broadcast
    /// address.
    pub fn set_broadcast(&self, on: bool) -> io::Result<()> {
        self.io.get_ref().set_broadcast(on)
    }

    /// Gets the value of the `IP_MULTICAST_LOOP` option for this socket.
    ///
    /// For more information about this option, see [`set_multicast_loop_v4`].
    ///
    /// [`set_multicast_loop_v4`]: #method.set_multicast_loop_v4
    pub fn multicast_loop_v4(&self) -> io::Result<bool> {
        self.io.get_ref().multicast_loop_v4()
    }

    /// Sets the value of the `IP_MULTICAST_LOOP` option for this socket.
    ///
    /// If enabled, multicast packets will be looped back to the local socket.
    ///
    /// # Note
    ///
    /// This may not have any affect on IPv6 sockets.
    pub fn set_multicast_loop_v4(&self, on: bool) -> io::Result<()> {
        self.io.get_ref().set_multicast_loop_v4(on)
    }

    /// Gets the value of the `IP_MULTICAST_TTL` option for this socket.
    ///
    /// For more information about this option, see [`set_multicast_ttl_v4`].
    ///
    /// [`set_multicast_ttl_v4`]: #method.set_multicast_ttl_v4
    pub fn multicast_ttl_v4(&self) -> io::Result<u32> {
        self.io.get_ref().multicast_ttl_v4()
    }

    /// Sets the value of the `IP_MULTICAST_TTL` option for this socket.
    ///
    /// Indicates the time-to-live value of outgoing multicast packets for
    /// this socket. The default value is 1 which means that multicast packets
    /// don't leave the local network unless explicitly requested.
    ///
    /// # Note
    ///
    /// This may not have any affect on IPv6 sockets.
    pub fn set_multicast_ttl_v4(&self, ttl: u32) -> io::Result<()> {
        self.io.get_ref().set_multicast_ttl_v4(ttl)
    }

    /// Gets the value of the `IPV6_MULTICAST_LOOP` option for this socket.
    ///
    /// For more information about this option, see [`set_multicast_loop_v6`].
    ///
    /// [`set_multicast_loop_v6`]: #method.set_multicast_loop_v6
    pub fn multicast_loop_v6(&self) -> io::Result<bool> {
        self.io.get_ref().multicast_loop_v6()
    }

    /// Sets the value of the `IPV6_MULTICAST_LOOP` option for this socket.
    ///
    /// Controls whether this socket sees the multicast packets it sends itself.
    ///
    /// # Note
    ///
    /// This may not have any affect on IPv4 sockets.
    pub fn set_multicast_loop_v6(&self, on: bool) -> io::Result<()> {
        self.io.get_ref().set_multicast_loop_v6(on)
    }

    /// Gets the value of the `IP_TTL` option for this socket.
    ///
    /// For more information about this option, see [`set_ttl`].
    ///
    /// [`set_ttl`]: #method.set_ttl
    pub fn ttl(&self) -> io::Result<u32> {
        self.io.get_ref().ttl()
    }

    /// Sets the value for the `IP_TTL` option on this socket.
    ///
    /// This value sets the time-to-live field that is used in every packet sent
    /// from this socket.
    pub fn set_ttl(&self, ttl: u32) -> io::Result<()> {
        self.io.get_ref().set_ttl(ttl)
    }

    /// Executes an operation of the `IP_ADD_MEMBERSHIP` type.
    ///
    /// This function specifies a new multicast group for this socket to join.
    /// The address must be a valid multicast address, and `interface` is the
    /// address of the local interface with which the system should join the
    /// multicast group. If it's equal to `INADDR_ANY` then an appropriate
    /// interface is chosen by the system.
    pub fn join_multicast_v4(&self,
                             multiaddr: &Ipv4Addr,
                             interface: &Ipv4Addr) -> io::Result<()> {
        self.io.get_ref().join_multicast_v4(multiaddr, interface)
    }

    /// Executes an operation of the `IPV6_ADD_MEMBERSHIP` type.
    ///
    /// This function specifies a new multicast group for this socket to join.
    /// The address must be a valid multicast address, and `interface` is the
    /// index of the interface to join/leave (or 0 to indicate any interface).
    pub fn join_multicast_v6(&self,
                             multiaddr: &Ipv6Addr,
                             interface: u32) -> io::Result<()> {
        self.io.get_ref().join_multicast_v6(multiaddr, interface)
    }

    /// Executes an operation of the `IP_DROP_MEMBERSHIP` type.
    ///
    /// For more information about this option, see [`join_multicast_v4`].
    ///
    /// [`join_multicast_v4`]: #method.join_multicast_v4
    pub fn leave_multicast_v4(&self,
                              multiaddr: &Ipv4Addr,
                              interface: &Ipv4Addr) -> io::Result<()> {
        self.io.get_ref().leave_multicast_v4(multiaddr, interface)
    }

    /// Executes an operation of the `IPV6_DROP_MEMBERSHIP` type.
    ///
    /// For more information about this option, see [`join_multicast_v6`].
    ///
    /// [`join_multicast_v6`]: #method.join_multicast_v6
    pub fn leave_multicast_v6(&self,
                              multiaddr: &Ipv6Addr,
                              interface: u32) -> io::Result<()> {
        self.io.get_ref().leave_multicast_v6(multiaddr, interface)
    }
}

impl fmt::Debug for UdpSocket {
    fn fmt(&self, f: &mut fmt::Formatter) -> fmt::Result {
        self.io.get_ref().fmt(f)
    }
}

// ===== Future SendDgram =====

/// A future used to write the entire contents of some data to a UDP socket.
///
/// This is created by the `UdpSocket::send_dgram` method.
#[must_use = "futures do nothing unless polled"]
#[derive(Debug)]
pub struct SendDgram<T> {
    /// None means future was completed
    state: Option<SendDgramInner<T>>
}

/// A struct is used to represent the full info of SendDgram.
#[derive(Debug)]
struct SendDgramInner<T> {
    /// Tx socket
    socket: UdpSocket,
    /// The whole buffer will be sent
    buffer: T,
    /// Destination addr
    addr: SocketAddr,
}

impl<T> SendDgram<T> {
    /// Create a new future to send UDP Datagram
    fn new(socket: UdpSocket, buffer: T, addr: SocketAddr) -> SendDgram<T> {
        let inner = SendDgramInner { socket: socket, buffer: buffer, addr: addr };
        SendDgram { state: Some(inner) }
    }
}

fn incomplete_write(reason: &str) -> io::Error {
    io::Error::new(io::ErrorKind::Other, reason)
}

impl<T> Future for SendDgram<T>
    where T: AsRef<[u8]>,
{
    type Item = (UdpSocket, T);
    type Error = io::Error;

    fn poll(&mut self) -> Poll<(UdpSocket, T), io::Error> {
        {
<<<<<<< HEAD
            let (ref mut sock, ref buf, ref addr) =
                *self.0.as_mut().expect("SendDgram polled after completion");
            let n = try_nb!(sock.send_to(buf.as_ref(), addr));
            if n != buf.as_ref().len() {
=======
            let ref inner =
                self.state.as_ref().expect("SendDgram polled after completion");
            let n = try_nb!(inner.socket.send_to(inner.buffer.as_ref(), &inner.addr));
            if n != inner.buffer.as_ref().len() {
>>>>>>> a6162200
                return Err(incomplete_write("failed to send entire message \
                                             in datagram"))
            }
        }

        let inner = self.state.take().unwrap();
        Ok(Async::Ready((inner.socket, inner.buffer)))
    }
}

// ===== Future RecvDgram =====

/// A future used to receive a datagram from a UDP socket.
///
/// This is created by the `UdpSocket::recv_dgram` method.
#[must_use = "futures do nothing unless polled"]
#[derive(Debug)]
pub struct RecvDgram<T> {
    /// None means future was completed
    state: Option<RecvDgramInner<T>>
}

/// A struct is used to represent the full info of RecvDgram.
#[derive(Debug)]
struct RecvDgramInner<T> {
    /// Rx socket
    socket: UdpSocket,
    /// The received data will be put in the buffer
    buffer: T
}

impl<T> RecvDgram<T> {
    /// Create a new future to receive UDP Datagram
    fn new(socket: UdpSocket, buffer: T) -> RecvDgram<T> {
        let inner = RecvDgramInner { socket: socket, buffer: buffer };
        RecvDgram { state: Some(inner) }
    }
}

impl<T> Future for RecvDgram<T>
    where T: AsMut<[u8]>,
{
    type Item = (UdpSocket, T, usize, SocketAddr);
    type Error = io::Error;

    fn poll(&mut self) -> Poll<Self::Item, io::Error> {
        let (n, addr) = {
<<<<<<< HEAD
            let (ref mut socket, ref mut buf) =
                *self.0.as_mut().expect("RecvDgram polled after completion");
=======
            let ref mut inner =
                self.state.as_mut().expect("RecvDgram polled after completion");
>>>>>>> a6162200

            try_nb!(inner.socket.recv_from(inner.buffer.as_mut()))
        };

        let inner = self.state.take().unwrap();
        Ok(Async::Ready((inner.socket, inner.buffer, n, addr)))
    }
}

#[cfg(all(unix, not(target_os = "fuchsia")))]
mod sys {
    use std::os::unix::prelude::*;
    use super::UdpSocket;

    impl AsRawFd for UdpSocket {
        fn as_raw_fd(&self) -> RawFd {
            self.io.get_ref().as_raw_fd()
        }
    }
}

#[cfg(windows)]
mod sys {
    // TODO: let's land these upstream with mio and then we can add them here.
    //
    // use std::os::windows::prelude::*;
    // use super::UdpSocket;
    //
    // impl AsRawHandle for UdpSocket {
    //     fn as_raw_handle(&self) -> RawHandle {
    //         self.io.get_ref().as_raw_handle()
    //     }
    // }
}<|MERGE_RESOLUTION|>--- conflicted
+++ resolved
@@ -80,16 +80,12 @@
 
     /// Sends data on the socket to the address previously bound via connect().
     /// On success, returns the number of bytes written.
-<<<<<<< HEAD
-    pub fn send(&mut self, buf: &[u8]) -> io::Result<usize> {
-=======
     ///
     /// # Panics
     ///
     /// This function will panic if called outside the context of a future's
     /// task.
-    pub fn send(&self, buf: &[u8]) -> io::Result<usize> {
->>>>>>> a6162200
+    pub fn send(&mut self, buf: &[u8]) -> io::Result<usize> {
         if let Async::NotReady = self.io.poll_write() {
             return Err(io::ErrorKind::WouldBlock.into())
         }
@@ -107,16 +103,12 @@
 
     /// Receives data from the socket previously bound with connect().
     /// On success, returns the number of bytes read.
-<<<<<<< HEAD
-    pub fn recv(&mut self, buf: &mut [u8]) -> io::Result<usize> {
-=======
     ///
     /// # Panics
     ///
     /// This function will panic if called outside the context of a future's
     /// task.
-    pub fn recv(&self, buf: &mut [u8]) -> io::Result<usize> {
->>>>>>> a6162200
+    pub fn recv(&mut self, buf: &mut [u8]) -> io::Result<usize> {
         if let Async::NotReady = self.io.poll_read() {
             return Err(io::ErrorKind::WouldBlock.into())
         }
@@ -132,49 +124,17 @@
         }
     }
 
-<<<<<<< HEAD
     /// Sends data on the socket to the given address. On success, returns the
     /// number of bytes written.
     ///
     /// Address type can be any implementer of `ToSocketAddrs` trait. See its
     /// documentation for concrete examples.
-    pub fn send_to(&mut self, buf: &[u8], target: &SocketAddr) -> io::Result<usize> {
-=======
-    /// Test whether this socket is ready to be read or not.
-    ///
-    /// If the socket is *not* readable then the current task is scheduled to
-    /// get a notification when the socket does become readable.
     ///
     /// # Panics
     ///
     /// This function will panic if called outside the context of a future's
     /// task.
-    pub fn poll_read(&self) -> Async<()> {
-        self.io.poll_read()
-    }
-
-    /// Test whether this socket is ready to be written to or not.
-    ///
-    /// If the socket is *not* writable then the current task is scheduled to
-    /// get a notification when the socket does become writable.
-    ///
-    /// # Panics
-    ///
-    /// This function will panic if called outside the context of a future's
-    /// task.
-    pub fn poll_write(&self) -> Async<()> {
-        self.io.poll_write()
-    }
-
-    /// Sends data on the socket to the given address. On success, returns the
-    /// number of bytes written.
-    ///
-    /// # Panics
-    ///
-    /// This function will panic if called outside the context of a future's
-    /// task.
-    pub fn send_to(&self, buf: &[u8], target: &SocketAddr) -> io::Result<usize> {
->>>>>>> a6162200
+    pub fn send_to(&mut self, buf: &[u8], target: &SocketAddr) -> io::Result<usize> {
         if let Async::NotReady = self.io.poll_write() {
             return Err(io::ErrorKind::WouldBlock.into())
         }
@@ -212,16 +172,12 @@
 
     /// Receives data from the socket. On success, returns the number of bytes
     /// read and the address from whence the data came.
-<<<<<<< HEAD
-    pub fn recv_from(&mut self, buf: &mut [u8]) -> io::Result<(usize, SocketAddr)> {
-=======
     ///
     /// # Panics
     ///
     /// This function will panic if called outside the context of a future's
     /// task.
-    pub fn recv_from(&self, buf: &mut [u8]) -> io::Result<(usize, SocketAddr)> {
->>>>>>> a6162200
+    pub fn recv_from(&mut self, buf: &mut [u8]) -> io::Result<(usize, SocketAddr)> {
         if let Async::NotReady = self.io.poll_read() {
             return Err(io::ErrorKind::WouldBlock.into())
         }
@@ -448,17 +404,10 @@
 
     fn poll(&mut self) -> Poll<(UdpSocket, T), io::Error> {
         {
-<<<<<<< HEAD
-            let (ref mut sock, ref buf, ref addr) =
-                *self.0.as_mut().expect("SendDgram polled after completion");
-            let n = try_nb!(sock.send_to(buf.as_ref(), addr));
-            if n != buf.as_ref().len() {
-=======
-            let ref inner =
-                self.state.as_ref().expect("SendDgram polled after completion");
+            let ref mut inner =
+                self.state.as_mut().expect("SendDgram polled after completion");
             let n = try_nb!(inner.socket.send_to(inner.buffer.as_ref(), &inner.addr));
             if n != inner.buffer.as_ref().len() {
->>>>>>> a6162200
                 return Err(incomplete_write("failed to send entire message \
                                              in datagram"))
             }
@@ -506,13 +455,8 @@
 
     fn poll(&mut self) -> Poll<Self::Item, io::Error> {
         let (n, addr) = {
-<<<<<<< HEAD
-            let (ref mut socket, ref mut buf) =
-                *self.0.as_mut().expect("RecvDgram polled after completion");
-=======
             let ref mut inner =
                 self.state.as_mut().expect("RecvDgram polled after completion");
->>>>>>> a6162200
 
             try_nb!(inner.socket.recv_from(inner.buffer.as_mut()))
         };
