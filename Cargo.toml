[package]
name = "tokio"

# When releasing to crates.io:
# - Update html_root_url.
# - Update CHANGELOG.md.
# - Update doc URL.
# - Create "v0.1.x" git tag.
version = "0.1.11"
authors = ["Carl Lerche <me@carllerche.com>"]
license = "MIT"
readme = "README.md"
documentation = "https://docs.rs/tokio/0.1.11/tokio/"
repository = "https://github.com/tokio-rs/tokio"
homepage = "https://tokio.rs"
description = """
An event-driven, non-blocking I/O platform for writing asynchronous I/O
backed applications.
"""
categories = ["asynchronous", "network-programming"]
keywords = ["io", "async", "non-blocking", "futures"]

[workspace]

members = [
  "./",
<<<<<<< HEAD
  "tokio-buf",
=======
  "tokio-async-await",
>>>>>>> 678f6382
  "tokio-channel",
  "tokio-codec",
  "tokio-current-thread",
  "tokio-executor",
  "tokio-fs",
  "tokio-io",
  "tokio-reactor",
  "tokio-signal",
  "tokio-threadpool",
  "tokio-timer",
  "tokio-tcp",
  "tokio-tls",
  "tokio-udp",
  "tokio-uds",
]

[features]
# This feature comes with no promise of stability. Things will
# break with each patch release. Use at your own risk.
async-await-preview = [
  "tokio-async-await/async-await-preview",
]

[badges]
travis-ci = { repository = "tokio-rs/tokio" }
appveyor = { repository = "carllerche/tokio", id = "s83yxhy9qeb58va7" }

[dependencies]
bytes = "0.4"
num_cpus = "1.8.0"
tokio-codec = { version = "0.1.0", path = "tokio-codec" }
tokio-current-thread = { version = "0.1.3", path = "tokio-current-thread" }
tokio-io = { version = "0.1.6", path = "tokio-io" }
tokio-executor = { version = "0.1.5", path = "tokio-executor" }
tokio-reactor = { version = "0.1.1", path = "tokio-reactor" }
tokio-threadpool = { version = "0.1.4", path = "tokio-threadpool" }
tokio-tcp = { version = "0.1.0", path = "tokio-tcp" }
tokio-udp = { version = "0.1.0", path = "tokio-udp" }
tokio-timer = { version = "0.2.6", path = "tokio-timer" }
tokio-fs = { version = "0.1.3", path = "tokio-fs" }

futures = "0.1.20"

# Needed until `reactor` is removed from `tokio`.
mio = "0.6.14"

# Needed for async/await preview support
tokio-async-await = { version = "0.1.0", path = "tokio-async-await", optional = true }

[target.'cfg(unix)'.dependencies]
tokio-uds = { version = "0.2.1", path = "tokio-uds" }

[dev-dependencies]
env_logger = { version = "0.5", default-features = false }
flate2 = { version = "1", features = ["tokio"] }
futures-cpupool = "0.1"
http = "0.1"
httparse = "1.0"
libc = "0.2"
num_cpus = "1.0"
serde = "1.0"
serde_derive = "1.0"
serde_json = "1.0"
time = "0.1"

[patch.crates-io]
tokio = { path = "." }
tokio-async-await  = { path = "./tokio-async-await" }
tokio-codec = { path = "./tokio-codec" }
tokio-current-thread = { path = "./tokio-current-thread" }
tokio-executor = { path = "./tokio-executor" }
tokio-fs = { path = "./tokio-fs" }
tokio-io = { path = "./tokio-io" }
tokio-reactor = { path = "./tokio-reactor" }
tokio-signal = { path = "./tokio-signal" }
tokio-tcp = { path = "./tokio-tcp" }
tokio-threadpool = { path = "./tokio-threadpool" }
tokio-timer = { path = "./tokio-timer" }
tokio-tls = { path = "./tokio-tls" }
tokio-udp = { path = "./tokio-udp" }
tokio-uds = { path = "./tokio-uds" }<|MERGE_RESOLUTION|>--- conflicted
+++ resolved
@@ -24,11 +24,8 @@
 
 members = [
   "./",
-<<<<<<< HEAD
+  "tokio-async-await",
   "tokio-buf",
-=======
-  "tokio-async-await",
->>>>>>> 678f6382
   "tokio-channel",
   "tokio-codec",
   "tokio-current-thread",
